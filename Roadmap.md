--- conflicted
+++ resolved
@@ -4,11 +4,7 @@
 
 With that in mind NuMojo as a project is in an early stage of development. If you notice a missing feature either build it and make a pull request or make a feature request.
 
-<<<<<<< HEAD
-## TASKS
-=======
 ### TASKS
->>>>>>> a38c6f1c
 * Implement tensor version all SIMDable standard library math functions (mostly done waiting on std lib [issue 2492](https://github.com/modularml/mojo/issues/2492))
 * Build statistics functions
 * Build optimizers (newton raphson, bisection,etc)
