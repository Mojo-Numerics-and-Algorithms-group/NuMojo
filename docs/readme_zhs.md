<a name="readme-top"></a>
<!-- add these later -->
<!-- [![MIT License][license-shield]][] -->

<div align="center">
  <a href="">
    <img src="../assets/numojo_logo.png" alt="Logo" width="350" height="350">
  </a>

  <h1 align="center" style="font-size: 3em; color: white; font-family: 'Avenir'; text-shadow: 1px 1px orange;">NuMojo</h1>

  <p align="center">
    NuMojo 是为 Mojo 🔥 设计的多维数组运算库，类似 Python 中的 NumPy, SciPy。
    <br />
    <div style="font-family: 'Arial'; border: 1px solid black; padding: 5px;">
        <a href="https://github.com/Mojo-Numerics-and-Algorithms-group/NuMojo-Examples-and-Benchmarks/blob/main/docs/README.md"><strong>阅读文档» </strong></a> &nbsp; &nbsp; 
        <a href="./changelog.md"><strong>更新日志» </strong></a> &nbsp; &nbsp;
        <a href="https://discord.gg/NcnSH5n26F" ><strong>加入 Discord 讨论频道» </strong></a>
    </div>
    <br />
    <div style="font-family: 'Arial'; border: 1px solid black; padding: 5px;">
        <a href="./readme_zht.md"><strong>中文·繁» </strong></a> &nbsp;
        <a href="./readme_jp.md"><strong>日本語» </strong></a>
        <a href="../readme.md"><strong>English» </strong></a> &nbsp;
    </div>
  </p>
</div>

## 关于本项目

NuMojo，旨在为 Mojo 语言生态系统提供数值计算和多维数组运算功能，类似于 NumPy、SciPy 和 Scikit 等数学库在 Python 语言生态系统中所扮演的角色。

NuMojo 充分利用 Mojo 的潜力，包括向量化、并行化和 GPU 加速。目前，NuMojo 扩展了大部分 Mojo 标准库中的数学函数，用以处理多维数组。

NuMojo 也可为其他需要高速数值计算、多维数组运算等功能的 Mojo 第三方库提供基础类型和函数。

注意：NuMojo 不是一个机器学习库，它永远不会在核心库中包含机器学习算法。

## 目标及路线图

有关本项目详细的路线图，请参阅 [roadmap.md](./roadmap.md) 文件（英文）。

我们的核心目标，是使用 Mojo 实现一个快速、全面的数值计算库。以下是部分长期目标：

- 原生 N 维数组类型
- 向量化、并行化的数值运算
- 线性代数
- 数组操作：叠加、切片、拼合等
- 微积分
- 优化
- 函数逼近和估值
- 排序

## 使用方法

n维数组（`NDArray` 类型）的示例如下：

```mojo
import numojo as nm
from numojo.prelude import *


fn main() raises:
    # 生成两个 1000x1000 矩阵，使用随机 float64 值
    var A = nm.random.randn(Shape(1000, 1000))
    var B = nm.random.randn(Shape(1000, 1000))

    # 从字符串表示生成 3x2 矩阵
    var X = nm.fromstring[f32]("[[1.1, -0.32, 1], [0.1, -3, 2.124]]")

    # 打印数组
    print(A)

    # 数组乘法
    var C = A @ B

    # 数组求逆
    var I = nm.inv(A)

    # 数组切片
<<<<<<< HEAD
    var A_slice = A[1:3, 4:19]

    # 从数组获取标量
    var A_item = A[item(291, 141)]
    var A_item_2 = A.item(291, 141)
```

矩阵（`Matrix` 类型）的示例如下：

```mojo
from numojo import Matrix
from numojo.prelude import *


fn main() raises:
    # 生成两个 1000x1000 矩阵，使用随机 float64 值
    var A = Matrix.rand(shape=(1000, 1000))
    var B = Matrix.rand(shape=(1000, 1000))

    # 生成 1000x1 矩阵（列向量），使用随机 float64 值
    var C = Matrix.rand(shape=(1000, 1))

    # 从字符串表示生成 4x3 矩阵
    var F = Matrix.fromstring[i8](
        "[[12,11,10],[9,8,7],[6,5,4],[3,2,1]]", shape=(4, 3)
    )

    # 矩阵切片
=======
>>>>>>> 7f35e0ab
    var A_slice = A[1:3, 4:19]
    var B_slice = B[255, 103:241:2]

    # 从矩阵获取标量
    var A_item = A[291, 141]

    # 翻转列向量
    print(C[::-1, :])

    # 沿轴排序和 argsort
    print(nm.sort(A, axis=1))
    print(nm.argsort(A, axis=0))

    # 矩阵求和
    print(nm.sum(B))
    print(nm.sum(B, axis=1))

    # 矩阵乘法
    print(A @ B)

    # 矩阵求逆
    print(A.inv())

    # 求解线性代数方程
    print(nm.solve(A, B))

    # 最小二乘法
    print(nm.lstsq(A, C))
```

`ComplexNDArray` 的示例如下：

```mojo
import numojo as nm
from numojo.prelude import *


fn main() raises:
    # 创建复数标量 5 + 5j
    var complexscalar = ComplexSIMD[f32](re=5, im=5)
    # 创建复数数组
    var A = nm.full[f32](Shape(1000, 1000), fill_value=complexscalar)  # (5+5j)
    var B = nm.ones[f32](Shape(1000, 1000))                            # (1+1j)

    # 打印数组
    print(A)

    # 数组切片
    var A_slice = A[1:3, 4:19]

    # 数组乘法
    var C = A * B

<<<<<<< HEAD
=======
    # 提取矩阵元素
    var A_item = A.item(291, 141)
    var A_item_2 = A.item(291, 141)
```

矩阵（`Matrix` 类型）的示例如下：

```mojo
from numojo import Matrix
from numojo.prelude import *


fn main() raises:
    # 生成两个 1000x1000 矩阵，使用随机 float64 值
    var A = Matrix.rand(shape=(1000, 1000))
    var B = Matrix.rand(shape=(1000, 1000))

    # 生成 1000x1 矩阵（列向量），使用随机 float64 值
    var C = Matrix.rand(shape=(1000, 1))

    # 从字符串表示生成 4x3 矩阵
    var F = Matrix.fromstring[i8](
        "[[12,11,10],[9,8,7],[6,5,4],[3,2,1]]", shape=(4, 3)
    )

    # 矩阵切片
    var A_slice = A[1:3, 4:19]
    var B_slice = B[255, 103:241:2]

    # 从矩阵获取标量
    var A_item = A[291, 141]

    # 翻转列向量
    print(C[::-1, :])

    # 沿轴排序和 argsort
    print(nm.sort(A, axis=1))
    print(nm.argsort(A, axis=0))

    # 矩阵求和
    print(nm.sum(B))
    print(nm.sum(B, axis=1))

    # 矩阵乘法
    print(A @ B)

    # 矩阵求逆
    print(A.inv())

    # 求解线性代数方程
    print(nm.solve(A, B))

    # 最小二乘法
    print(nm.lstsq(A, C))
```

`ComplexNDArray` 的示例如下：

```mojo
import numojo as nm
from numojo.prelude import *


fn main() raises:
    # 创建复数标量 5 + 5j
    var complexscalar = ComplexSIMD[f32](re=5, im=5)
    # 创建复数数组
    var A = nm.full[f32](Shape(1000, 1000), fill_value=complexscalar)  # (5+5j)
    var B = nm.ones[f32](Shape(1000, 1000))                            # (1+1j)

    # 打印数组
    print(A)

    # 数组切片
    var A_slice = A[1:3, 4:19]

    # 数组乘法
    var C = A * B

>>>>>>> 7f35e0ab
    # 从数组获取标量
    var A_item = A[item(291, 141)]
    # 设置数组元素
    A[item(291, 141)] = complexscalar
```

请在 [此文档](./features.md) 中查询所有可用的函数。

## 安装方法

Numojo 库可通过两种方法安装并使用。

### 构建文件包

这种方法会构建一个独立文件包 `numojo.mojopkg`。步骤为：

1. 克隆本仓库。
1. 在控制台使用 `mojo package numojo` 命令构建文件包。
1. 将 `numojo.mojopkg` 移动到包含代码的目录中，即可使用。

### 将 NuMojo 路径添加至编译器和 LSP

这种方法不需要生成文件包，仅需在编译时，通过以下命令指明 `Numojo` 的文件路径：

```console
mojo run -I "../NuMojo" example.mojo
```

这种方法自由度更高，允许你在调试你代码的过程中修改 `NuMojo` 源码。它适合想要为本库贡献代码的用户。

为了使 VSCode 的 LSP （语言服务引擎）解析 `numojo` 库，你可以：

1. 进入 VSCode 的 Preference 页面（偏好设置）。
1. 选择 `Mojo › Lsp: Include Dirs`
1. 点击 `add item`，并添加 NuMojo 源码所在的路径，例如 `/Users/Name/Programs/NuMojo`
1. 重启 Mojo LSP server

如此，VSCode 便可以提供 NuMojo 包的函数提示。<|MERGE_RESOLUTION|>--- conflicted
+++ resolved
@@ -78,11 +78,11 @@
     var I = nm.inv(A)
 
     # 数组切片
-<<<<<<< HEAD
     var A_slice = A[1:3, 4:19]
-
-    # 从数组获取标量
-    var A_item = A[item(291, 141)]
+    var B_slice = B[255, 103:241:2]
+
+    # 提取矩阵元素
+    var A_item = A.item(291, 141)
     var A_item_2 = A.item(291, 141)
 ```
 
@@ -107,8 +107,6 @@
     )
 
     # 矩阵切片
-=======
->>>>>>> 7f35e0ab
     var A_slice = A[1:3, 4:19]
     var B_slice = B[255, 103:241:2]
 
@@ -162,88 +160,6 @@
     # 数组乘法
     var C = A * B
 
-<<<<<<< HEAD
-=======
-    # 提取矩阵元素
-    var A_item = A.item(291, 141)
-    var A_item_2 = A.item(291, 141)
-```
-
-矩阵（`Matrix` 类型）的示例如下：
-
-```mojo
-from numojo import Matrix
-from numojo.prelude import *
-
-
-fn main() raises:
-    # 生成两个 1000x1000 矩阵，使用随机 float64 值
-    var A = Matrix.rand(shape=(1000, 1000))
-    var B = Matrix.rand(shape=(1000, 1000))
-
-    # 生成 1000x1 矩阵（列向量），使用随机 float64 值
-    var C = Matrix.rand(shape=(1000, 1))
-
-    # 从字符串表示生成 4x3 矩阵
-    var F = Matrix.fromstring[i8](
-        "[[12,11,10],[9,8,7],[6,5,4],[3,2,1]]", shape=(4, 3)
-    )
-
-    # 矩阵切片
-    var A_slice = A[1:3, 4:19]
-    var B_slice = B[255, 103:241:2]
-
-    # 从矩阵获取标量
-    var A_item = A[291, 141]
-
-    # 翻转列向量
-    print(C[::-1, :])
-
-    # 沿轴排序和 argsort
-    print(nm.sort(A, axis=1))
-    print(nm.argsort(A, axis=0))
-
-    # 矩阵求和
-    print(nm.sum(B))
-    print(nm.sum(B, axis=1))
-
-    # 矩阵乘法
-    print(A @ B)
-
-    # 矩阵求逆
-    print(A.inv())
-
-    # 求解线性代数方程
-    print(nm.solve(A, B))
-
-    # 最小二乘法
-    print(nm.lstsq(A, C))
-```
-
-`ComplexNDArray` 的示例如下：
-
-```mojo
-import numojo as nm
-from numojo.prelude import *
-
-
-fn main() raises:
-    # 创建复数标量 5 + 5j
-    var complexscalar = ComplexSIMD[f32](re=5, im=5)
-    # 创建复数数组
-    var A = nm.full[f32](Shape(1000, 1000), fill_value=complexscalar)  # (5+5j)
-    var B = nm.ones[f32](Shape(1000, 1000))                            # (1+1j)
-
-    # 打印数组
-    print(A)
-
-    # 数组切片
-    var A_slice = A[1:3, 4:19]
-
-    # 数组乘法
-    var C = A * B
-
->>>>>>> 7f35e0ab
     # 从数组获取标量
     var A_item = A[item(291, 141)]
     # 设置数组元素
