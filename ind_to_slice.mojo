# from numojo.core.ndarray import NDArray
from numojo import NDArray
from numojo.core.array_creation_routines import arange
from numojo.core.datatypes import *
# from numojo.math.linalg import matmul_naive, matmul_tiled_unrolled_parallelized, matmul_parallelized
def main():
<<<<<<< HEAD
    var x = numojo.arange[numojo.f32](0,1000)
    var y =  numojo.identity[numojo.i32](10)
    print(slice(0,1)[0])
    x.reshape(10,10,10)
    print(x[Slice(0,2),1])
    print()
    print(y[Slice(0,5),1])
=======
    var x = arange[f32](0, 60, 1)
    print(x)
    x.reshape(4,5,3)
    print(x)
    x[VariadicList[Int](0,0,0)] = 10.0
    print(x)

    # x.reshape(10,10,10)
    # print(x[:2,:2])
    # print(matmul_parallelized(x,x))
    # print(x.info.shape[1])
    # var s = Slice(-1,0)
    # for i in range((s.end-s.start)//s.step):
    #     print(i)
    # var x = numojo.arange[numojo.f32, numojo.f32](0, 1000, 1)
    # var y =  numojo.identity[numojo.i32](10)
    # print(x)
    # print(y)

    # x.reshape(10,10,10)
    # print(x[0:2,0:2,1:2])
    # var temp = x[0:2,0:2,1:2]
    # print(temp)
    # # print(x[Slice(0,2),Slice(0,2),1])
    # print()
    # # print(x[Slice(0,5),1, 1])
    # # print(x[0:5, 1:2, 1:2])
    # var arr = NDArray[numojo.f16](VariadicList[Int](2, 3, 3), random=True)
    # print("2x3x3 array row major")
    # print(arr)
    # print()
    # # # # slicing doesn't support single integer index for now, therefore [:,:,2] 
    # # # # should be written as [:,:,2:3] -> both select 2x3 array out of 2x3x3 array
    # # # # * Following are exmaples of slicing operations that can be compared. 

    # var sliced = arr[:,:,2:3] # selects 2 x 3 x 1 array out of  2 x 3 x 3
    # # var sliced = arr[Slice(0,2),Slice(0,3),2] # selects 2 x 3 x 1 array out of  2 x 3 x 3
    # print("2x3 ARRAY - arr[:,:,2:3]")
    # print(sliced)
    # arr += 10.0
    # print(arr)
    # print(sliced)

    # print(sliced[0,0], sliced[0,1])
>>>>>>> c67fab91
<|MERGE_RESOLUTION|>--- conflicted
+++ resolved
@@ -4,57 +4,10 @@
 from numojo.core.datatypes import *
 # from numojo.math.linalg import matmul_naive, matmul_tiled_unrolled_parallelized, matmul_parallelized
 def main():
-<<<<<<< HEAD
     var x = numojo.arange[numojo.f32](0,1000)
     var y =  numojo.identity[numojo.i32](10)
     print(slice(0,1)[0])
     x.reshape(10,10,10)
     print(x[Slice(0,2),1])
     print()
-    print(y[Slice(0,5),1])
-=======
-    var x = arange[f32](0, 60, 1)
-    print(x)
-    x.reshape(4,5,3)
-    print(x)
-    x[VariadicList[Int](0,0,0)] = 10.0
-    print(x)
-
-    # x.reshape(10,10,10)
-    # print(x[:2,:2])
-    # print(matmul_parallelized(x,x))
-    # print(x.info.shape[1])
-    # var s = Slice(-1,0)
-    # for i in range((s.end-s.start)//s.step):
-    #     print(i)
-    # var x = numojo.arange[numojo.f32, numojo.f32](0, 1000, 1)
-    # var y =  numojo.identity[numojo.i32](10)
-    # print(x)
-    # print(y)
-
-    # x.reshape(10,10,10)
-    # print(x[0:2,0:2,1:2])
-    # var temp = x[0:2,0:2,1:2]
-    # print(temp)
-    # # print(x[Slice(0,2),Slice(0,2),1])
-    # print()
-    # # print(x[Slice(0,5),1, 1])
-    # # print(x[0:5, 1:2, 1:2])
-    # var arr = NDArray[numojo.f16](VariadicList[Int](2, 3, 3), random=True)
-    # print("2x3x3 array row major")
-    # print(arr)
-    # print()
-    # # # # slicing doesn't support single integer index for now, therefore [:,:,2] 
-    # # # # should be written as [:,:,2:3] -> both select 2x3 array out of 2x3x3 array
-    # # # # * Following are exmaples of slicing operations that can be compared. 
-
-    # var sliced = arr[:,:,2:3] # selects 2 x 3 x 1 array out of  2 x 3 x 3
-    # # var sliced = arr[Slice(0,2),Slice(0,3),2] # selects 2 x 3 x 1 array out of  2 x 3 x 3
-    # print("2x3 ARRAY - arr[:,:,2:3]")
-    # print(sliced)
-    # arr += 10.0
-    # print(arr)
-    # print(sliced)
-
-    # print(sliced[0,0], sliced[0,1])
->>>>>>> c67fab91
+    print(y[Slice(0,5),1])