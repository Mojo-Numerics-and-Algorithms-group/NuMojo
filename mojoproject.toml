--- conflicted
+++ resolved
@@ -22,11 +22,7 @@
 test = "magic run mojo test tests -I ./ -I ./tests/ && magic run mojo package numojo"
 t = "clear && magic run mojo test tests -I ./ -I ./tests/ && magic run mojo package numojo"
 
-<<<<<<< HEAD
-# runs all final checks before a commit
-final = "magic run mojo test tests -I ./ && magic run mojo format ./ && magic run mojo package numojo && magic run doc_pages"
-f = "clear && magic run mojo test tests -I ./ -I ./tests/ && magic run mojo format ./ && magic run mojo package numojo && magic run doc_pages"
-=======
+
 # run individual tests to avoid overheat
 test_core = "magic run mojo test tests/core -I ./ -I ./tests/"
 test_creation = "magic run mojo test tests/routines/test_creation.mojo -I ./ -I ./tests/"
@@ -34,10 +30,9 @@
 test_linalg = "magic run mojo test tests/routines/test_linalg.mojo -I ./ -I ./tests/"
 
 # run all final checks before a commit
-final = "magic run mojo format ./ && magic run mojo package numojo && magic run mojo test tests -I ./ -I ./tests/"
-f = "clear && magic run mojo format ./ && magic run mojo package numojo && magic run mojo test tests -I ./ -I ./tests/o"
+final = "magic run mojo test tests -I ./ && magic run mojo format ./ && magic run mojo package numojo && magic run doc_pages"
+f = "clear && magic run mojo test tests -I ./ -I ./tests/ && magic run mojo format ./ && magic run mojo package numojo && magic run doc_pages"
 
->>>>>>> 68c031c9
 # compile the package
 package = "magic run mojo package numojo"
 p = "clear && magic run mojo package numojo"
