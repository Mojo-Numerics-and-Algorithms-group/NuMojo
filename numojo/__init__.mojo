--- conflicted
+++ resolved
@@ -14,14 +14,7 @@
 alias e = core.constants.Constants.e
 alias c = core.constants.Constants.c
 
-<<<<<<< HEAD
-# core alias
-alias idx = Idx
-alias shape = NDArrayShape
-alias Shape = NDArrayShape
-=======
 # Alias for users
 # For ease of use, the name of the types may not follow the Mojo convention,
 # e.g., lower case can also be used for alias of structs.
-alias idx = core.index.Idx
->>>>>>> 48ca7709
+alias idx = core.index.Idx