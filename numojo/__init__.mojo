--- conflicted
+++ resolved
@@ -11,18 +11,11 @@
 
 from numojo.core.ndarray import NDArray
 from numojo.core.ndshape import NDArrayShape, Shape
-<<<<<<< HEAD
-from numojo.core.index import Idx
-from numojo.core._complex_dtype import CDType
-from numojo.core.complex_simd import ComplexSIMD, ComplexScalar
-from numojo.core.complex_ndarray import ComplexNDArray
-=======
 from numojo.core.item import Item, item
 from numojo.core.complex_dtype import CDType
 from numojo.core.complex_simd import ComplexSIMD, ComplexScalar
 from numojo.core.complex_ndarray import ComplexNDArray
 from numojo.core.matrix import Matrix
->>>>>>> 8bc8a640
 from numojo.core.datatypes import (
     i8,
     i16,
