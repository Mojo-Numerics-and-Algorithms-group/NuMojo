--- conflicted
+++ resolved
@@ -559,7 +559,6 @@
     dtype: DType = DType.float64
 ](array: NDArray[dtype]) raises -> NDArray[dtype]:
     """
-<<<<<<< HEAD
     Generate a NDArray of the same shape as `a` filled with zeros.
 
     Parameters:
@@ -579,11 +578,6 @@
 ](shape: NDArrayShape, fill_value: Scalar[dtype]) raises -> NDArray[dtype]:
     """Overload of function `full` that reads a list of ints."""
     return NDArray[dtype](shape=shape, fill=fill_value)
-=======
-    var A = NDArray[dtype](shape=shape)
-    fill_pointer[dtype](A._buf, A.ndshape.ndsize, fill_value)
-    return A
->>>>>>> 8b163e56
 
 
 fn full[
@@ -684,7 +678,6 @@
     Returns:
         A 2-D NDArray with the flattened input as the diagonal.
     """
-<<<<<<< HEAD
     var n: Int = v.ndshape.ndsize
     var result: NDArray[dtype] = zeros[dtype](shape(n + abs(k), n + abs(k)))
     if k >= 0:
@@ -695,23 +688,6 @@
             result.store(
                 result.ndshape.ndsize - 1 - (n + abs(k) + 1) * i + k,
                 v.data[v.ndshape.ndsize - 1 - i],
-=======
-    v.reshape(v.ndshape.ndsize, 1)
-    var n: Int = v.ndshape.ndsize + abs(k)
-    var result: NDArray[dtype] = NDArray[dtype](n, n)
-
-    for i in range(n):
-        print(n * i + i + k)
-        result.store(n * i + i + k, v._buf[i])
-    if k > 0:
-        for i in range(n):
-            result.store(n * i + i + k, v._buf[i])
-    else:
-        for i in range(n):
-            result.store(
-                result.ndshape.ndsize - 1 - (n * i + i + abs(k)),
-                v._buf[v.ndshape.ndsize - 1 - i],
->>>>>>> 8b163e56
             )
     return result^
 
@@ -756,7 +732,6 @@
         m: NDArray to be zeroed out.
         k: Diagonal offset.
 
-<<<<<<< HEAD
     Returns:
         A NDArray with elements above the k-th diagonal zeroed out.
     """
@@ -864,14 +839,6 @@
             for j in range(n_cols - 1, -1, -1):
                 result.store(i, n_cols - 1 - j, val=x_i**j)
     return result^
-=======
-# for i in range(m.ndshape[-1]):
-#     for j in range(m.ndshape[-2]):
-#         var idx: Int = _get_index(index, m.ndshape)
-#         if i >= j - k:
-#             m._buf[idx] = Scalar[dtype](0)
-#         index[-2] += 1
->>>>>>> 8b163e56
 
 
 # ===------------------------------------------------------------------------===#
