--- conflicted
+++ resolved
@@ -12,11 +12,7 @@
 from hashlib.hasher import Hasher
 from os import abort
 from sys import CompilationTarget
-<<<<<<< HEAD
-from sys.info import bitwidthof, size_of
-=======
 from sys.info import bit_width_of, size_of
->>>>>>> 0ad8e3a8
 from sys.intrinsics import _type_is_eq
 
 alias _mIsSigned = UInt8(1)
@@ -197,15 +193,7 @@
         Args:
             mlir_value: The MLIR ComplexDType.
         """
-<<<<<<< HEAD
         self._dtype = DType(mlir_value=mlir_value)
-=======
-<<<<<<< HEAD
-        self._dtype = DType(mlir_value)
-=======
-        self._dtype = DType(mlir_value=mlir_value)
->>>>>>> upstream/pre-0.8
->>>>>>> 0ad8e3a8
 
     @staticmethod
     fn _from_str(str: StringSlice) -> ComplexDType:
@@ -382,24 +370,10 @@
     @always_inline("nodebug")
     fn _match(self, mask: UInt8) -> Bool:
         var res = __mlir_op.`pop.cmp`[pred = __mlir_attr.`#pop<cmp_pred ne>`](
-<<<<<<< HEAD
             __mlir_op.`pop.simd.and`(self._as_ui8(), mask._mlir_value),
             __mlir_attr.`#pop.simd<0> : !pop.scalar<ui8>`,
         )
         return Bool(mlir_value=res)
-=======
-<<<<<<< HEAD
-            __mlir_op.`pop.simd.and`(self._as_ui8(), mask.value),
-            __mlir_attr.`#pop.simd<0> : !pop.scalar<ui8>`,
-        )
-        return Bool(res)
-=======
-            __mlir_op.`pop.simd.and`(self._as_ui8(), mask._mlir_value),
-            __mlir_attr.`#pop.simd<0> : !pop.scalar<ui8>`,
-        )
-        return Bool(mlir_value=res)
->>>>>>> upstream/pre-0.8
->>>>>>> 0ad8e3a8
 
     @always_inline("nodebug")
     fn __is__(self, rhs: ComplexDType) -> Bool:
@@ -438,15 +412,7 @@
         var res = __mlir_op.`pop.cmp`[pred = __mlir_attr.`#pop<cmp_pred eq>`](
             self._as_ui8(), rhs._as_ui8()
         )
-<<<<<<< HEAD
         return Bool(mlir_value=res)
-=======
-<<<<<<< HEAD
-        return Bool(res)
-=======
-        return Bool(mlir_value=res)
->>>>>>> upstream/pre-0.8
->>>>>>> 0ad8e3a8
 
     @always_inline("nodebug")
     fn __ne__(self, rhs: ComplexDType) -> Bool:
@@ -461,15 +427,7 @@
         var res = __mlir_op.`pop.cmp`[pred = __mlir_attr.`#pop<cmp_pred ne>`](
             self._as_ui8(), rhs._as_ui8()
         )
-<<<<<<< HEAD
         return Bool(mlir_value=res)
-=======
-<<<<<<< HEAD
-        return Bool(res)
-=======
-        return Bool(mlir_value=res)
->>>>>>> upstream/pre-0.8
->>>>>>> 0ad8e3a8
 
     fn __hash__[H: Hasher](self, mut hasher: H):
         """Updates hasher with this `ComplexDType` value.
@@ -480,15 +438,7 @@
         Args:
             hasher: The hasher instance.
         """
-<<<<<<< HEAD
         hasher._update_with_simd(UInt8(mlir_value=self._as_ui8()))
-=======
-<<<<<<< HEAD
-        hasher._update_with_simd(UInt8(self._as_ui8()))
-=======
-        hasher._update_with_simd(UInt8(mlir_value=self._as_ui8()))
->>>>>>> upstream/pre-0.8
->>>>>>> 0ad8e3a8
 
     @always_inline("nodebug")
     fn is_unsigned(self) -> Bool:
@@ -578,15 +528,7 @@
         return self.is_integral() or self.is_floating_point()
 
     @always_inline
-<<<<<<< HEAD
     fn size_of(self) -> Int:
-=======
-<<<<<<< HEAD
-    fn sizeof(self) -> Int:
-=======
-    fn size_of(self) -> Int:
->>>>>>> upstream/pre-0.8
->>>>>>> 0ad8e3a8
         """Returns the size in bytes of the current ComplexDType.
 
         Returns:
@@ -596,55 +538,28 @@
         if self._is_non_index_integral():
             return Int(
                 UInt8(
-<<<<<<< HEAD
                     mlir_value=__mlir_op.`pop.shl`(
                         UInt8(1)._mlir_value,
-=======
-<<<<<<< HEAD
-                    __mlir_op.`pop.shl`(
-                        UInt8(1).value,
-=======
-                    mlir_value=__mlir_op.`pop.shl`(
-                        UInt8(1)._mlir_value,
->>>>>>> upstream/pre-0.8
->>>>>>> 0ad8e3a8
                         __mlir_op.`pop.sub`(
                             __mlir_op.`pop.shr`(
                                 __mlir_op.`pop.simd.and`(
                                     self._as_ui8(),
-<<<<<<< HEAD
                                     _mIsNotInteger._mlir_value,
-=======
-<<<<<<< HEAD
-                                    _mIsNotInteger.value,
->>>>>>> 0ad8e3a8
                                 ),
                                 UInt8(1)._mlir_value,
                             ),
-<<<<<<< HEAD
-                            UInt8(3)._mlir_value,
-=======
-                            UInt8(3).value,
-=======
                                     _mIsNotInteger._mlir_value,
                                 ),
                                 UInt8(1)._mlir_value,
                             ),
                             UInt8(3)._mlir_value,
->>>>>>> upstream/pre-0.8
->>>>>>> 0ad8e3a8
                         ),
                     )
                 )
             )
 
         elif self is ComplexDType.bool:
-<<<<<<< HEAD
-            return size_of[DType.bool]()
-=======
-<<<<<<< HEAD
             return sizeof[DType.bool]()
->>>>>>> 0ad8e3a8
         elif self is ComplexDType.index:
             return size_of[DType.index]()
 
@@ -670,11 +585,6 @@
         elif self is ComplexDType.float64:
             return size_of[DType.float64]()
 
-<<<<<<< HEAD
-        return size_of[DType.invalid]()
-=======
-        return sizeof[DType.invalid]()
-=======
             return size_of[DType.bool]()
         elif self is ComplexDType.index:
             return size_of[DType.index]()
@@ -702,8 +612,6 @@
             return size_of[DType.float64]()
 
         return size_of[DType.invalid]()
->>>>>>> upstream/pre-0.8
->>>>>>> 0ad8e3a8
 
     @always_inline
     fn bitwidth(self) -> Int:
@@ -713,15 +621,7 @@
             Returns the size in bits of the current ComplexDType.
         """
         return (
-<<<<<<< HEAD
             2 * 8 * self.size_of()
-=======
-<<<<<<< HEAD
-            2 * 8 * self.sizeof()
-=======
-            2 * 8 * self.size_of()
->>>>>>> upstream/pre-0.8
->>>>>>> 0ad8e3a8
         )  # 2 * because complex number has real and imaginary parts
 
     # ===-------------------------------------------------------------------===#
