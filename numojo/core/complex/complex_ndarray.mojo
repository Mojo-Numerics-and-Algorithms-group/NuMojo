# ===----------------------------------------------------------------------=== #
# Distributed under the Apache 2.0 License with LLVM Exceptions.
# See LICENSE and the LLVM License for more information.
# https://github.com/Mojo-Numerics-and-Algorithms-group/NuMojo/blob/main/LICENSE
# https://llvm.org/LICENSE.txt
# ===----------------------------------------------------------------------=== #

# ===----------------------------------------------------------------------===#
# SECTIONS OF THE FILE:

# `ComplexNDArray` type
# 1. Life cycle methods.
# 2. Indexing and slicing (get and set dunders and relevant methods).
# 3. Operator dunders.
# 4. IO, trait, and iterator dunders.
# 5. Other methods (Sorted alphabetically).
# ===----------------------------------------------------------------------===#

# ===----------------------------------------------------------------------===#
# FORMAT FOR DOCSTRING (See "Mojo docstring style guide" for more information)
# 1. Description *
# 2. Parameters *
# 3. Args *
# 4. Constraints *
# 4) Returns *
# 5) Raises *
# 6) SEE ALSO
# 7) NOTES
# 8) REFERENCES
# 9) Examples *
# (Items marked with * are flavored in "Mojo docstring style guide")
# ===----------------------------------------------------------------------===#

# ===----------------------------------------------------------------------===#
# === Stdlib ===
# ===----------------------------------------------------------------------===#
from algorithm import parallelize, vectorize
import builtin.bool as builtin_bool
import builtin.math as builtin_math
from builtin.type_aliases import Origin
from collections.optional import Optional
from math import log10, sqrt
from memory import UnsafePointer, memset_zero, memcpy
from python import PythonObject
from sys import simd_width_of
from utils import Variant

# ===----------------------------------------------------------------------===#
# === numojo core ===
# ===----------------------------------------------------------------------===#
from numojo.core.complex.complex_dtype import _concise_dtype_str
from numojo.core.flags import Flags
from numojo.core.item import Item
from numojo.core.ndshape import NDArrayShape
from numojo.core.ndstrides import NDArrayStrides
from numojo.core.complex.complex_simd import ComplexSIMD, ComplexScalar, CScalar
from numojo.core.complex.complex_dtype import ComplexDType
from numojo.core.own_data import OwnData
from numojo.core.utility import (
    _get_offset,
    _transfer_offset,
    _traverse_iterative,
    _traverse_iterative_setter,
    to_numpy,
    bool_to_numeric,
)
from numojo.core.error import (
    IndexError,
    ShapeError,
    BroadcastError,
    MemoryError,
    ValueError,
    ArithmeticError,
)

# ===----------------------------------------------------------------------===#
# === numojo routines (creation / io / logic) ===
# ===----------------------------------------------------------------------===#
import numojo.routines.creation as creation
from numojo.routines.io.formatting import (
    format_value,
    PrintOptions,
)
import numojo.routines.logic.comparison as comparison

# ===----------------------------------------------------------------------===#
# === numojo routines (math / bitwise / searching) ===
# ===----------------------------------------------------------------------===#
import numojo.routines.bitwise as bitwise
import numojo.routines.math._array_funcs as _af
from numojo.routines.math._math_funcs import Vectorized
import numojo.routines.math.arithmetic as arithmetic
import numojo.routines.math.rounding as rounding
import numojo.routines.math.trig as trig
import numojo.routines.math.exponents as exponents
import numojo.routines.math.misc as misc
import numojo.routines.searching as searching


# ===----------------------------------------------------------------------=== #
# Implements N-Dimensional Complex Array
# ===----------------------------------------------------------------------=== #
struct ComplexNDArray[cdtype: ComplexDType = ComplexDType.float64](
    Copyable, Movable, Representable, Sized, Stringable, Writable
):
    """
    Represents a Complex N-Dimensional Array.

    Parameters:
        cdtype: Complex data type.
    """

    # ===----------------------------------------------------------------------===#
    # Aliases
    # ===----------------------------------------------------------------------===#

    alias dtype: DType = cdtype._dtype  # corresponding real data type

    # ===----------------------------------------------------------------------===#
    # FIELDS
    # ===----------------------------------------------------------------------===#

    var _re: NDArray[Self.dtype]
    var _im: NDArray[Self.dtype]
    # It's redundant, but better to have the following as fields.
    var ndim: Int
    """Number of Dimensions."""
    var shape: NDArrayShape
    """Size and shape of ComplexNDArray."""
    var size: Int
    """Size of ComplexNDArray."""
    var strides: NDArrayStrides
    """Contains offset, strides."""
    var flags: Flags
    "Information about the memory layout of the array."
    var print_options: PrintOptions

    # ===-------------------------------------------------------------------===#
    # Life cycle methods
    # ===-------------------------------------------------------------------===#

    @always_inline("nodebug")
    fn __init__(
        out self, var re: NDArray[Self.dtype], var im: NDArray[Self.dtype]
    ) raises:
        """
        Initialize a ComplexNDArray with given real and imaginary parts.

        Args:
            re: Real part of the complex array.
            im: Imaginary part of the complex array.
        """
        if re.shape != im.shape:
            raise Error(
                ShapeError(
                    message=String(
                        "Real and imaginary array parts must have identical"
                        " shapes; got re={} vs im={}."
                    ).format(re.shape, im.shape),
                    suggestion=String(
                        "Ensure both NDArray arguments are created with the"
                        " same shape before constructing ComplexNDArray."
                    ),
                    location=String("ComplexNDArray.__init__(re, im)"),
                )
            )
        self._re = re^
        self._im = im^
        self.ndim = self._re.ndim
        self.shape = self._re.shape
        self.size = self._re.size
        self.strides = self._re.strides
        self.flags = self._re.flags
        self.print_options = PrintOptions(
            precision=2, edge_items=2, line_width=80, formatted_width=6
        )

    @always_inline("nodebug")
    fn __init__(
        out self,
        shape: NDArrayShape,
        order: String = "C",
    ) raises:
        """
        Initialize a ComplexNDArray with given shape.

        The memory is not filled with values.

        Args:
            shape: Variadic shape.
            order: Memory order C or F.

        Example:
        ```mojo
        from numojo.prelude import *
        var A = nm.ComplexNDArray[cf32](Shape(2,3,4))
        ```
        """
        self._re = NDArray[Self.dtype](shape, order)
        self._im = NDArray[Self.dtype](shape, order)
        self.ndim = self._re.ndim
        self.shape = self._re.shape
        self.size = self._re.size
        self.strides = self._re.strides
        self.flags = self._re.flags
        self.print_options = PrintOptions(
            precision=2, edge_items=2, line_width=100, formatted_width=6
        )

    @always_inline("nodebug")
    fn __init__(
        out self,
        shape: List[Int],
        order: String = "C",
    ) raises:
        """
        (Overload) Initialize a ComplexNDArray with given shape (list of integers).

        Args:
            shape: List of shape.
            order: Memory order C or F.
        """
        self._re = NDArray[Self.dtype](shape, order)
        self._im = NDArray[Self.dtype](shape, order)
        self.ndim = self._re.ndim
        self.shape = self._re.shape
        self.size = self._re.size
        self.strides = self._re.strides
        self.flags = self._re.flags
        self.print_options = PrintOptions(
            precision=2, edge_items=2, line_width=100, formatted_width=6
        )

    @always_inline("nodebug")
    fn __init__(
        out self,
        shape: VariadicList[Int],
        order: String = "C",
    ) raises:
        """
        (Overload) Initialize a ComplexNDArray with given shape (variadic list of integers).

        Args:
            shape: Variadic List of shape.
            order: Memory order C or F.
        """
        self._re = NDArray[Self.dtype](shape, order)
        self._im = NDArray[Self.dtype](shape, order)
        self.ndim = self._re.ndim
        self.shape = self._re.shape
        self.size = self._re.size
        self.strides = self._re.strides
        self.flags = self._re.flags
        self.print_options = PrintOptions(
            precision=2, edge_items=2, line_width=100, formatted_width=6
        )

    fn __init__(
        out self,
        shape: List[Int],
        offset: Int,
        strides: List[Int],
    ) raises:
        """
        Extremely specific ComplexNDArray initializer.
        """
        self._re = NDArray[Self.dtype](shape, offset, strides)
        self._im = NDArray[Self.dtype](shape, offset, strides)
        self.ndim = self._re.ndim
        self.shape = self._re.shape
        self.size = self._re.size
        self.strides = self._re.strides
        self.flags = self._re.flags
        self.print_options = PrintOptions(
            precision=2, edge_items=2, line_width=100, formatted_width=6
        )

    fn __init__(
        out self,
        shape: NDArrayShape,
        strides: NDArrayStrides,
        ndim: Int,
        size: Int,
        flags: Flags,
    ):
        """
        Constructs an extremely specific ComplexNDArray, with value uninitialized.
        The properties do not need to be compatible and are not checked.
        For example, it can construct a 0-D array (numojo scalar).

        Args:
            shape: Shape of array.
            strides: Strides of array.
            ndim: Number of dimensions.
            size: Size of array.
            flags: Flags of array.
        """

        self.shape = shape
        self.strides = strides
        self.ndim = ndim
        self.size = size
        self.flags = flags
        self._re = NDArray[Self.dtype](shape, strides, ndim, size, flags)
        self._im = NDArray[Self.dtype](shape, strides, ndim, size, flags)
        self.print_options = PrintOptions(
            precision=2, edge_items=2, line_width=100, formatted_width=6
        )

    fn __init__(
        out self,
        shape: NDArrayShape,
        ref buffer_re: UnsafePointer[Scalar[Self.dtype]],
        ref buffer_im: UnsafePointer[Scalar[Self.dtype]],
        offset: Int,
        strides: NDArrayStrides,
    ) raises:
        """
        Initialize an ComplexNDArray view with given shape, buffer, offset, and strides.
        ***Unsafe!*** This function is currently unsafe. Only for internal use.

        Args:
            shape: Shape of the array.
            buffer_re: Unsafe pointer to the real part of the buffer.
            buffer_im: Unsafe pointer to the imaginary part of the buffer.
            offset: Offset value.
            strides: Strides of the array.
        """
        self._re = NDArray(shape, buffer_re, offset, strides)
        self._im = NDArray(shape, buffer_im, offset, strides)
        self.ndim = self._re.ndim
        self.shape = self._re.shape
        self.size = self._re.size
        self.strides = self._re.strides
        self.flags = self._re.flags
        self.print_options = PrintOptions(
            precision=2, edge_items=2, line_width=100, formatted_width=6
        )

    @always_inline("nodebug")
    fn __copyinit__(out self, other: Self):
        """
        Copy other into self.
        """
        self._re = other._re.copy()
        self._im = other._im.copy()
        self.ndim = other.ndim
        self.shape = other.shape
        self.size = other.size
        self.strides = other.strides
        self.flags = other.flags
        self.print_options = other.print_options

    @always_inline("nodebug")
    fn __moveinit__(out self, deinit existing: Self):
        """
        Move other into self.
        """
        self._re = existing._re^
        self._im = existing._im^
        self.ndim = existing.ndim
        self.shape = existing.shape
        self.size = existing.size
        self.strides = existing.strides
        self.flags = existing.flags
        self.print_options = existing.print_options

    # Explicit deallocation
    # @always_inline("nodebug")
    # fn __del__(var self):
    #     """
    #     Deallocate memory.
    #     """
    #     self._re.__del__()
    #     self._im.__del__()

    # ===-------------------------------------------------------------------===#
    # Indexing and slicing
    # Getter dunders and other getter methods

    # 1. Basic Indexing Operations
    # fn _getitem(self, *indices: Int) -> ComplexSIMD[cdtype]                         # Direct unsafe getter
    # fn _getitem(self, indices: List[Int]) -> ComplexSIMD[cdtype]                         # Direct unsafe getter
    # fn __getitem__(self) raises -> ComplexSIMD[cdtype]                             # Get 0d array value
    # fn __getitem__(self, index: Item) raises -> ComplexSIMD[cdtype]                # Get by coordinate list
    #
    # 2. Single Index Slicing
    # fn __getitem__(self, idx: Int) raises -> Self                             # Get by single index
    #
    # 3. Multi-dimensional Slicing
    # fn __getitem__(self, *slices: Slice) raises -> Self                       # Get by variable slices
    # fn __getitem__(self, slice_list: List[Slice]) raises -> Self              # Get by list of slices
    # fn __getitem__(self, *slices: Variant[Slice, Int]) raises -> Self         # Get by mix of slices/ints
    #
    # 4. Advanced Indexing
    # fn __getitem__(self, indices: NDArray[DType.index]) raises -> Self        # Get by index array
    # fn __getitem__(self, indices: List[Int]) raises -> Self                   # Get by list of indices
    # fn __getitem__(self, mask: NDArray[DType.bool]) raises -> Self            # Get by boolean mask
    # fn __getitem__(self, mask: List[Bool]) raises -> Self                     # Get by boolean list
    #
    # 5. Low-level Access
    # fn item(self, var index: Int) raises -> ComplexSIMD[Self.dtype]                   # Get item by linear index
    # fn item(self, *index: Int) raises -> ComplexSIMD[Self.dtype]                        # Get item by coordinates
    # fn load(self, var index: Int) raises -> ComplexSIMD[Self.dtype]                   # Load with bounds check
    # fn load[width: Int](self, index: Int) raises -> ComplexSIMD[Self.dtype, width]        # Load SIMD value
    # fn load[width: Int](self, *indices: Int) raises -> ComplexSIMD[Self.dtype, width]     # Load SIMD at coordinates
    # ===-------------------------------------------------------------------===#

    fn _getitem(self, *indices: Int) -> ComplexSIMD[cdtype]:
        """
        Get item at indices and bypass all boundary checks.
        ***UNSAFE!*** No boundary checks made, for internal use only.

        Args:
            indices: Indices to get the value.

        Returns:
            The element of the array at the indices.

        Notes:
            This function is unsafe and should be used only on internal use.

        Examples:

        ```mojo
        import numojo as nm
        var A = nm.ones[nm.cf32](nm.Shape(2,3,4))
        print(A._getitem(1,2,3))
        ```
        """
        var index_of_buffer: Int = 0
        for i in range(self.ndim):
            index_of_buffer += indices[i] * Int(self.strides._buf[i])
        return ComplexSIMD[cdtype](
            re=self._re._buf.ptr.load[width=1](index_of_buffer),
            im=self._im._buf.ptr.load[width=1](index_of_buffer),
        )

    fn _getitem(self, indices: List[Int]) -> ComplexScalar[cdtype]:
        """
        Get item at indices and bypass all boundary checks.
        ***UNSAFE!*** No boundary checks made, for internal use only.

        Args:
            indices: Indices to get the value.

        Returns:
            The element of the array at the indices.

        Notes:
            This function is unsafe and should be used only on internal use.

        Examples:

        ```mojo
        import numojo as nm
        var A = nm.ones[nm.cf32](numojo.Shape(2,3,4))
        print(A._getitem(List[Int](1,2,3)))
        ```
        """
        var index_of_buffer: Int = 0
        for i in range(self.ndim):
            index_of_buffer += indices[i] * Int(self.strides._buf[i])
        return ComplexSIMD[cdtype](
            re=self._re._buf.ptr.load[width=1](index_of_buffer),
            im=self._im._buf.ptr.load[width=1](index_of_buffer),
        )

    fn __getitem__(self) raises -> ComplexSIMD[cdtype]:
        """
        Gets the value of the 0-D Complex array.

        Returns:
            The value of the 0-D Complex array.

        Raises:
            Error: If the array is not 0-d.

        Examples:

        ```console
        >>> import numojo as nm
        >>> var A = nm.ones[nm.f32](nm.Shape(2,3,4))
        >>> print(A[]) # gets values of the 0-D array.
        ```.
        """
        if self.ndim != 0:
            raise Error(
                IndexError(
                    message=String(
                        "Cannot read a scalar value from a non-0D"
                        " ComplexNDArray without indices."
                    ),
                    suggestion=String(
                        "Use `A[]` only for 0D arrays (scalars). For higher"
                        " dimensions supply indices, e.g. `A[i,j]`."
                    ),
                    location=String("ComplexNDArray.__getitem__()"),
                )
            )
        return ComplexSIMD[cdtype](
            re=self._re._buf.ptr[],
            im=self._im._buf.ptr[],
        )

    fn __getitem__(self, index: Item) raises -> ComplexSIMD[cdtype]:
        """
        Get the value at the index list.

        Args:
            index: Index list.

        Returns:
            The value at the index list.

        Raises:
            Error: If the length of `index` does not match the number of dimensions.
            Error: If any of the index elements exceeds the size of the dimension of the array.

        Examples:

        ```console
        >>>import numojo as nm
        >>>var A = nm.full[nm.f32](nm.Shape(2, 5), ComplexSIMD[nm.f32](1.0, 1.0))
        >>>print(A[Item(1, 2)]) # gets values of the element at (1, 2).
        ```.
        """
        if index.__len__() != self.ndim:
            raise Error(
                IndexError(
                    message=String(
                        "Expected {} indices (ndim) but received {}."
                    ).format(self.ndim, index.__len__()),
                    suggestion=String(
                        "Provide one index per dimension for shape {}."
                    ).format(self.shape),
                    location=String("ComplexNDArray.__getitem__(index: Item)"),
                )
            )

        for i in range(index.__len__()):
            if index[i] >= self.shape[i]:
                raise Error(
                    IndexError(
                        message=String(
                            "Index {} out of range for dimension {} (size {})."
                        ).format(index[i], i, self.shape[i]),
                        suggestion=String(
                            "Valid indices for this dimension are in [0, {})."
                        ).format(self.shape[i]),
                        location=String(
                            "ComplexNDArray.__getitem__(index: Item)"
                        ),
                    )
                )

        var idx: Int = _get_offset(index, self.strides)
        return ComplexSIMD[cdtype](
            re=self._re._buf.ptr.load[width=1](idx),
            im=self._im._buf.ptr.load[width=1](idx),
        )

    fn __getitem__(self, idx: Int) raises -> Self:
        """Single-axis integer slice (first dimension).
        Returns a slice of the complex array taken at axis 0 position `idx`.
        Dimensionality is reduced by exactly one; a 1-D source produces a
        0-D ComplexNDArray (scalar wrapper). Negative indices are supported
        and normalized. The result preserves the source memory order (C/F).

        Args:
            idx: Integer index along the first (axis 0) dimension. Supports
                negative indices in [-shape[0], shape[0]).

        Returns:
            ComplexNDArray with shape `self.shape[1:]` when `self.ndim > 1`,
            otherwise a 0-D ComplexNDArray scalar wrapper.

        Raises:
            IndexError: If the array is 0-D.
            IndexError: If `idx` (after normalization) is out of bounds.

        Notes:
            Performance fast path: For C-contiguous arrays the slice for both
            real and imaginary parts is copied with single `memcpy` calls.
            For F-contiguous or arbitrary stride layouts, a generic
            stride-based copier is used for both components. (Future: return
            a non-owning view).

        Examples:
            ```mojo
            import numojo as nm
            from numojo.prelude import *
            var a = nm.arange[cf32](CScalar[cf32](0, 0), CScalar[cf32](12, 12), CScalar[cf32](1, 1)).reshape(nm.Shape(3, 4))
            print(a.shape)        # (3,4)
            print(a[1].shape)     # (4,)  -- 1-D slice
            print(a[-1].shape)    # (4,)  -- negative index
            var b = nm.arange[cf32](CScalar[cf32](6, 6)).reshape(nm.Shape(6))
            print(b[2])           # 0-D array (scalar wrapper)
            ```
        """
        if self.ndim == 0:
            raise Error(
                IndexError(
                    message=String(
                        "Cannot slice a 0D ComplexNDArray (scalar)."
                    ),
                    suggestion=String(
                        "Use `A[]` or `A.item(0)` to read its value."
                    ),
                    location=String("ComplexNDArray.__getitem__(idx: Int)"),
                )
            )

        var norm = idx
        if norm < 0:
            norm += self.shape[0]
        if (norm < 0) or (norm >= self.shape[0]):
            raise Error(
                IndexError(
                    message=String(
                        "Index {} out of bounds for axis 0 (size {})."
                    ).format(idx, self.shape[0]),
                    suggestion=String(
                        "Valid indices: 0 <= i < {} or -{} <= i < 0 (negative"
                        " wrap)."
                    ).format(self.shape[0], self.shape[0]),
                    location=String("ComplexNDArray.__getitem__(idx: Int)"),
                )
            )

        # 1-D -> complex scalar (0-D ComplexNDArray wrapper)
        if self.ndim == 1:
            return creation._0darray[cdtype](
                ComplexSIMD[cdtype](
                    re=self._re._buf.ptr[norm],
                    im=self._im._buf.ptr[norm],
                )
            )

        var out_shape = self.shape[1:]
        var alloc_order = String("C")
        if self.flags.F_CONTIGUOUS:
            alloc_order = String("F")
        var result = ComplexNDArray[cdtype](shape=out_shape, order=alloc_order)

        # Fast path for C-contiguous
        if self.flags.C_CONTIGUOUS:
            var block = self.size // self.shape[0]
            memcpy(result._re._buf.ptr, self._re._buf.ptr + norm * block, block)
            memcpy(result._im._buf.ptr, self._im._buf.ptr + norm * block, block)
            return result^

        # F layout
        self._re._copy_first_axis_slice[Self.dtype](self._re, norm, result._re)
        self._im._copy_first_axis_slice[Self.dtype](self._im, norm, result._im)
        return result^

    fn __getitem__(self, var *slices: Slice) raises -> Self:
        """
        Retrieves a slice or sub-array from the current array using variadic slice arguments.

        Args:
            slices: Variadic list of `Slice` objects, one for each dimension to be sliced.

        Constraints:
            - The number of slices provided must not exceed the number of array dimensions.
            - Each slice must be valid for its corresponding dimension.

        Returns:
            Self: A new array instance representing the sliced view of the original array.

        Raises:
            IndexError: If any slice is out of bounds for its corresponding dimension.
            ValueError: If the number of slices does not match the array's dimensions.

        NOTES:
            - This method creates a new array; Views are not currently supported.
            - Negative indices and step sizes are supported as per standard slicing semantics.

        Examples:
            ```mojo
            import numojo as nm
            var a = numojo.arange(10).reshape(nm.Shape(2, 5))
            var b = a[:, 2:4]
            print(b) # Output: 2x2 sliced array corresponding to columns 2 and 3 of each row.
            ```
        """
        var n_slices: Int = slices.__len__()
        if n_slices > self.ndim:
            raise Error(
                IndexError(
                    message=String(
                        "Too many slices provided: expected at most {} but"
                        " got {}."
                    ).format(self.ndim, n_slices),
                    suggestion=String(
                        "Provide at most {} slices for an array with {}"
                        " dimensions."
                    ).format(self.ndim, self.ndim),
                    location=String("NDArray.__getitem__(slices: Slice)"),
                )
            )
        var slice_list: List[Slice] = List[Slice](capacity=self.ndim)
        for i in range(len(slices)):
            slice_list.append(slices[i])

        if n_slices < self.ndim:
            for i in range(n_slices, self.ndim):
                slice_list.append(Slice(0, self.shape[i], 1))

        var narr: Self = self[slice_list^]
        return narr^

    fn _calculate_strides_efficient(self, shape: List[Int]) -> List[Int]:
        var strides = List[Int](capacity=len(shape))

        if self.flags.C_CONTIGUOUS:  # C_CONTIGUOUS
            var temp_strides = List[Int](capacity=len(shape))
            var stride = 1
            for i in range(len(shape) - 1, -1, -1):
                temp_strides.append(stride)
                stride *= shape[i]

            for i in range(len(temp_strides) - 1, -1, -1):
                strides.append(temp_strides[i])
        else:  # F_CONTIGUOUS
            var stride = 1
            for i in range(len(shape)):
                strides.append(stride)
                stride *= shape[i]

        return strides^

    fn __getitem__(self, var slice_list: List[Slice]) raises -> Self:
        """
        Retrieves a sub-array from the current array using a list of slice objects, enabling advanced slicing operations across multiple dimensions.

        Args:
            slice_list: List of Slice objects, where each Slice defines the start, stop, and step for the corresponding dimension.

        Constraints:
            - The length of slice_list must not exceed the number of dimensions in the array.
            - Each Slice in slice_list must be valid for its respective dimension.

        Returns:
            Self: A new array instance representing the sliced view of the original array.

        Raises:
            Error: If slice_list is empty or contains invalid slices.

        NOTES:
            - This method supports advanced slicing similar to NumPy's multi-dimensional slicing.
            - The returned array shares data with the original array if possible.

        Examples:
            ```mojo
            import numojo as nm
            from numojo.prelude import *
            var a = nm.arange[cf32](CScalar[cf32](10.0, 10.0)).reshape(nm.Shape(2, 5))
            var b = a[List[Slice](Slice(0, 2, 1), Slice(2, 4, 1))]  # Equivalent to arr[:, 2:4], returns a 2x2 sliced array.
            print(b)
            ```
        """
        var n_slices: Int = slice_list.__len__()
        # Check error cases
        # I think we can remove this since it seems redundant.
        if n_slices == 0:
            raise Error(
                IndexError(
                    message=String(
                        "Empty slice list provided to"
                        " ComplexNDArray.__getitem__."
                    ),
                    suggestion=String(
                        "Provide a List with at least one slice to index the"
                        " array."
                    ),
                    location=String(
                        "ComplexNDArray.__getitem__(slice_list: List[Slice])"
                    ),
                )
            )

        var slices: List[Slice] = self._adjust_slice(slice_list)
        if n_slices < self.ndim:
            for i in range(n_slices, self.ndim):
                slices.append(Slice(0, self.shape[i], 1))

        var ndims: Int = 0
        var nshape: List[Int] = List[Int]()
        var ncoefficients: List[Int] = List[Int]()
        var noffset: Int = 0

        for i in range(self.ndim):
            var start: Int = slices[i].start.value()
            var end: Int = slices[i].end.value()
            var step: Int = slices[i].step.or_else(1)

            var slice_len: Int
            if step > 0:
                slice_len: Int = max(0, (end - start + (step - 1)) // step)
            else:
                slice_len: Int = max(0, (start - end - step - 1) // (-step))
            # if slice_len >= 1: # remember to remove this behaviour and reduce dimension when user gives integer instead of slices
            nshape.append(slice_len)
            ncoefficients.append(self.strides[i] * step)
            ndims += 1
            noffset += start * self.strides[i]

        if len(nshape) == 0:
            nshape.append(1)
            ncoefficients.append(1)

        # only C & F order are supported
        var nstrides: List[Int] = self._calculate_strides_efficient(
            nshape,
        )
        var narr = ComplexNDArray[cdtype](
            offset=noffset, shape=nshape, strides=nstrides
        )
        var index_re: List[Int] = List[Int](length=ndims, fill=0)
        _traverse_iterative[Self.dtype](
            self._re,
            narr._re,
            nshape,
            ncoefficients,
            nstrides,
            noffset,
            index_re,
            0,
        )
        var index_im: List[Int] = List[Int](length=ndims, fill=0)
        _traverse_iterative[Self.dtype](
            self._im,
            narr._im,
            nshape,
            ncoefficients,
            nstrides,
            noffset,
            index_im,
            0,
        )

        return narr^

    fn __getitem__(self, var *slices: Variant[Slice, Int]) raises -> Self:
        """
        Get items of ComplexNDArray with a series of either slices or integers.

        Args:
            slices: A series of either Slice or Int.

        Returns:
            A slice of the ndarray with a smaller or equal dimension of the original one.

        Raises:
            Error: If the number of slices is greater than the number of dimensions of the array.

        Examples:

        ```mojo
            import numojo as nm
            from numojo.prelude import *
            var a = nm.full[cf32](nm.Shape(2, 5), CScalar[cf32](1.0, 1.0))
            var b = a[1, Slice(2,4)]
            print(b)
        ```
        """
        var n_slices: Int = len(slices)
        if n_slices > self.ndim:
            raise Error(
                IndexError(
                    message=String(
                        "Too many indices or slices: received {} but array has"
                        " only {} dimensions."
                    ).format(n_slices, self.ndim),
                    suggestion=String(
                        "Pass at most {} indices/slices (one per dimension)."
                    ).format(self.ndim),
                    location=String(
                        "NDArray.__getitem__(*slices: Variant[Slice, Int])"
                    ),
                )
            )
        var slice_list: List[Slice] = List[Slice]()
        var count_int: Int = 0  # Count the number of Int in the argument
        var indices: List[Int] = List[Int]()

        for i in range(len(slices)):
            if slices[i].isa[Slice]():
                slice_list.append(slices[i][Slice])
            elif slices[i].isa[Int]():
                var norm: Int = slices[i][Int]
                if norm >= self.shape[i] or norm < -self.shape[i]:
                    raise Error(
                        IndexError(
                            message=String(
                                "Integer index {} out of bounds for axis {}"
                                " (size {})."
                            ).format(slices[i][Int], i, self.shape[i]),
                            suggestion=String(
                                "Valid indices: 0 <= i < {} or negative -{}"
                                " <= i < 0 (negative indices wrap from the"
                                " end)."
                            ).format(self.shape[i], self.shape[i]),
                            location=String(
                                "ComplexNDArray.__getitem__(*slices:"
                                " Variant[Slice, Int])"
                            ),
                        )
                    )
                if norm < 0:
                    norm += self.shape[i]
                count_int += 1
                indices.append(norm)
                slice_list.append(Slice(norm, norm + 1, 1))

        var narr: Self
        if count_int == self.ndim:
            narr = creation._0darray[cdtype](self._getitem(indices))
            return narr^

        if n_slices < self.ndim:
            for i in range(n_slices, self.ndim):
                slice_list.append(Slice(0, self.shape[i], 1))

        narr = self.__getitem__(slice_list^)
        return narr^

    fn __getitem__(self, indices: NDArray[DType.index]) raises -> Self:
        """
        Get items from 0-th dimension of a ComplexNDArray of indices.
        If the original array is of shape (i,j,k) and
        the indices array is of shape (l, m, n), then the output array
        will be of shape (l,m,n,j,k).

        Args:
            indices: Array of indices.

        Returns:
            ComplexNDArray with items from the array of indices.

        Raises:
            Error: If the elements of indices are greater than size of the corresponding dimension of the array.
        """
        # Get the shape of resulted array
        var shape = indices.shape.join(self.shape._pop(0))

        var result: ComplexNDArray[cdtype] = ComplexNDArray[cdtype](shape)
        var size_per_item = self.size // self.shape[0]

        # Fill in the values
        for i in range(indices.size):
            if indices.item(i) >= self.shape[0]:
                raise Error(
                    IndexError(
                        message=String(
                            "Index {} (value {}) out of range for first"
                            " dimension size {}."
                        ).format(i, indices.item(i), self.shape[0]),
                        suggestion=String(
                            "Ensure each index < {}. Consider clipping or"
                            " validating indices before indexing."
                        ).format(self.shape[0]),
                        location=String(
                            "ComplexNDArray.__getitem__(indices:"
                            " NDArray[index])"
                        ),
                    )
                )
            memcpy(
                result._re._buf.ptr + i * size_per_item,
                self._re._buf.ptr + indices.item(i) * size_per_item,
                size_per_item,
            )
            memcpy(
                result._im._buf.ptr + i * size_per_item,
                self._im._buf.ptr + indices.item(i) * size_per_item,
                size_per_item,
            )

        return result^

    fn __getitem__(self, indices: List[Int]) raises -> Self:
        """
        Get items from 0-th dimension of a ComplexNDArray of indices.
        It is an overload of
        `__getitem__(self, indices: NDArray[DType.index]) raises -> Self`.

        Args:
            indices: A list of Int.

        Returns:
            ComplexNDArray with items from the list of indices.

        Raises:
            Error: If the elements of indices are greater than size of the corresponding dimension of the array.

        """

        var indices_array = NDArray[DType.index](shape=Shape(len(indices)))
        for i in range(len(indices)):
            (indices_array._buf.ptr + i).init_pointee_copy(indices[i])

        return self[indices_array]

    fn __getitem__(self, mask: NDArray[DType.bool]) raises -> Self:
        """
        Get item from a ComplexNDArray according to a mask array.
        If array shape is equal to mask shape, it returns a flattened array of
        the values where mask is True.
        If array shape is not equal to mask shape, it returns items from the
        0-th dimension of the array where mask is True.

        Args:
            mask: NDArray with Dtype.bool.

        Returns:
            ComplexNDArray with items from the mask.

        Raises:
            Error: If the mask is not a 1-D array (Currently we only support 1-d mask array).

        """
        # CASE 1:
        # if array shape is equal to mask shape,
        # return a flattened array of the values where mask is True
        if mask.shape == self.shape:
            var len_of_result = 0

            # Count number of True
            for i in range(mask.size):
                if mask.item(i):
                    len_of_result += 1

            # Change the first number of the ndshape
            var result = ComplexNDArray[cdtype](
                shape=NDArrayShape(len_of_result)
            )

            # Fill in the values
            var offset = 0
            for i in range(mask.size):
                if mask.item(i):
                    (result._re._buf.ptr + offset).init_pointee_copy(
                        self._re._buf.ptr[i]
                    )
                    (result._im._buf.ptr + offset).init_pointee_copy(
                        self._im._buf.ptr[i]
                    )
                    offset += 1

            return result^

        # CASE 2:
        # if array shape is not equal to mask shape,
        # return items from the 0-th dimension of the array where mask is True
        if mask.ndim > 1:
            raise Error(
                ShapeError(
                    message=String(
                        "Boolean mask must be 1-D or match full array shape;"
                        " got ndim={} for mask shape {}."
                    ).format(mask.ndim, mask.shape),
                    suggestion=String(
                        "Use a 1-D mask of length {} for first-dimension"
                        " filtering or a full-shape mask {} for element-wise"
                        " selection."
                    ).format(self.shape[0], self.shape),
                    location=String(
                        "ComplexNDArray.__getitem__(mask: NDArray[bool])"
                    ),
                )
            )

        if mask.shape[0] != self.shape[0]:
            raise Error(
                ShapeError(
                    message=String(
                        "Mask length {} does not match first dimension size {}."
                    ).format(mask.shape[0], self.shape[0]),
                    suggestion=String(
                        "Provide mask of length {} to filter along first"
                        " dimension."
                    ).format(self.shape[0]),
                    location=String(
                        "ComplexNDArray.__getitem__(mask: NDArray[bool])"
                    ),
                )
            )

        var len_of_result = 0

        # Count number of True
        for i in range(mask.size):
            if mask.item(i):
                len_of_result += 1

        # Change the first number of the ndshape
        var shape = self.shape
        shape._buf[0] = len_of_result

        var result = ComplexNDArray[cdtype](shape)
        var size_per_item = self.size // self.shape[0]

        # Fill in the values
        var offset = 0
        for i in range(mask.size):
            if mask.item(i):
                memcpy(
                    result._re._buf.ptr + offset * size_per_item,
                    self._re._buf.ptr + i * size_per_item,
                    size_per_item,
                )
                memcpy(
                    result._im._buf.ptr + offset * size_per_item,
                    self._im._buf.ptr + i * size_per_item,
                    size_per_item,
                )
                offset += 1

        return result^

    fn __getitem__(self, mask: List[Bool]) raises -> Self:
        """
        Get items from 0-th dimension of a ComplexNDArray according to mask.

        Args:
            mask: A list of boolean values.

        Returns:
            ComplexNDArray with items from the mask.

        Raises:
            Error: If the mask is not a 1-D array (Currently we only support 1-d mask array).
        """

        var mask_array = NDArray[DType.bool](shape=Shape(len(mask)))
        for i in range(len(mask)):
            (mask_array._buf.ptr + i).init_pointee_copy(mask[i])

        return self[mask_array]

    fn item(self, var index: Int) raises -> ComplexSIMD[cdtype]:
        """
        Return the scalar at the coordinates.
        If one index is given, get the i-th item of the complex array (not buffer).
        It first scans over the first row, even it is a column-major array.
        If more than one index is given, the length of the indices must match
        the number of dimensions of the array.
        If the ndim is 0 (0-D array), get the value as a mojo scalar.

        Args:
            index: Index of item, counted in row-major way.

        Returns:
            A ComplexSIMD matching the dtype of the complex array.

        Raises:
            Error if array is 0-D array (numojo scalar).
            Error if index is equal or larger than array size.

        Examples:

        ```console
        >>> import numojo as nm
        >>> var A = nm.full[nm.f32](Shape(2, 2, 2), ComplexSIMD[nm.f32](1.0, 1.0))
        >>> print(A.item(10)) # returns the 10-th item of the complex array.
        ```.
        """
        # For 0-D array, raise error
        if self.ndim == 0:
            raise Error(
                IndexError(
                    message=String(
                        "Cannot index into a 0D ComplexNDArray with a linear"
                        " position."
                    ),
                    suggestion=String(
                        "Call item() with no arguments or use A[] to read"
                        " scalar."
                    ),
                    location=String("ComplexNDArray.item(index: Int)"),
                )
            )

        if index < 0:
            index += self.size

        if (index < 0) or (index >= self.size):
            raise Error(
                IndexError(
                    message=String(
                        "Linear index {} out of range for array size {}."
                    ).format(index, self.size),
                    suggestion=String(
                        "Valid linear indices: 0..{} (inclusive). Use negative"
                        " indices only where supported."
                    ).format(self.size - 1),
                    location=String("ComplexNDArray.item(index: Int)"),
                )
            )

        if self.flags.F_CONTIGUOUS:
            return ComplexSIMD[cdtype](
                re=(
                    self._re._buf.ptr + _transfer_offset(index, self.strides)
                )[],
                im=(
                    self._im._buf.ptr + _transfer_offset(index, self.strides)
                )[],
            )

        else:
            return ComplexSIMD[cdtype](
                re=(self._re._buf.ptr + index)[],
                im=(self._im._buf.ptr + index)[],
            )

    fn item(self, *index: Int) raises -> ComplexSIMD[cdtype]:
        """
        Return the scalar at the coordinates.
        If one index is given, get the i-th item of the complex array (not buffer).
        It first scans over the first row, even it is a colume-major array.
        If more than one index is given, the length of the indices must match
        the number of dimensions of the array.
        For 0-D complex array (numojo scalar), return the scalar value.

        Args:
            index: The coordinates of the item.

        Returns:
            A ComplexSIMD matching the dtype of the complex array.

        Raises:
            Error: If the number of indices is not equal to the number of dimensions of the array.
            Error: If the index is equal or larger than size of dimension.

        Examples:

        ```console
        >>> import numojo as nm
        >>> var A = nm.full[nm.f32](Shape(2, 2, 2), ComplexSIMD[nm.f32](1.0, 1.0))
        >>> print(A.item(1, 1, 1)) # returns the 10-th item of the complex array.
        ```.
        """

        if len(index) != self.ndim:
            raise Error(
                IndexError(
                    message=String(
                        "Expected {} indices (ndim) but got {}."
                    ).format(self.ndim, len(index)),
                    suggestion=String(
                        "Provide one coordinate per dimension for shape {}."
                    ).format(self.shape),
                    location=String("ComplexNDArray.item(*index: Int)"),
                )
            )

        if self.ndim == 0:
            return ComplexSIMD[cdtype](
                re=self._re._buf.ptr[],
                im=self._im._buf.ptr[],
            )

        var list_index = List[Int]()
        for i in range(len(index)):
            if index[i] < 0:
                list_index.append(index[i] + self.shape[i])
            else:
                list_index.append(index[i])
            if (list_index[i] < 0) or (list_index[i] >= self.shape[i]):
                raise Error(
                    IndexError(
                        message=String(
                            "Index {} out of range for dimension {} (size {})."
                        ).format(list_index[i], i, self.shape[i]),
                        suggestion=String(
                            "Valid range is [0, {}). Consider adjusting or"
                            " clipping."
                        ).format(self.shape[i]),
                        location=String("ComplexNDArray.item(*index: Int)"),
                    )
                )
        return ComplexSIMD[cdtype](
            re=(self._re._buf.ptr + _get_offset(index, self.strides))[],
            im=(self._im._buf.ptr + _get_offset(index, self.strides))[],
        )

    fn load(self, var index: Int) raises -> ComplexSIMD[cdtype]:
        """
        Safely retrieve i-th item from the underlying buffer.

        `A.load(i)` differs from `A._buf.ptr[i]` due to boundary check.

        Args:
            index: Index of the item.

        Returns:
            The value at the index.

        Raises:
            Index out of bounds.

        Examples:

        ```console
        >>> import numojo as nm
        >>> var A = nm.full[nm.f32](Shape(2, 2, 2), ComplexSIMD[nm.f32](1.0, 1.0))
        >>> print(A.load(10)) # returns the 10-th item of the complex array.
        ```.
        """

        if index < 0:
            index += self.size

        if (index >= self.size) or (index < 0):
            raise Error(
                IndexError(
                    message=String("Index {} out of range for size {}.").format(
                        index, self.size
                    ),
                    suggestion=String(
                        "Use 0 <= i < {}. Adjust negatives manually; negative"
                        " indices are not supported here."
                    ).format(self.size),
                    location=String("ComplexNDArray.load(index: Int)"),
                )
            )

        return ComplexSIMD[cdtype](
            re=self._re._buf.ptr[index],
            im=self._im._buf.ptr[index],
        )

    fn load[width: Int = 1](self, index: Int) raises -> ComplexSIMD[cdtype]:
        """
        Safely loads a ComplexSIMD element of size `width` at `index`
        from the underlying buffer.

        To bypass boundary checks, use `self._buf.ptr.load` directly.

        Args:
            index: Index of the item.

        Returns:
            The ComplexSIMD element at the index.

        Raises:
            Index out of boundary.
        """

        if (index < 0) or (index >= self.size):
            raise Error(
                IndexError(
                    message=String("Index {} out of range for size {}.").format(
                        index, self.size
                    ),
                    suggestion=String(
                        "Use 0 <= i < {} when loading elements."
                    ).format(self.size),
                    location=String("ComplexNDArray.load[width](index: Int)"),
                )
            )

        return ComplexSIMD[cdtype](
            re=self._re._buf.ptr.load[width=1](index),
            im=self._im._buf.ptr.load[width=1](index),
        )

    fn load[
        width: Int = 1
    ](self, *indices: Int) raises -> ComplexSIMD[cdtype, width=width]:
        """
        Safely loads a ComplexSIMD element of size `width` at given variadic indices
        from the underlying buffer.

        To bypass boundary checks, use `self._buf.ptr.load` directly.

        Args:
            indices: Variadic indices.

        Returns:
            The ComplexSIMD element at the indices.

        Raises:
            Error: If the length of indices does not match the number of dimensions.
            Error: If any of the indices is out of bound.

        Examples:

        ```console
        >>> import numojo as nm
        >>> var A = nm.full[nm.f32](Shape(2, 2, 2), ComplexSIMD[nm.f32](1.0, 1.0))
        >>> print(A.load(0, 1, 1))
        ```.
        """

        if len(indices) != self.ndim:
            raise Error(
                IndexError(
                    message=String(
                        "Expected {} indices (ndim) but received {}."
                    ).format(self.ndim, len(indices)),
                    suggestion=String(
                        "Provide one index per dimension: shape {} needs {}"
                        " coordinates."
                    ).format(self.shape, self.ndim),
                    location=String(
                        "ComplexNDArray.load[width](*indices: Int)"
                    ),
                )
            )

        for i in range(self.ndim):
            if (indices[i] < 0) or (indices[i] >= self.shape[i]):
                raise Error(
                    IndexError(
                        message=String(
                            "Index {} out of range for dim {} (size {})."
                        ).format(indices[i], i, self.shape[i]),
                        suggestion=String(
                            "Valid range for dim {} is [0, {})."
                        ).format(i, self.shape[i]),
                        location=String(
                            "ComplexNDArray.load[width](*indices: Int)"
                        ),
                    )
                )

        var idx: Int = _get_offset(indices, self.strides)
        return ComplexSIMD[cdtype, width=width](
            re=self._re._buf.ptr.load[width=width](idx),
            im=self._im._buf.ptr.load[width=width](idx),
        )

    fn _adjust_slice(self, slice_list: List[Slice]) raises -> List[Slice]:
        """
        Adjusts slice values to handle all possible slicing scenarios including:
        - Negative indices (Python-style wrapping)
        - Out-of-bounds clamping
        - Negative steps (reverse slicing)
        - Empty slices
        - Default start/end values based on step direction
        """
        var n_slices: Int = slice_list.__len__()
        if n_slices > self.ndim:
            raise Error(
                IndexError(
                    message=String(
                        "Too many slice dimensions: got {} but array has {}"
                        " dims."
                    ).format(n_slices, self.ndim),
                    suggestion=String(
                        "Provide at most {} slices for this array."
                    ).format(self.ndim),
                    location=String("ComplexNDArray._adjust_slice"),
                )
            )

        var slices = List[Slice](capacity=self.ndim)
        for i in range(n_slices):
            var dim_size = self.shape[i]
            var step = slice_list[i].step.or_else(1)

            if step == 0:
                raise Error(
                    ValueError(
                        message=String(
                            "Slice step cannot be zero (dimension {})."
                        ).format(i),
                        suggestion=String(
                            "Use positive or negative non-zero step."
                        ),
                        location=String("ComplexNDArray._adjust_slice"),
                    )
                )

            # defaults
            var start: Int
            var end: Int
            if step > 0:
                start = 0
                end = dim_size
            else:
                start = dim_size - 1
                end = -1

            # start
            if slice_list[i].start is not None:
                start = slice_list[i].start.value()
                if start < 0:
                    start += dim_size
                # Clamp to valid bounds once
                if step > 0:
                    start = 0 if start < 0 else (
                        dim_size if start > dim_size else start
                    )
                else:
                    start = -1 if start < -1 else (
                        dim_size - 1 if start >= dim_size else start
                    )

            # end
            if slice_list[i].end is not None:
                end = slice_list[i].end.value()
                if end < 0:
                    end += dim_size
                # Clamp to valid bounds once
                if step > 0:
                    end = 0 if end < 0 else (
                        dim_size if end > dim_size else end
                    )
                else:
                    end = -1 if end < -1 else (
                        dim_size if end > dim_size else end
                    )

            slices.append(
                Slice(
                    start=Optional(start),
                    end=Optional(end),
                    step=Optional(step),
                )
            )

        return slices^

    fn _setitem(self, *indices: Int, val: ComplexSIMD[cdtype]):
        """
        (UNSAFE! for internal use only.)
        Get item at indices and bypass all boundary checks.
        """
        var index_of_buffer: Int = 0
        for i in range(self.ndim):
            index_of_buffer += indices[i] * Int(self.strides._buf[i])
        self._re._buf.ptr[index_of_buffer] = val.re
        self._im._buf.ptr[index_of_buffer] = val.im

    fn __setitem__(mut self, idx: Int, val: Self) raises:
        """Assign a single first-axis slice.
        Replaces the sub-array at axis 0 position `idx` with `val`.
        The shape of `val` must exactly match `self.shape[1:]` and its
        dimensionality must be `self.ndim - 1` (or be a 0-D complex scalar
        when assigning into a 1-D array). Negative indices are supported.
        Fast path: contiguous memcpy for C-order; otherwise a stride-based
        generic copy is performed for both real and imaginary parts.

        Args:
            idx: Integer index along first dimension (supports negatives).
            val: ComplexNDArray slice data to assign.

        Raises:
            IndexError: If array is 0-D or idx out of bounds.
            ShapeError: If `val` shape/dim mismatch with target slice.
        """
        if self.ndim == 0:
            raise Error(
                IndexError(
                    message=String("Cannot assign slice on 0D ComplexNDArray."),
                    suggestion=String(
                        "Assign to its scalar value with `A[] = ...` once"
                        " supported."
                    ),
                    location=String(
                        "ComplexNDArray.__setitem__(idx: Int, val: Self)"
                    ),
                )
            )

        var norm = idx
        if norm < 0:
            norm += self.shape[0]
        if (norm < 0) or (norm >= self.shape[0]):
            raise Error(
                IndexError(
                    message=String(
                        "Index {} out of bounds for axis 0 (size {})."
                    ).format(idx, self.shape[0]),
                    suggestion=String(
                        "Valid indices: 0 <= i < {} or -{} <= i < 0."
                    ).format(self.shape[0], self.shape[0]),
                    location=String(
                        "ComplexNDArray.__setitem__(idx: Int, val: Self)"
                    ),
                )
            )

        # 1-D target: expect 0-D complex scalar wrapper (val.ndim == 0)
        if self.ndim == 1:
            if val.ndim != 0:
                raise Error(
                    ShapeError(
                        message=String(
                            "Shape mismatch: expected 0D value for 1D target"
                            " slice."
                        ),
                        suggestion=String(
                            "Provide a 0D ComplexNDArray (scalar wrapper)."
                        ),
                        location=String(
                            "ComplexNDArray.__setitem__(idx: Int, val: Self)"
                        ),
                    )
                )
            self._re._buf.ptr.store(norm, val._re._buf.ptr.load[width=1](0))
            self._im._buf.ptr.store(norm, val._im._buf.ptr.load[width=1](0))
            return

        if val.ndim != self.ndim - 1:
            raise Error(
                ShapeError(
                    message=String(
                        "Shape mismatch: expected {} dims in source but got {}."
                    ).format(self.ndim - 1, val.ndim),
                    suggestion=String("Ensure RHS has shape {}.").format(
                        self.shape[1:]
                    ),
                    location=String(
                        "ComplexNDArray.__setitem__(idx: Int, val: Self)"
                    ),
                )
            )

        if val.shape != self.shape[1:]:
            raise Error(
                ShapeError(
                    message=String(
                        "Shape mismatch for slice assignment: expected {} but"
                        " got {}."
                    ).format(self.shape[1:], val.shape),
                    suggestion=String(
                        "Provide RHS slice with exact shape {}; broadcasting"
                        " not yet supported."
                    ).format(self.shape[1:]),
                    location=String(
                        "ComplexNDArray.__setitem__(idx: Int, val: Self)"
                    ),
                )
            )

        if self.flags.C_CONTIGUOUS & val.flags.C_CONTIGUOUS:
            var block = self.size // self.shape[0]
            if val.size != block:
                raise Error(
                    ShapeError(
                        message=String(
                            "Internal mismatch: computed block {} but"
                            " val.size {}."
                        ).format(block, val.size),
                        suggestion=String(
                            "Report this issue; unexpected size mismatch."
                        ),
                        location=String(
                            "ComplexNDArray.__setitem__(idx: Int, val: Self)"
                        ),
                    )
                )
            memcpy(self._re._buf.ptr + norm * block, val._re._buf.ptr, block)
            memcpy(self._im._buf.ptr + norm * block, val._im._buf.ptr, block)
            return

        # F order
        self._re._write_first_axis_slice[Self.dtype](self._re, norm, val._re)
        self._im._write_first_axis_slice[Self.dtype](self._im, norm, val._im)

    fn __setitem__(mut self, index: Item, val: ComplexSIMD[cdtype]) raises:
        """
        Set the value at the index list.
        """
        if index.__len__() != self.ndim:
            var message = String(
                "Error: Length of `index` does not match the number of"
                " dimensions!\n"
                "Length of indices is {}.\n"
                "The array dimension is {}."
            ).format(index.__len__(), self.ndim)
            raise Error(message)
        for i in range(index.__len__()):
            if index[i] >= self.shape[i]:
                var message = String(
                    "Error: `index` exceeds the size!\n"
                    "For {}-th dimension:\n"
                    "The index value is {}.\n"
                    "The size of the corresponding dimension is {}"
                ).format(i, index[i], self.shape[i])
                raise Error(message)
        var idx: Int = _get_offset(index, self.strides)
        self._re._buf.ptr.store(idx, val.re)
        self._im._buf.ptr.store(idx, val.im)

    fn __setitem__(
        mut self,
        mask: ComplexNDArray[cdtype],
        value: ComplexSIMD[cdtype],
    ) raises:
        """
        Set the value of the array at the indices where the mask is true.
        """
        if (
            mask.shape != self.shape
        ):  # this behaviour could be removed potentially
            raise Error("Mask and array must have the same shape")

        for i in range(mask.size):
            if mask._re._buf.ptr.load[width=1](i):
                self._re._buf.ptr.store(i, value.re)
            if mask._im._buf.ptr.load[width=1](i):
                self._im._buf.ptr.store(i, value.im)

    fn __setitem__(mut self, var *slices: Slice, val: Self) raises:
        """
        Retreive slices of an ComplexNDArray from variadic slices.

        Example:
            `arr[1:3, 2:4]` returns the corresponding sliced ComplexNDArray (2 x 2).
        """
        var slice_list: List[Slice] = List[Slice]()
        for i in range(slices.__len__()):
            slice_list.append(slices[i])
        # self.__setitem__(slices=slice_list, val=val)
        self[slice_list^] = val

    fn __setitem__(mut self, var slices: List[Slice], val: Self) raises:
        """
        Sets the slices of an ComplexNDArray from list of slices and ComplexNDArray.

        Example:
            `arr[1:3, 2:4]` returns the corresponding sliced ComplexNDArray (2 x 2).
        """
        var n_slices: Int = len(slices)
        var ndims: Int = 0
        var count: Int = 0
        var spec: List[Int] = List[Int]()
        var slice_list: List[Slice] = self._adjust_slice(slices)
        for i in range(n_slices):
            if (
                slice_list[i].start.value() >= self.shape[i]
                or slice_list[i].end.value() > self.shape[i]
            ):
                var message = String(
                    "Error: Slice value exceeds the array shape!\n"
                    "The {}-th dimension is of size {}.\n"
                    "The slice goes from {} to {}"
                ).format(
                    i,
                    self.shape[i],
                    slice_list[i].start.value(),
                    slice_list[i].end.value(),
                )
                raise Error(message)
            # if slice_list[i].step is None:
            #     raise Error(String("Step of slice is None."))
            var slice_len: Int = (
                (slice_list[i].end.value() - slice_list[i].start.value())
                / slice_list[i].step.or_else(1)
            ).__int__()
            spec.append(slice_len)
            if slice_len != 1:
                ndims += 1
            else:
                count += 1
        if count == slice_list.__len__():
            ndims = 1

        var nshape: List[Int] = List[Int]()
        var ncoefficients: List[Int] = List[Int]()
        var nstrides: List[Int] = List[Int]()
        var nnum_elements: Int = 1

        var j: Int = 0
        count = 0
        for _ in range(ndims):
            while spec[j] == 1:
                count += 1
                j += 1
            if j >= self.ndim:
                break
            var slice_len: Int = (
                (slice_list[j].end.value() - slice_list[j].start.value())
                / slice_list[j].step.or_else(1)
            ).__int__()
            nshape.append(slice_len)
            nnum_elements *= slice_len
            ncoefficients.append(
                self.strides[j] * slice_list[j].step.or_else(1)
            )
            j += 1

        # TODO: We can remove this check after we have support for broadcasting
        for i in range(ndims):
            if nshape[i] != val.shape[i]:
                var message = String(
                    "Error: Shape mismatch!\n"
                    "For {}-th dimension: \n"
                    "The size of the array is {}.\n"
                    "The size of the input value is {}."
                ).format(i, nshape[i], val.shape[i])
                raise Error(message)

        var noffset: Int = 0
        if self.flags["C_CONTIGUOUS"]:
            noffset = 0
            for i in range(ndims):
                var temp_stride: Int = 1
                for j in range(i + 1, ndims):  # temp
                    temp_stride *= nshape[j]
                nstrides.append(temp_stride)
            for i in range(slice_list.__len__()):
                noffset += slice_list[i].start.value() * self.strides[i]
        elif self.flags["F_CONTIGUOUS"]:
            noffset = 0
            nstrides.append(1)
            for i in range(0, ndims - 1):
                nstrides.append(nstrides[i] * nshape[i])
            for i in range(slice_list.__len__()):
                noffset += slice_list[i].start.value() * self.strides[i]

        var index = List[Int]()
        for _ in range(ndims):
            index.append(0)

        _traverse_iterative_setter[Self.dtype](
            val._re, self._re, nshape, ncoefficients, nstrides, noffset, index
        )
        _traverse_iterative_setter[Self.dtype](
            val._im, self._im, nshape, ncoefficients, nstrides, noffset, index
        )

    ### compiler doesn't accept this.
    # fn __setitem__(self, var *slices: Variant[Slice, Int], val: NDArray[Self.dtype]) raises:
    #     """
    #     Get items by a series of either slices or integers.
    #     """
    #     var n_slices: Int = slices.__len__()
    #     if n_slices > self.ndim:
    #         raise Error("Error: No of slices greater than rank of array")
    #     var slice_list: List[Slice] = List[Slice]()

    #     var count_int = 0
    #     for i in range(len(slices)):
    #         if slices[i].isa[Slice]():
    #             slice_list.append(slices[i]._get_ptr[Slice]()[0])
    #         elif slices[i].isa[Int]():
    #             count_int += 1
    #             var int: Int = slices[i]._get_ptr[Int]()[0]
    #             slice_list.append(Slice(int, int + 1))

    #     if n_slices < self.ndim:
    #         for i in range(n_slices, self.ndim):
    #             var size_at_dim: Int = self.shape[i]
    #             slice_list.append(Slice(0, size_at_dim))

    #     self.__setitem__(slices=slice_list, val=val)

    fn __setitem__(self, index: NDArray[DType.index], val: Self) raises:
        """
        Returns the items of the ComplexNDArray from an array of indices.

        Refer to `__getitem__(self, index: List[Int])`.
        """

        for i in range(len(index)):
            self._re.store(
                Int(index.load(i)), rebind[Scalar[Self.dtype]](val._re.load(i))
            )
            self._im.store(
                Int(index.load(i)), rebind[Scalar[Self.dtype]](val._im.load(i))
            )

    fn __setitem__(
        mut self,
        mask: ComplexNDArray[cdtype],
        val: ComplexNDArray[cdtype],
    ) raises:
        """
        Set the value of the ComplexNDArray at the indices where the mask is true.
        """
        if (
            mask.shape != self.shape
        ):  # this behavious could be removed potentially
            var message = String(
                "Shape of mask does not match the shape of array."
            )
            raise Error(message)

        for i in range(mask.size):
            if mask._re._buf.ptr.load(i):
                self._re._buf.ptr.store(i, val._re._buf.ptr.load(i))
            if mask._im._buf.ptr.load(i):
                self._im._buf.ptr.store(i, val._im._buf.ptr.load(i))

    fn __pos__(self) raises -> Self:
        """
        Unary positive returns self unless boolean type.
        """
        if self.dtype is DType.bool:
            raise Error(
                "complex_ndarray:ComplexNDArray:__pos__: pos does not accept"
                " bool type arrays"
            )
        return self.copy()

    fn __neg__(self) raises -> Self:
        """
        Unary negative returns self unless boolean type.

        For bolean use `__invert__`(~)
        """
        if self.dtype is DType.bool:
            raise Error(
                "complex_ndarray:ComplexNDArray:__neg__: neg does not accept"
                " bool type arrays"
            )
        return self * ComplexSIMD[cdtype](-1.0, -1.0)

    fn __bool__(self) raises -> Bool:
        """
        Check if the complex array is non-zero.

        For a 0-D or length-1 complex array, returns True if the complex number
        is non-zero (i.e., either real or imaginary part is non-zero).

        Returns:
            True if the complex number is non-zero, False otherwise.

        Raises:
            Error: If the array is not 0-D or length-1.

        Examples:
        ```mojo
        import numojo as nm
        var A = nm.ComplexNDArray[nm.cf64](nm.Shape())  # 0-D array
        A._re._buf.ptr[] = 1.0
        A._im._buf.ptr[] = 0.0
        var result = A.__bool__()  # True
        ```
        """
        if (self.size == 1) or (self.ndim == 0):
            var re_val = self._re._buf.ptr[]
            var im_val = self._im._buf.ptr[]
            return Bool((re_val != 0.0) or (im_val != 0.0))
        else:
            raise Error(
                "\nError in `ComplexNDArray.__bool__(self)`: "
                "Only 0-D arrays (numojo scalar) or length-1 arrays "
                "can be converted to Bool. "
                "The truth value of an array with more than one element is "
                "ambiguous. Use a.any() or a.all()."
            )

    fn __int__(self) raises -> Int:
        """
        Gets `Int` representation of the complex array's real part.

        Only 0-D arrays or length-1 arrays can be converted to scalars.
        The imaginary part is discarded.

        Returns:
            Int representation of the real part of the array.

        Raises:
            Error: If the array is not 0-D or length-1.

        Examples:
        ```mojo
        import numojo as nm
        var A = nm.ComplexNDArray[nm.cf64](nm.Shape())  # 0-D array
        A._re._buf.ptr[] = 42.7
        A._im._buf.ptr[] = 3.14
        print(A.__int__())  # 42 (only real part)
        ```
        """
        if (self.size == 1) or (self.ndim == 0):
            return Int(self._re._buf.ptr[])
        else:
            raise Error(
                "\nError in `ComplexNDArray.__int__(self)`: "
                "Only 0-D arrays (numojo scalar) or length-1 arrays "
                "can be converted to scalars."
            )

    fn __float__(self) raises -> Float64:
        """
        Gets `Float64` representation of the complex array's magnitude.

        Only 0-D arrays or length-1 arrays can be converted to scalars.
        Returns the magnitude (absolute value) of the complex number.

        Returns:
            Float64 representation of the magnitude of the complex number.

        Raises:
            Error: If the array is not 0-D or length-1.

        Examples:
        ```mojo
        import numojo as nm
        var A = nm.ComplexNDArray[nm.cf64](nm.Shape())  # 0-D array
        A._re._buf.ptr[] = 3.0
        A._im._buf.ptr[] = 4.0
        print(A.__float__())  # 5.0 (magnitude)
        ```
        """
        if (self.size == 1) or (self.ndim == 0):
            var re_val = self._re._buf.ptr[]
            var im_val = self._im._buf.ptr[]
            var magnitude_sq = Float64(re_val * re_val + im_val * im_val)
            return sqrt(magnitude_sq)
        else:
            raise Error(
                "\nError in `ComplexNDArray.__float__(self)`: "
                "Only 0-D arrays (numojo scalar) or length-1 arrays "
                "can be converted to scalars."
            )

    fn __abs__(self) raises -> NDArray[Self.dtype]:
        """
        Compute the magnitude (absolute value) of each complex element.

        Returns an NDArray of real values containing the magnitude of each
        complex number: sqrt(re^2 + im^2).

        Returns:
            NDArray containing the magnitude of each complex element.

        Examples:
        ```mojo
        import numojo as nm
        var A = nm.ComplexNDArray[nm.cf64](nm.Shape(2, 2))
        # Fill with some values
        var mag = A.__abs__()  # Returns NDArray[f64] with magnitudes
        ```
        """
        var re_sq = self._re * self._re
        var im_sq = self._im * self._im
        var sum_sq = re_sq + im_sq
        return misc.sqrt[Self.dtype](sum_sq)

    fn __pow__(self, p: Int) raises -> Self:
        """
        Raise complex array to integer power element-wise.

        Uses De Moivre's formula for complex exponentiation:
        (r * e^(i*theta))^n = r^n * e^(i*n*theta)

        Args:
            p: Integer exponent.

        Returns:
            ComplexNDArray with each element raised to power p.

        Examples:
        ```mojo
        import numojo as nm
        var A = nm.ComplexNDArray[nm.cf64](nm.Shape(2, 2))
        var B = A ** 3  # Cube each element
        ```
        """
        if p == 0:
            var ones_re = creation.ones[Self.dtype](self.shape)
            var zeros_im = creation.zeros[Self.dtype](self.shape)
            return Self(ones_re^, zeros_im^)
        elif p == 1:
            return self.copy()
        elif p < 0:
            var pos_pow = self.__pow__(-p)
            var denominator = (
                pos_pow._re * pos_pow._re + pos_pow._im * pos_pow._im
            )
            var result_re = pos_pow._re / denominator
            var result_im = -pos_pow._im / denominator
            return Self(result_re^, result_im^)
        else:
            var result = self.copy()
            for _ in range(p - 1):
                var temp = result * self
                result = temp^
            return result^

    fn __pow__(self, rhs: Scalar[Self.dtype]) raises -> Self:
        """
        Raise complex array to real scalar power element-wise.

        Args:
            rhs: Real scalar exponent.

        Returns:
            ComplexNDArray with each element raised to power rhs.

        Examples:
        ```mojo
        import numojo as nm
        var A = nm.ComplexNDArray[nm.cf64](nm.Shape(2, 2))
        var B = A ** 2.5  # Raise to power 2.5
        ```
        """
        var r = misc.sqrt[Self.dtype](self._re * self._re + self._im * self._im)
        var theta = trig.atan2[Self.dtype](self._im, self._re)

        var r_pow = r.__pow__(rhs)
        var theta_p = theta * rhs

        var result_re = r_pow * trig.cos[Self.dtype](theta_p)
        var result_im = r_pow * trig.sin[Self.dtype](theta_p)

        return Self(result_re^, result_im^)

    fn __pow__(self, p: Self) raises -> Self:
        """
        Raise complex array to complex array power element-wise.

        Args:
            p: ComplexNDArray exponent.

        Returns:
            ComplexNDArray with each element raised to corresponding power.

        Raises:
            Error: If arrays have different sizes.

        Examples:
        ```mojo
        import numojo as nm
        var A = nm.ComplexNDArray[nm.cf64](nm.Shape(2, 2))
        var B = nm.ComplexNDArray[nm.cf64](nm.Shape(2, 2))
        var C = A ** B  # Element-wise complex power
        ```
        """
        if self.size != p.size:
            raise Error(
                String(
                    "\nError in `ComplexNDArray.__pow__(self, p)`: "
                    "Both arrays must have same number of elements! "
                    "Self array has {} elements. "
                    "Other array has {} elements"
                ).format(self.size, p.size)
            )

        var mag = misc.sqrt[Self.dtype](
            self._re * self._re + self._im * self._im
        )
        var arg = trig.atan2[Self.dtype](self._im, self._re)

        var log_re = exponents.log[Self.dtype](mag)
        var log_im = arg^

        var exponent_re_temp1 = p._re * log_re
        var exponent_re_temp2 = p._im * log_im
        var exponent_re = exponent_re_temp1 - exponent_re_temp2
        var exponent_im_temp1 = p._re * log_im
        var exponent_im_temp2 = p._im * log_re
        var exponent_im = exponent_im_temp1 + exponent_im_temp2

        var exp_re = exponents.exp[Self.dtype](exponent_re)
        var result_re = exp_re * trig.cos[Self.dtype](exponent_im)
        var result_im = exp_re * trig.sin[Self.dtype](exponent_im)

        return Self(result_re^, result_im^)

    fn __ipow__(mut self, p: Int) raises:
        """
        In-place raise to integer power.

        Args:
            p: Integer exponent.

        Examples:
        ```mojo
        import numojo as nm
        var A = nm.ComplexNDArray[nm.cf64](nm.Shape(2, 2))
        A **= 3  # Cube in place
        ```
        """
        self = self.__pow__(p)

    @always_inline("nodebug")
    fn __eq__(self, other: Self) raises -> NDArray[DType.bool]:
        """
        Itemwise equivalence.
        """
        return comparison.equal[Self.dtype](
            self._re, other._re
        ) and comparison.equal[Self.dtype](self._im, other._im)

    @always_inline("nodebug")
    fn __eq__(self, other: ComplexSIMD[cdtype]) raises -> NDArray[DType.bool]:
        """
        Itemwise equivalence between scalar and ComplexNDArray.
        """
        return comparison.equal[Self.dtype](
            self._re, other.re
        ) and comparison.equal[Self.dtype](self._im, other.im)

    @always_inline("nodebug")
    fn __ne__(self, other: Self) raises -> NDArray[DType.bool]:
        """
        Itemwise non-equivalence.
        """
        return comparison.not_equal[Self.dtype](
            self._re, other._re
        ) and comparison.not_equal[Self.dtype](self._im, other._im)

    @always_inline("nodebug")
    fn __ne__(self, other: ComplexSIMD[cdtype]) raises -> NDArray[DType.bool]:
        """
        Itemwise non-equivalence between scalar and ComplexNDArray.
        """
        return comparison.not_equal[Self.dtype](
            self._re, other.re
        ) and comparison.not_equal[Self.dtype](self._im, other.im)

    @always_inline("nodebug")
    fn __lt__(self, other: Self) raises -> NDArray[DType.bool]:
        """
        Itemwise less than comparison by magnitude.

        For complex numbers, compares the magnitudes: |self| < |other|.
        This provides a natural ordering for complex numbers.

        Args:
            other: The other ComplexNDArray to compare with.

        Returns:
            An array of boolean values indicating where |self| < |other|.

        Examples:
        ```mojo
        import numojo as nm
        var A = nm.ComplexNDArray[nm.cf64](nm.Shape(2, 2))
        var B = nm.ComplexNDArray[nm.cf64](nm.Shape(2, 2))
        var result = A < B  # Compare by magnitude
        ```

        Notes:
            Complex number ordering is not naturally defined. This implementation
            compares by magnitude (absolute value) to provide a consistent ordering.
        """
        var self_mag = self._re * self._re + self._im * self._im
        var other_mag = other._re * other._re + other._im * other._im
        return comparison.less[Self.dtype](self_mag, other_mag)

    @always_inline("nodebug")
    fn __lt__(self, other: ComplexSIMD[cdtype]) raises -> NDArray[DType.bool]:
        """
        Itemwise less than comparison with scalar by magnitude.

        Args:
            other: The ComplexSIMD scalar to compare with.

        Returns:
            An array of boolean values indicating where |self| < |other|.
        """
        var self_mag = self._re * self._re + self._im * self._im
        var other_mag = other.re * other.re + other.im * other.im
        return comparison.less[Self.dtype](self_mag, other_mag)

    @always_inline("nodebug")
    fn __lt__(self, other: Scalar[Self.dtype]) raises -> NDArray[DType.bool]:
        """
        Itemwise less than comparison with real scalar by magnitude.

        Args:
            other: The real scalar to compare with.

        Returns:
            An array of boolean values indicating where |self| < |other|.
        """
        var self_mag = self._re * self._re + self._im * self._im
        var other_mag = other * other
        return comparison.less[Self.dtype](self_mag, other_mag)

    @always_inline("nodebug")
    fn __le__(self, other: Self) raises -> NDArray[DType.bool]:
        """
        Itemwise less than or equal comparison by magnitude.

        For complex numbers, compares the magnitudes: |self| <= |other|.

        Args:
            other: The other ComplexNDArray to compare with.

        Returns:
            An array of boolean values indicating where |self| <= |other|.

        Examples:
        ```mojo
        import numojo as nm
        var A = nm.ComplexNDArray[nm.cf64](nm.Shape(2, 2))
        var B = nm.ComplexNDArray[nm.cf64](nm.Shape(2, 2))
        var result = A <= B  # Compare by magnitude
        ```
        """
        var self_mag = self._re * self._re + self._im * self._im
        var other_mag = other._re * other._re + other._im * other._im
        return comparison.less_equal[Self.dtype](self_mag, other_mag)

    @always_inline("nodebug")
    fn __le__(self, other: ComplexSIMD[cdtype]) raises -> NDArray[DType.bool]:
        """
        Itemwise less than or equal comparison with scalar by magnitude.

        Args:
            other: The ComplexSIMD scalar to compare with.

        Returns:
            An array of boolean values indicating where |self| <= |other|.
        """
        var self_mag = self._re * self._re + self._im * self._im
        var other_mag = other.re * other.re + other.im * other.im
        return comparison.less_equal[Self.dtype](self_mag, other_mag)

    @always_inline("nodebug")
    fn __le__(self, other: Scalar[Self.dtype]) raises -> NDArray[DType.bool]:
        """
        Itemwise less than or equal comparison with real scalar by magnitude.

        Args:
            other: The real scalar to compare with.

        Returns:
            An array of boolean values indicating where |self| <= |other|.
        """
        var self_mag = self._re * self._re + self._im * self._im
        var other_mag = other * other
        return comparison.less_equal[Self.dtype](self_mag, other_mag)

    @always_inline("nodebug")
    fn __gt__(self, other: Self) raises -> NDArray[DType.bool]:
        """
        Itemwise greater than comparison by magnitude.

        For complex numbers, compares the magnitudes: |self| > |other|.

        Args:
            other: The other ComplexNDArray to compare with.

        Returns:
            An array of boolean values indicating where |self| > |other|.

        Examples:
        ```mojo
        import numojo as nm
        var A = nm.ComplexNDArray[nm.cf64](nm.Shape(2, 2))
        var B = nm.ComplexNDArray[nm.cf64](nm.Shape(2, 2))
        var result = A > B  # Compare by magnitude
        ```

        Notes:
            Complex number ordering is not naturally defined. This implementation
            compares by magnitude (absolute value) to provide a consistent ordering.
        """
        var self_mag = self._re * self._re + self._im * self._im
        var other_mag = other._re * other._re + other._im * other._im
        return comparison.greater[Self.dtype](self_mag, other_mag)

    @always_inline("nodebug")
    fn __gt__(self, other: ComplexSIMD[cdtype]) raises -> NDArray[DType.bool]:
        """
        Itemwise greater than comparison with scalar by magnitude.

        Args:
            other: The ComplexSIMD scalar to compare with.

        Returns:
            An array of boolean values indicating where |self| > |other|.
        """
        var self_mag = self._re * self._re + self._im * self._im
        var other_mag = other.re * other.re + other.im * other.im
        return comparison.greater[Self.dtype](self_mag, other_mag)

    @always_inline("nodebug")
    fn __gt__(self, other: Scalar[Self.dtype]) raises -> NDArray[DType.bool]:
        """
        Itemwise greater than comparison with real scalar by magnitude.

        Args:
            other: The real scalar to compare with.

        Returns:
            An array of boolean values indicating where |self| > |other|.
        """
        var self_mag = self._re * self._re + self._im * self._im
        var other_mag = other * other
        return comparison.greater[Self.dtype](self_mag, other_mag)

    @always_inline("nodebug")
    fn __ge__(self, other: Self) raises -> NDArray[DType.bool]:
        """
        Itemwise greater than or equal comparison by magnitude.

        For complex numbers, compares the magnitudes: |self| >= |other|.

        Args:
            other: The other ComplexNDArray to compare with.

        Returns:
            An array of boolean values indicating where |self| >= |other|.

        Examples:
        ```mojo
        import numojo as nm
        var A = nm.ComplexNDArray[nm.cf64](nm.Shape(2, 2))
        var B = nm.ComplexNDArray[nm.cf64](nm.Shape(2, 2))
        var result = A >= B  # Compare by magnitude
        ```
        """
        var self_mag = self._re * self._re + self._im * self._im
        var other_mag = other._re * other._re + other._im * other._im
        return comparison.greater_equal[Self.dtype](self_mag, other_mag)

    @always_inline("nodebug")
    fn __ge__(self, other: ComplexSIMD[cdtype]) raises -> NDArray[DType.bool]:
        """
        Itemwise greater than or equal comparison with scalar by magnitude.

        Args:
            other: The ComplexSIMD scalar to compare with.

        Returns:
            An array of boolean values indicating where |self| >= |other|.
        """
        var self_mag = self._re * self._re + self._im * self._im
        var other_mag = other.re * other.re + other.im * other.im
        return comparison.greater_equal[Self.dtype](self_mag, other_mag)

    @always_inline("nodebug")
    fn __ge__(self, other: Scalar[Self.dtype]) raises -> NDArray[DType.bool]:
        """
        Itemwise greater than or equal comparison with real scalar by magnitude.

        Args:
            other: The real scalar to compare with.

        Returns:
            An array of boolean values indicating where |self| >= |other|.
        """
        var self_mag = self._re * self._re + self._im * self._im
        var other_mag = other * other
        return comparison.greater_equal[Self.dtype](self_mag, other_mag)

    # ===------------------------------------------------------------------=== #
    # ARITHMETIC OPERATIONS
    # ===------------------------------------------------------------------=== #

    fn __add__(self, other: ComplexSIMD[cdtype]) raises -> Self:
        """
        Enables `ComplexNDArray + ComplexSIMD`.
        """
        var real: NDArray[Self.dtype] = math.add[Self.dtype](self._re, other.re)
        var imag: NDArray[Self.dtype] = math.add[Self.dtype](self._im, other.im)
        return Self(real^, imag^)

    fn __add__(self, other: Scalar[Self.dtype]) raises -> Self:
        """
        Enables `ComplexNDArray + Scalar`.
        """
        var real: NDArray[Self.dtype] = math.add[Self.dtype](self._re, other)
        var imag: NDArray[Self.dtype] = math.add[Self.dtype](self._im, other)
        return Self(real^, imag^)

    fn __add__(self, other: Self) raises -> Self:
        """
        Enables `ComplexNDArray + ComplexNDArray`.
        """
        print("add complex arrays")
        var real: NDArray[Self.dtype] = math.add[Self.dtype](
            self._re, other._re
        )
        var imag: NDArray[Self.dtype] = math.add[Self.dtype](
            self._im, other._im
        )
        return Self(real^, imag^)

    fn __add__(self, other: NDArray[Self.dtype]) raises -> Self:
        """
        Enables `ComplexNDArray + NDArray`.
        """
        var real: NDArray[Self.dtype] = math.add[Self.dtype](self._re, other)
        var imag: NDArray[Self.dtype] = math.add[Self.dtype](self._im, other)
        return Self(real^, imag^)

    fn __radd__(mut self, other: ComplexSIMD[cdtype]) raises -> Self:
        """
        Enables `ComplexSIMD + ComplexNDArray`.
        """
        var real: NDArray[Self.dtype] = math.add[Self.dtype](self._re, other.re)
        var imag: NDArray[Self.dtype] = math.add[Self.dtype](self._im, other.im)
        return Self(real^, imag^)

    fn __radd__(mut self, other: Scalar[Self.dtype]) raises -> Self:
        """
        Enables `Scalar + ComplexNDArray`.
        """
        var real: NDArray[Self.dtype] = math.add[Self.dtype](self._re, other)
        var imag: NDArray[Self.dtype] = math.add[Self.dtype](self._im, other)
        return Self(real^, imag^)

    fn __radd__(mut self, other: NDArray[Self.dtype]) raises -> Self:
        """
        Enables `NDArray + ComplexNDArray`.
        """
        var real: NDArray[Self.dtype] = math.add[Self.dtype](self._re, other)
        var imag: NDArray[Self.dtype] = math.add[Self.dtype](self._im, other)
        return Self(real^, imag^)

    fn __iadd__(mut self, other: ComplexSIMD[cdtype]) raises:
        """
        Enables `ComplexNDArray += ComplexSIMD`.
        """
        self._re += other.re
        self._im += other.im

    fn __iadd__(mut self, other: Scalar[Self.dtype]) raises:
        """
        Enables `ComplexNDArray += Scalar`.
        """
        self._re += other
        self._im += other

    fn __iadd__(mut self, other: Self) raises:
        """
        Enables `ComplexNDArray += ComplexNDArray`.
        """
        self._re += other._re
        self._im += other._im

    fn __iadd__(mut self, other: NDArray[Self.dtype]) raises:
        """
        Enables `ComplexNDArray += NDArray`.
        """
        self._re += other
        self._im += other

    fn __sub__(self, other: ComplexSIMD[cdtype]) raises -> Self:
        """
        Enables `ComplexNDArray - ComplexSIMD`.
        """
        var real: NDArray[Self.dtype] = math.sub[Self.dtype](self._re, other.re)
        var imag: NDArray[Self.dtype] = math.sub[Self.dtype](self._im, other.im)
        return Self(real^, imag^)

    fn __sub__(self, other: Scalar[Self.dtype]) raises -> Self:
        """
        Enables `ComplexNDArray - Scalar`.
        """
        var real: NDArray[Self.dtype] = math.sub[Self.dtype](
            self._re, other.cast[Self.dtype]()
        )
        var imag: NDArray[Self.dtype] = math.sub[Self.dtype](
            self._im, other.cast[Self.dtype]()
        )
        return Self(real^, imag^)

    fn __sub__(self, other: Self) raises -> Self:
        """
        Enables `ComplexNDArray - ComplexNDArray`.
        """
        var real: NDArray[Self.dtype] = math.sub[Self.dtype](
            self._re, other._re
        )
        var imag: NDArray[Self.dtype] = math.sub[Self.dtype](
            self._im, other._im
        )
        return Self(real^, imag^)

    fn __sub__(self, other: NDArray[Self.dtype]) raises -> Self:
        """
        Enables `ComplexNDArray - NDArray`.
        """
        var real: NDArray[Self.dtype] = math.sub[Self.dtype](self._re, other)
        var imag: NDArray[Self.dtype] = math.sub[Self.dtype](self._im, other)
        return Self(real^, imag^)

    fn __rsub__(mut self, other: ComplexSIMD[cdtype]) raises -> Self:
        """
        Enables `ComplexSIMD - ComplexNDArray`.
        """
        var real: NDArray[Self.dtype] = math.sub[Self.dtype](other.re, self._re)
        var imag: NDArray[Self.dtype] = math.sub[Self.dtype](other.im, self._im)
        return Self(real^, imag^)

    fn __rsub__(mut self, other: Scalar[Self.dtype]) raises -> Self:
        """
        Enables `Scalar - ComplexNDArray`.
        """
        var real: NDArray[Self.dtype] = math.sub[Self.dtype](other, self._re)
        var imag: NDArray[Self.dtype] = math.sub[Self.dtype](other, self._im)
        return Self(real^, imag^)

    fn __rsub__(mut self, other: NDArray[Self.dtype]) raises -> Self:
        """
        Enables `NDArray - ComplexNDArray`.
        """
        var real: NDArray[Self.dtype] = math.sub[Self.dtype](other, self._re)
        var imag: NDArray[Self.dtype] = math.sub[Self.dtype](other, self._im)
        return Self(real^, imag^)

    fn __isub__(mut self, other: ComplexSIMD[cdtype]) raises:
        """
        Enables `ComplexNDArray -= ComplexSIMD`.
        """
        self._re -= other.re
        self._im -= other.im

    fn __isub__(mut self, other: Scalar[Self.dtype]) raises:
        """
        Enables `ComplexNDArray -= Scalar`.
        """
        self._re -= other
        self._im -= other

    fn __isub__(mut self, other: Self) raises:
        """
        Enables `ComplexNDArray -= ComplexNDArray`.
        """
        self._re -= other._re
        self._im -= other._im

    fn __isub__(mut self, other: NDArray[Self.dtype]) raises:
        """
        Enables `ComplexNDArray -= NDArray`.
        """
        self._re -= other
        self._im -= other

    fn __matmul__(self, other: Self) raises -> Self:
        var re_re: NDArray[Self.dtype] = linalg.matmul[Self.dtype](
            self._re, other._re
        )
        var im_im: NDArray[Self.dtype] = linalg.matmul[Self.dtype](
            self._im, other._im
        )
        var re_im: NDArray[Self.dtype] = linalg.matmul[Self.dtype](
            self._re, other._im
        )
        var im_re: NDArray[Self.dtype] = linalg.matmul[Self.dtype](
            self._im, other._re
        )
        return Self(re_re - im_im, re_im + im_re)

    fn __mul__(self, other: ComplexSIMD[cdtype]) raises -> Self:
        """
        Enables `ComplexNDArray * ComplexSIMD`.
        """
        var re_re: NDArray[Self.dtype] = math.mul[Self.dtype](
            self._re, other.re
        )
        var im_im: NDArray[Self.dtype] = math.mul[Self.dtype](
            self._im, other.re
        )
        var re_im: NDArray[Self.dtype] = math.mul[Self.dtype](
            self._re, other.im
        )
        var im_re: NDArray[Self.dtype] = math.mul[Self.dtype](
            self._im, other.im
        )
        return Self(re_re - im_im, re_im + im_re)

    fn __mul__(self, other: Scalar[Self.dtype]) raises -> Self:
        """
        Enables `ComplexNDArray * Scalar`.
        """
        var real: NDArray[Self.dtype] = math.mul[Self.dtype](self._re, other)
        var imag: NDArray[Self.dtype] = math.mul[Self.dtype](self._im, other)
        return Self(real^, imag^)

    fn __mul__(self, other: Self) raises -> Self:
        """
        Enables `ComplexNDArray * ComplexNDArray`.
        """
        var re_re: NDArray[Self.dtype] = math.mul[Self.dtype](
            self._re, other._re
        )
        var im_im: NDArray[Self.dtype] = math.mul[Self.dtype](
            self._im, other._im
        )
        var re_im: NDArray[Self.dtype] = math.mul[Self.dtype](
            self._re, other._im
        )
        var im_re: NDArray[Self.dtype] = math.mul[Self.dtype](
            self._im, other._re
        )
        return Self(re_re - im_im, re_im + im_re)

    fn __mul__(self, other: NDArray[Self.dtype]) raises -> Self:
        """
        Enables `ComplexNDArray * NDArray`.
        """
        var real: NDArray[Self.dtype] = math.mul[Self.dtype](self._re, other)
        var imag: NDArray[Self.dtype] = math.mul[Self.dtype](self._im, other)
        return Self(real^, imag^)

    fn __rmul__(self, other: ComplexSIMD[cdtype]) raises -> Self:
        """
        Enables `ComplexSIMD * ComplexNDArray`.
        """
        var real: NDArray[Self.dtype] = math.mul[Self.dtype](self._re, other.re)
        var imag: NDArray[Self.dtype] = math.mul[Self.dtype](self._im, other.re)
        return Self(real^, imag^)

    fn __rmul__(self, other: Scalar[Self.dtype]) raises -> Self:
        """
        Enables `Scalar * ComplexNDArray`.
        """
        var real: NDArray[Self.dtype] = math.mul[Self.dtype](self._re, other)
        var imag: NDArray[Self.dtype] = math.mul[Self.dtype](self._im, other)
        return Self(real^, imag^)

    fn __rmul__(self, other: NDArray[Self.dtype]) raises -> Self:
        """
        Enables `NDArray * ComplexNDArray`.
        """
        var real: NDArray[Self.dtype] = math.mul[Self.dtype](self._re, other)
        var imag: NDArray[Self.dtype] = math.mul[Self.dtype](self._im, other)
        return Self(real^, imag^)

    fn __imul__(mut self, other: ComplexSIMD[cdtype]) raises:
        """
        Enables `ComplexNDArray *= ComplexSIMD`.
        """
        self._re *= other.re
        self._im *= other.im

    fn __imul__(mut self, other: Scalar[Self.dtype]) raises:
        """
        Enables `ComplexNDArray *= Scalar`.
        """
        self._re *= other
        self._im *= other

    fn __imul__(mut self, other: Self) raises:
        """
        Enables `ComplexNDArray *= ComplexNDArray`.
        """
        self._re *= other._re
        self._im *= other._im

    fn __imul__(mut self, other: NDArray[Self.dtype]) raises:
        """
        Enables `ComplexNDArray *= NDArray`.
        """
        self._re *= other
        self._im *= other

    fn __truediv__(self, other: ComplexSIMD[cdtype]) raises -> Self:
        """
        Enables `ComplexNDArray / ComplexSIMD`.
        """
        var other_square = other * other.conj()
        var result = self * other.conj() * (1.0 / other_square.re)
        return result^

    fn __truediv__(self, other: Scalar[Self.dtype]) raises -> Self:
        """
        Enables `ComplexNDArray / ComplexSIMD`.
        """
        var real: NDArray[Self.dtype] = math.div[Self.dtype](self._re, other)
        var imag: NDArray[Self.dtype] = math.div[Self.dtype](self._im, other)
        return Self(real^, imag^)

    fn __truediv__(self, other: ComplexNDArray[cdtype]) raises -> Self:
        """
        Enables `ComplexNDArray / ComplexNDArray`.
        """
        var denom = other * other.conj()
        var numer = self * other.conj()
        var real = numer._re / denom._re
        var imag = numer._im / denom._re
        return Self(real^, imag^)

    fn __truediv__(self, other: NDArray[Self.dtype]) raises -> Self:
        """
        Enables `ComplexNDArray / NDArray`.
        """
        var real: NDArray[Self.dtype] = math.div[Self.dtype](self._re, other)
        var imag: NDArray[Self.dtype] = math.div[Self.dtype](self._im, other)
        return Self(real^, imag^)

    fn __rtruediv__(mut self, other: ComplexSIMD[cdtype]) raises -> Self:
        """
        Enables `ComplexSIMD / ComplexNDArray`.
        """
        var denom = other * other.conj()
        var numer = self * other.conj()
        var real = numer._re / denom.re
        var imag = numer._im / denom.re
        return Self(real^, imag^)

    fn __rtruediv__(mut self, other: Scalar[Self.dtype]) raises -> Self:
        """
        Enables `Scalar / ComplexNDArray`.
        """
        var denom = self * self.conj()
        var numer = self.conj() * other
        var real = numer._re / denom._re
        var imag = numer._im / denom._re
        return Self(real^, imag^)

    fn __rtruediv__(mut self, other: NDArray[Self.dtype]) raises -> Self:
        """
        Enables `NDArray / ComplexNDArray`.
        """
        var denom = self * self.conj()
        var numer = self.conj() * other
        var real = numer._re / denom._re
        var imag = numer._im / denom._re
        return Self(real^, imag^)

    fn __itruediv__(mut self, other: ComplexSIMD[cdtype]) raises:
        """
        Enables `ComplexNDArray /= ComplexSIMD`.
        """
        self._re /= other.re
        self._im /= other.im

    fn __itruediv__(mut self, other: Scalar[Self.dtype]) raises:
        """
        Enables `ComplexNDArray /= Scalar`.
        """
        self._re /= other
        self._im /= other

    fn __itruediv__(mut self, other: Self) raises:
        """
        Enables `ComplexNDArray /= ComplexNDArray`.
        """
        self._re /= other._re
        self._im /= other._im

    fn __itruediv__(mut self, other: NDArray[Self.dtype]) raises:
        """
        Enables `ComplexNDArray /= NDArray`.
        """
        self._re /= other
        self._im /= other

    # ===-------------------------------------------------------------------===#
    # Trait implementations
    # ===-------------------------------------------------------------------===#
    fn __str__(self) -> String:
        """
        Enables String(array).
        """
        var res: String
        try:
            res = self._array_to_string(0, 0)
        except e:
            res = String("Cannot convert array to string") + String(e)

        return res

    fn write_to[W: Writer](self, mut writer: W):
        """
        Writes the array to a writer.

        Args:
            writer: The writer to write the array to.
        """
        if self.ndim == 0:
            # For 0-D array (numojo scalar), we can directly write the value
            writer.write(
                String(
                    ComplexScalar[cdtype](
                        self._re._buf.ptr[], self._im._buf.ptr[]
                    )
                )
                + String(
                    "  (0darray["
                    + _concise_dtype_str(cdtype)
                    + "], use `[]` or `.item()` to unpack)"
                )
            )
        else:
            try:
                writer.write(
                    self._array_to_string(0, 0)
                    + "\n"
                    + String(self.ndim)
                    + "D-array  Shape"
                    + String(self.shape)
                    + "  Strides"
                    + String(self.strides)
                    + "  DType: "
                    + _concise_dtype_str(cdtype)
                    + "  C-cont: "
                    + String(self.flags.C_CONTIGUOUS)
                    + "  F-cont: "
                    + String(self.flags.F_CONTIGUOUS)
                    + "  own data: "
                    + String(self.flags.OWNDATA)
                )
            except e:
                writer.write("Cannot convert array to string.\n" + String(e))

    fn __repr__(self) -> String:
        """
        Compute the "official" string representation of ComplexNDArray.
        An example is:
        ```
        fn main() raises:
            var A = ComplexNDArray[f32](List[ComplexSIMD[f32]](14,97,-59,-4,112,), shape=List[Int](5,))
            print(repr(A))
        ```
        It prints what can be used to construct the array itself:
        ```console
            ComplexNDArray[f32](List[ComplexSIMD[f32]](14,97,-59,-4,112,), shape=List[Int](5,))
        ```.
        """
        try:
            var result: String = (
                String("ComplexNDArray[CDType.")
                + String(self.dtype)
                + String("](List[ComplexSIMD[CDType.c")
                + String(self._re.dtype)
                + String("]](")
            )
            if self._re.size > 6:
                for i in range(6):
                    result = result + String(self.item(i)) + String(",")
                result = result + " ... "
            else:
                for i in range(self._re.size):
                    result = result + String(self.item(i)) + String(",")
            result = result + String("), shape=List[Int](")
            for i in range(self._re.shape.ndim):
                result = result + String(self._re.shape._buf[i]) + ","
            result = result + String("))")
            return result^
        except e:
            print("Cannot convert array to string", e)
            return ""

    fn _array_to_string(
        self,
        dimension: Int,
        offset: Int,
        var summarize: Bool = False,
    ) raises -> String:
        """
        Convert the array to a string.

        Args:
            dimension: The current dimension.
            offset: The offset of the current dimension.
            summarize: Internal flag indicating summarization already chosen.
        """
        var options: PrintOptions = self.print_options
        var separator = options.separator
        var padding = options.padding
        var edge_items = options.edge_items

        # Root-level summarize decision
        if dimension == 0 and (not summarize) and self.size > options.threshold:
            summarize = True

        # Last dimension: actual elements
        if dimension == self.ndim - 1:
            var n_items = self.shape[dimension]
            var edge = edge_items
            if edge * 2 >= n_items:
                edge = n_items

            var out: String = String("[") + padding
            if (not summarize) or (n_items == edge):
                for i in range(n_items):
                    var value = self.load[width=1](
                        offset + i * self.strides[dimension]
                    )
                    out += format_value(value, options)
                    if i < n_items - 1:
                        out += separator
                out += padding + "]"
            else:
                for i in range(edge):
                    var value = self.load[width=1](
                        offset + i * self.strides[dimension]
                    )
                    out += format_value(value, options)
                    if i < edge - 1:
                        out += separator
                out += separator + String("...") + separator
                for i in range(n_items - edge, n_items):
                    var value = self.load[width=1](
                        offset + i * self.strides[dimension]
                    )
                    out += format_value(value, options)
                    if i < n_items - 1:
                        out += separator
                out += padding + "]"

            # Greedy line wrapping
            if len(out) > options.line_width:
                var wrapped: String = String("")
                var line_len: Int = 0
                for c in out.codepoint_slices():
                    if c == String("\n"):
                        wrapped += c
                        line_len = 0
                    else:
                        if line_len >= options.line_width and c != String(" "):
                            wrapped += "\n"
                            line_len = 0
                        wrapped += c
                        line_len += 1
                out = wrapped
            return out

        # Higher dimensions
        var n_items_outer = self.shape[dimension]
        var edge_outer = edge_items
        if edge_outer * 2 >= n_items_outer:
            edge_outer = n_items_outer

        var result: String = String("[")
        if (not summarize) or (n_items_outer == edge_outer):
            for i in range(n_items_outer):
                if i > 0:
                    result += "\n" + String(" ") * (dimension)
                result += self._array_to_string(
                    dimension + 1,
                    offset + i * self.strides[dimension].__int__(),
                    summarize=summarize,
                )
        else:
            for i in range(edge_outer):
                if i > 0:
                    result += "\n" + String(" ") * (dimension)
                result += self._array_to_string(
                    dimension + 1,
                    offset + i * self.strides[dimension].__int__(),
                    summarize=summarize,
                )
            result += "\n" + String(" ") * (dimension) + "..."
            for i in range(n_items_outer - edge_outer, n_items_outer):
                result += "\n" + String(" ") * (dimension)
                result += self._array_to_string(
                    dimension + 1,
                    offset + i * self.strides[dimension].__int__(),
                    summarize=summarize,
                )
        result += "]"
        return result^

    fn __len__(self) -> Int:
        return Int(self._re.size)

    fn store[
        width: Int = 1
    ](mut self, index: Int, val: ComplexSIMD[cdtype]) raises:
        """
        Safely stores SIMD element of size `width` at `index`
        of the underlying buffer.

        To bypass boundary checks, use `self._buf.ptr.store` directly.

        Raises:
            Index out of boundary.
        """

        if (index < 0) or (index >= self.size):
            raise Error(
                IndexError(
                    message=String(
                        "Index {} out of range for array size {}."
                    ).format(index, self.size),
                    suggestion=String(
                        "Use 0 <= i < {} when storing; adjust index or reshape"
                        " array."
                    ).format(self.size),
                    location=String("ComplexNDArray.store(index: Int)"),
                )
            )

        self._re._buf.ptr.store(index, val.re)
        self._im._buf.ptr.store(index, val.im)

    fn store[
        width: Int = 1
    ](mut self, *indices: Int, val: ComplexSIMD[cdtype]) raises:
        """
        Safely stores SIMD element of size `width` at given variadic indices
        of the underlying buffer.

        To bypass boundary checks, use `self._buf.ptr.store` directly.

        Raises:
            Index out of boundary.
        """

        if len(indices) != self.ndim:
            raise Error(
                IndexError(
                    message=String(
                        "Expected {} indices (ndim) but received {}."
                    ).format(self.ndim, len(indices)),
                    suggestion=String(
                        "Provide one index per dimension for shape {}."
                    ).format(self.shape),
                    location=String("ComplexNDArray.store(*indices)"),
                )
            )

        for i in range(self.ndim):
            if (indices[i] < 0) or (indices[i] >= self.shape[i]):
                raise Error(
                    IndexError(
                        message=String(
                            "Index {} out of range for dim {} (size {})."
                        ).format(indices[i], i, self.shape[i]),
                        suggestion=String(
                            "Valid range for dim {} is [0, {})."
                        ).format(i, self.shape[i]),
                        location=String("ComplexNDArray.store(*indices)"),
                    )
                )

        var idx: Int = _get_offset(indices, self.strides)
        self._re._buf.ptr.store(idx, val.re)
        self._im._buf.ptr.store(idx, val.im)

    fn reshape(self, shape: NDArrayShape, order: String = "C") raises -> Self:
        """
        Returns an array of the same data with a new shape.

        Args:
            shape: Shape of returned array.
            order: Order of the array - Row major `C` or Column major `F`.

        Returns:
            Array of the same data with a new shape.
        """
        var result: Self = ComplexNDArray[cdtype](
            re=numojo.reshape(self._re.copy(), shape=shape, order=order),
            im=numojo.reshape(self._im.copy(), shape=shape, order=order),
        )
        result._re.flags = self._re.flags
        result._im.flags = self._im.flags
        return result^

    fn __iter__(
        self,
    ) raises -> _ComplexNDArrayIter[__origin_of(self._re), cdtype]:
        """
        Iterates over elements of the ComplexNDArray and return sub-arrays as view.

        Returns:
            An iterator of ComplexNDArray elements.
        """

        return _ComplexNDArrayIter[__origin_of(self._re), cdtype](
            self,
            dimension=0,
        )

    fn __reversed__(
        self,
    ) raises -> _ComplexNDArrayIter[
        __origin_of(self._re), cdtype, forward=False
    ]:
        """
        Iterates backwards over elements of the ComplexNDArray, returning
        copied value.

        Returns:
            A reversed iterator of NDArray elements.
        """

        return _ComplexNDArrayIter[
            __origin_of(self._re), cdtype, forward=False
        ](
            self,
            dimension=0,
        )

    fn itemset(
        mut self,
        index: Variant[Int, List[Int]],
        item: ComplexSIMD[cdtype],
    ) raises:
        """Set the scalar at the coordinates.

        Args:
            index: The coordinates of the item.
                Can either be `Int` or `List[Int]`.
                If `Int` is passed, it is the index of i-th item of the whole array.
                If `List[Int]` is passed, it is the coordinate of the item.
            item: The scalar to be set.
        """

        # If one index is given
        if index.isa[Int]():
            var idx: Int = index[Int]
            if idx < self.size:
                if self.flags[
                    "F_CONTIGUOUS"
                ]:  # column-major should be converted to row-major
                    # The following code can be taken out as a function that
                    # convert any index to coordinates according to the order
                    var c_stride = NDArrayStrides(shape=self.shape)
                    var c_coordinates = List[Int]()
                    for i in range(c_stride.ndim):
                        var coordinate = idx // c_stride[i]
                        idx = idx - c_stride[i] * coordinate
                        c_coordinates.append(coordinate)
                    self._re._buf.ptr.store(
                        _get_offset(c_coordinates, self.strides), item.re
                    )
                    self._im._buf.ptr.store(
                        _get_offset(c_coordinates, self.strides), item.im
                    )
                else:
                    self._re._buf.ptr.store(idx, item.re)
                    self._im._buf.ptr.store(idx, item.im)
            else:
                raise Error(
                    IndexError(
                        message=String(
                            "Linear index {} out of range for size {}."
                        ).format(idx, self.size),
                        suggestion=String(
                            "Valid linear indices: 0..{}."
                        ).format(self.size - 1),
                        location=String("ComplexNDArray.itemset(Int)"),
                    )
                )

        elif index.isa[List[Int]]():
            var indices: List[Int] = index[List[Int]].copy()
            if indices.__len__() != self.ndim:
                raise Error(
                    IndexError(
                        message=String(
                            "Expected {} indices (ndim) but received {}."
                        ).format(self.ndim, indices.__len__()),
                        suggestion=String(
                            "Provide one index per dimension; shape {} has {}"
                            " dimensions."
                        ).format(self.shape, self.ndim),
                        location=String("ComplexNDArray.itemset(List[Int])"),
                    )
                )
            for i in range(indices.__len__()):
                if indices[i] >= self.shape[i]:
                    raise Error(
                        IndexError(
                            message=String(
                                "Index {} out of range for dim {} (size {})."
                            ).format(indices[i], i, self.shape[i]),
                            suggestion=String("Valid range: [0, {}).").format(
                                self.shape[i]
                            ),
                            location=String(
                                "ComplexNDArray.itemset(List[Int])"
                            ),
                        )
                    )
            self._re._buf.ptr.store(_get_offset(indices, self.strides), item.re)
            self._im._buf.ptr.store(_get_offset(indices, self.strides), item.im)

    fn conj(self) raises -> Self:
        """
        Return the complex conjugate of the ComplexNDArray.
        """
        return Self(self._re.copy(), -self._im.copy())

    fn to_ndarray(
        self, type: String = "re"
    ) raises -> NDArray[dtype = Self.dtype]:
        if type == "re":
            var result: NDArray[dtype = Self.dtype] = NDArray[
                dtype = Self.dtype
            ](self.shape)
            memcpy(result._buf.ptr, self._re._buf.ptr, self.size)
            return result^
        elif type == "im":
            var result: NDArray[dtype = Self.dtype] = NDArray[
                dtype = Self.dtype
            ](self.shape)
            memcpy(result._buf.ptr, self._im._buf.ptr, self.size)
            return result^
        else:
            raise Error(
                ValueError(
                    message=String(
                        "Invalid component selector '{}' (expected 're' or"
                        " 'im')."
                    ).format(type),
                    suggestion=String(
                        "Call to_ndarray('re') for real part or"
                        " to_ndarray('im') for imaginary part."
                    ),
                    location=String("ComplexNDArray.to_ndarray"),
                )
            )

    fn squeeze(mut self, axis: Int) raises:
        """
        Remove (squeeze) a single dimension of size 1 from the array shape.

        Args:
            axis: The axis to squeeze. Supports negative indices.

        Raises:
            IndexError: If the axis is out of range.
            ShapeError: If the dimension at the given axis is not of size 1.
        """
        var normalized_axis: Int = axis
        if normalized_axis < 0:
            normalized_axis += self.ndim
        if (normalized_axis < 0) or (normalized_axis >= self.ndim):
            raise Error(
                IndexError(
                    message=String(
                        "Axis {} is out of range for array with {} dimensions."
                    ).format(axis, self.ndim),
                    suggestion=String(
                        "Use an axis value in the range [-{}, {})."
                    ).format(self.ndim, self.ndim),
                    location=String("NDArray.squeeze(axis: Int)"),
                )
            )

        if self.shape[normalized_axis] != 1:
            raise Error(
                ShapeError(
                    message=String(
                        "Cannot squeeze axis {} with size {}."
                    ).format(normalized_axis, self.shape[normalized_axis]),
                    suggestion=String(
                        "Only axes with length 1 can be removed."
                    ),
                    location=String("NDArray.squeeze(axis: Int)"),
                )
            )
        self.shape = self.shape._pop(normalized_axis)
        self.strides = self.strides._pop(normalized_axis)
        self.ndim -= 1

    # ===-------------------------------------------------------------------===#
    # Statistical and Reduction Methods
    # ===-------------------------------------------------------------------===#

    fn all(self) raises -> Bool:
        """
        Check if all complex elements are non-zero.

        A complex number is considered "true" if either its real or imaginary
        part is non-zero.

        Returns:
            True if all elements are non-zero, False otherwise.

        Examples:
        ```mojo
        import numojo as nm
        var A = nm.ComplexNDArray[nm.cf64](nm.Shape(3, 3))
        # Fill with non-zero values
        var result = A.all()  # True if all non-zero
        ```
        """
        var re_nonzero = True
        var im_nonzero = True

        for i in range(self.size):
            var re_val = self._re._buf.ptr.load(i)
            var im_val = self._im._buf.ptr.load(i)
            if (re_val == 0.0) and (im_val == 0.0):
                return False
        return True

    fn any(self) raises -> Bool:
        """
        Check if any complex element is non-zero.

        A complex number is considered "true" if either its real or imaginary
        part is non-zero.

        Returns:
            True if any element is non-zero, False otherwise.

        Examples:
        ```mojo
        import numojo as nm
        var A = nm.ComplexNDArray[nm.cf64](nm.Shape(3, 3))
        # Fill with some values
        var result = A.any()  # True if any non-zero
        ```
        """
        for i in range(self.size):
            var re_val = self._re._buf.ptr.load(i)
            var im_val = self._im._buf.ptr.load(i)
            if (re_val != 0.0) or (im_val != 0.0):
                return True
        return False

    fn sum(self) raises -> ComplexSIMD[cdtype]:
        """
        Sum of all complex array elements.

        Returns:
            Complex scalar containing the sum of all elements.

        Examples:
        ```mojo
        import numojo as nm
        var A = nm.ComplexNDArray[nm.cf64](nm.Shape(3, 3))
        var total = A.sum()  # Sum of all elements
        ```
        """
        var sum_re = Scalar[Self.dtype](0)
        var sum_im = Scalar[Self.dtype](0)

        for i in range(self.size):
            sum_re += self._re._buf.ptr.load(i)
            sum_im += self._im._buf.ptr.load(i)

        return ComplexSIMD[cdtype](sum_re, sum_im)

    fn prod(self) raises -> ComplexSIMD[cdtype]:
        """
        Product of all complex array elements.

        Returns:
            Complex scalar containing the product of all elements.

        Examples:
        ```mojo
        import numojo as nm
        var A = nm.ComplexNDArray[nm.cf64](nm.Shape(3, 3))
        var product = A.prod()  # Product of all elements
        ```
        """
        var prod_re = Scalar[Self.dtype](1)
        var prod_im = Scalar[Self.dtype](0)

        for i in range(self.size):
            var a_re = self._re._buf.ptr.load(i)
            var a_im = self._im._buf.ptr.load(i)
            var new_re = prod_re * a_re - prod_im * a_im
            var new_im = prod_re * a_im + prod_im * a_re
            prod_re = new_re
            prod_im = new_im

        return ComplexSIMD[cdtype](prod_re, prod_im)

    fn mean(self) raises -> ComplexSIMD[cdtype]:
        """
        Mean (average) of all complex array elements.

        Returns:
            Complex scalar containing the mean of all elements.

        Examples:
        ```mojo
        import numojo as nm
        var A = nm.ComplexNDArray[nm.cf64](nm.Shape(3, 3))
        var average = A.mean()  # Mean of all elements
        ```
        """
        var total = self.sum()
        var n = Scalar[Self.dtype](self.size)
        return ComplexSIMD[cdtype](total.re / n, total.im / n)

    fn max(self) raises -> ComplexSIMD[cdtype]:
        """
        Find the complex element with maximum magnitude.

        Returns:
            The complex element with the largest magnitude.

        Examples:
        ```mojo
        import numojo as nm
        var A = nm.ComplexNDArray[nm.cf64](nm.Shape(3, 3))
        var max_elem = A.max()  # Element with largest magnitude
        ```

        Notes:
            Returns the element with maximum |z| = sqrt(re^2 + im^2).
        """
        if self.size == 0:
            raise Error("Cannot find max of empty array")

        var max_mag_sq = self._re._buf.ptr.load(0) * self._re._buf.ptr.load(
            0
        ) + self._im._buf.ptr.load(0) * self._im._buf.ptr.load(0)
        var max_idx = 0

        for i in range(1, self.size):
            var re_val = self._re._buf.ptr.load(i)
            var im_val = self._im._buf.ptr.load(i)
            var mag_sq = re_val * re_val + im_val * im_val
            if mag_sq > max_mag_sq:
                max_mag_sq = mag_sq
                max_idx = i

        return ComplexSIMD[cdtype](
            self._re._buf.ptr.load(max_idx), self._im._buf.ptr.load(max_idx)
        )

    fn min(self) raises -> ComplexSIMD[cdtype]:
        """
        Find the complex element with minimum magnitude.

        Returns:
            The complex element with the smallest magnitude.

        Examples:
        ```mojo
        import numojo as nm
        var A = nm.ComplexNDArray[nm.cf64](nm.Shape(3, 3))
        var min_elem = A.min()  # Element with smallest magnitude
        ```

        Notes:
            Returns the element with minimum |z| = sqrt(re^2 + im^2).
        """
        if self.size == 0:
            raise Error("Cannot find min of empty array")

        var min_mag_sq = self._re._buf.ptr.load(0) * self._re._buf.ptr.load(
            0
        ) + self._im._buf.ptr.load(0) * self._im._buf.ptr.load(0)
        var min_idx = 0

        for i in range(1, self.size):
            var re_val = self._re._buf.ptr.load(i)
            var im_val = self._im._buf.ptr.load(i)
            var mag_sq = re_val * re_val + im_val * im_val
            if mag_sq < min_mag_sq:
                min_mag_sq = mag_sq
                min_idx = i

        return ComplexSIMD[cdtype](
            self._re._buf.ptr.load(min_idx), self._im._buf.ptr.load(min_idx)
        )

    fn argmax(self) raises -> Int:
        """
        Return the index of the element with maximum magnitude.

        Returns:
            Index (flattened) of the element with largest magnitude.

        Examples:
        ```mojo
        import numojo as nm
        var A = nm.ComplexNDArray[nm.cf64](nm.Shape(3, 3))
        var idx = A.argmax()  # Index of element with largest magnitude
        ```

        Notes:
            Compares by magnitude: |z| = sqrt(re^2 + im^2).
        """
        if self.size == 0:
            raise Error("Cannot find argmax of empty array")

        var max_mag_sq = self._re._buf.ptr.load(0) * self._re._buf.ptr.load(
            0
        ) + self._im._buf.ptr.load(0) * self._im._buf.ptr.load(0)
        var max_idx = 0

        for i in range(1, self.size):
            var re_val = self._re._buf.ptr.load(i)
            var im_val = self._im._buf.ptr.load(i)
            var mag_sq = re_val * re_val + im_val * im_val
            if mag_sq > max_mag_sq:
                max_mag_sq = mag_sq
                max_idx = i

        return max_idx

    fn argmin(self) raises -> Int:
        """
        Return the index of the element with minimum magnitude.

        Returns:
            Index (flattened) of the element with smallest magnitude.

        Examples:
        ```mojo
        import numojo as nm
        var A = nm.ComplexNDArray[nm.cf64](nm.Shape(3, 3))
        var idx = A.argmin()  # Index of element with smallest magnitude
        ```

        Notes:
            Compares by magnitude: |z| = sqrt(re^2 + im^2).
        """
        if self.size == 0:
            raise Error("Cannot find argmin of empty array")

        var min_mag_sq = self._re._buf.ptr.load(0) * self._re._buf.ptr.load(
            0
        ) + self._im._buf.ptr.load(0) * self._im._buf.ptr.load(0)
        var min_idx = 0

        for i in range(1, self.size):
            var re_val = self._re._buf.ptr.load(i)
            var im_val = self._im._buf.ptr.load(i)
            var mag_sq = re_val * re_val + im_val * im_val
            if mag_sq < min_mag_sq:
                min_mag_sq = mag_sq
                min_idx = i

        return min_idx

    fn cumsum(self) raises -> Self:
        """
        Cumulative sum of complex array elements.

        Returns:
            ComplexNDArray with cumulative sums.

        Examples:
        ```mojo
        import numojo as nm
        var A = nm.ComplexNDArray[nm.cf64](nm.Shape(5))
        var cumulative = A.cumsum()
        ```

        Notes:
            For array [a, b, c, d], returns [a, a+b, a+b+c, a+b+c+d].
        """
        var result = Self(self.shape)
        var cum_re = Scalar[Self.dtype](0)
        var cum_im = Scalar[Self.dtype](0)

        for i in range(self.size):
            cum_re += self._re._buf.ptr.load(i)
            cum_im += self._im._buf.ptr.load(i)
            result._re._buf.ptr.store(i, cum_re)
            result._im._buf.ptr.store(i, cum_im)

        return result^

    fn cumprod(self) raises -> Self:
        """
        Cumulative product of complex array elements.

        Returns:
            ComplexNDArray with cumulative products.

        Examples:
        ```mojo
        import numojo as nm
        var A = nm.ComplexNDArray[nm.cf64](nm.Shape(5))
        var cumulative = A.cumprod()
        ```

        Notes:
            For array [a, b, c, d], returns [a, a*b, a*b*c, a*b*c*d].
        """
        var result = Self(self.shape)
        var cum_re = Scalar[Self.dtype](1)
        var cum_im = Scalar[Self.dtype](0)

        for i in range(self.size):
            var a_re = self._re._buf.ptr.load(i)
            var a_im = self._im._buf.ptr.load(i)
            var new_re = cum_re * a_re - cum_im * a_im
            var new_im = cum_re * a_im + cum_im * a_re
            cum_re = new_re
            cum_im = new_im
            result._re._buf.ptr.store(i, cum_re)
            result._im._buf.ptr.store(i, cum_im)

        return result^

    # ===-------------------------------------------------------------------===#
    # Array Manipulation Methods
    # ===-------------------------------------------------------------------===#

    fn flatten(self, order: String = "C") raises -> Self:
        """
        Return a copy of the array collapsed into one dimension.

        Args:
            order: Order of flattening - 'C' for row-major or 'F' for column-major.

        Returns:
            A 1D ComplexNDArray containing all elements.

        Examples:
        ```mojo
        import numojo as nm
        var A = nm.ComplexNDArray[nm.cf64](nm.Shape(3, 4))
        var flat = A.flatten()  # Shape(12)
        ```
        """
        var flat_re = self._re.flatten(order)
        var flat_im = self._im.flatten(order)
        return Self(flat_re^, flat_im^)

    fn fill(mut self, val: ComplexSIMD[cdtype]):
        """
        Fill all items of array with a complex value.

        Args:
            val: Complex value to fill the array with.

        Examples:
        ```mojo
        import numojo as nm
        var A = nm.ComplexNDArray[nm.cf64](nm.Shape(3, 3))
        A.fill(nm.ComplexSIMD[nm.cf64](1.0, 2.0))  # Fill with 1+2i
        ```
        """
        self._re.fill(val.re)
        self._im.fill(val.im)

    fn row(self, id: Int) raises -> Self:
        """
        Get the ith row of the matrix.

        Args:
            id: The row index.

        Returns:
            The ith row as a ComplexNDArray.

        Raises:
            Error: If ndim is greater than 2.

        Examples:
        ```mojo
        import numojo as nm
        var A = nm.ComplexNDArray[nm.cf64](nm.Shape(3, 4))
        var first_row = A.row(0)  # Get first row
        ```
        """
        if self.ndim > 2:
            raise Error(
                ShapeError(
                    message=String(
                        "Cannot extract row from array with {} dimensions."
                    ).format(self.ndim),
                    suggestion=String(
                        "The row() method only works with 1D or 2D arrays."
                    ),
                    location=String("ComplexNDArray.row(id: Int)"),
                )
            )

        var width: Int = self.shape[1]
        var result = Self(Shape(width))
        for i in range(width):
            var idx = i + id * width
            result._re._buf.ptr.store(i, self._re._buf.ptr.load(idx))
            result._im._buf.ptr.store(i, self._im._buf.ptr.load(idx))
        return result^

    fn col(self, id: Int) raises -> Self:
        """
        Get the ith column of the matrix.

        Args:
            id: The column index.

        Returns:
            The ith column as a ComplexNDArray.

        Raises:
            Error: If ndim is greater than 2.

        Examples:
        ```mojo
        import numojo as nm
        var A = nm.ComplexNDArray[nm.cf64](nm.Shape(3, 4))
        var first_col = A.col(0)  # Get first column
        ```
        """
        if self.ndim > 2:
            raise Error(
                ShapeError(
                    message=String(
                        "Cannot extract column from array with {} dimensions."
                    ).format(self.ndim),
                    suggestion=String(
                        "The col() method only works with 1D or 2D arrays."
                    ),
                    location=String("ComplexNDArray.col(id: Int)"),
                )
            )

        var width: Int = self.shape[1]
        var height: Int = self.shape[0]
        var result = Self(Shape(height))
        for i in range(height):
            var idx = id + i * width
            result._re._buf.ptr.store(i, self._re._buf.ptr.load(idx))
            result._im._buf.ptr.store(i, self._im._buf.ptr.load(idx))
        return result^

    fn clip(
        self, a_min: Scalar[Self.dtype], a_max: Scalar[Self.dtype]
    ) raises -> Self:
        """
        Limit the magnitudes of complex values between [a_min, a_max].

        Elements with magnitude less than a_min are scaled to have magnitude a_min.
        Elements with magnitude greater than a_max are scaled to have magnitude a_max.
        The phase (angle) of each complex number is preserved.

        Args:
            a_min: The minimum magnitude.
            a_max: The maximum magnitude.

        Returns:
            A ComplexNDArray with clipped magnitudes.

        Examples:
        ```mojo
        import numojo as nm
        var A = nm.ComplexNDArray[nm.cf64](nm.Shape(10))
        var clipped = A.clip(1.0, 5.0)  # Clip magnitudes to [1, 5]
        ```

        Notes:
            Clips by magnitude while preserving phase angle.
        """
        var result = Self(self.shape)

        for i in range(self.size):
            var re = self._re._buf.ptr.load(i)
            var im = self._im._buf.ptr.load(i)
            var mag_sq = re * re + im * im
<<<<<<< HEAD
            var mag = misc.sqrt[Self.dtype](
                NDArray[Self.dtype](Shape(1))
            ).__getitem__()

            var temp_arr = NDArray[Self.dtype](Shape(1))
            temp_arr._buf.ptr.store(0, mag_sq)
            var mag_arr = misc.sqrt[Self.dtype](temp_arr)
            var mag_val = mag_arr._buf.ptr.load(0)
=======
            var mag_val = sqrt(mag_sq)
>>>>>>> ba0249e6

            if mag_val < a_min:
                if mag_val > 0:
                    var scale = a_min / mag_val
                    result._re._buf.ptr.store(i, re * scale)
                    result._im._buf.ptr.store(i, im * scale)
                else:
                    result._re._buf.ptr.store(i, a_min)
                    result._im._buf.ptr.store(i, 0.0)
            elif mag_val > a_max:
                var scale = a_max / mag_val
                result._re._buf.ptr.store(i, re * scale)
                result._im._buf.ptr.store(i, im * scale)
            else:
                result._re._buf.ptr.store(i, re)
                result._im._buf.ptr.store(i, im)

        return result^

    fn round(self) raises -> Self:
        """
        Round the real and imaginary parts of each element to the nearest integer.

        Returns:
            A ComplexNDArray with rounded components.

        Examples:
        ```mojo
        import numojo as nm
        var A = nm.ComplexNDArray[nm.cf64](nm.Shape(10))
        # A contains e.g. 1.7+2.3i
        var rounded = A.round()  # Returns 2.0+2.0i
        ```
        """
        var rounded_re = rounding.tround[Self.dtype](self._re)
        var rounded_im = rounding.tround[Self.dtype](self._im)
        return Self(rounded_re^, rounded_im^)

    fn T(self) raises -> Self:
        """
        Transpose the complex array (reverse all axes).

        Returns:
            Transposed ComplexNDArray.

        Examples:
        ```mojo
        import numojo as nm
        var A = nm.ComplexNDArray[nm.cf64](nm.Shape(3, 4))
        var A_T = A.T()  # Shape(4, 3)
        ```
        """
        var transposed_re = self._re.T()
        var transposed_im = self._im.T()
        return Self(transposed_re^, transposed_im^)

    fn T(self, axes: List[Int]) raises -> Self:
        """
        Transpose the complex array according to the given axes permutation.

        Args:
            axes: Permutation of axes (e.g., [1, 0, 2]).

        Returns:
            Transposed ComplexNDArray.

        Examples:
        ```mojo
        import numojo as nm
        var A = nm.ComplexNDArray[nm.cf64](nm.Shape(2, 3, 4))
        var A_T = A.T(List[Int](2, 0, 1))  # Shape(4, 2, 3)
        ```
        """
        var transposed_re = self._re.T(axes)
        var transposed_im = self._im.T(axes)
        return Self(transposed_re^, transposed_im^)

    fn diagonal(self, offset: Int = 0) raises -> Self:
        """
        Extract the diagonal from a 2D complex array.

        Args:
            offset: Offset from the main diagonal (0 for main diagonal).

        Returns:
            1D ComplexNDArray containing the diagonal elements.

        Raises:
            Error: If array is not 2D.

        Examples:
        ```mojo
        import numojo as nm
        var A = nm.ComplexNDArray[nm.cf64](nm.Shape(4, 4))
        var diag = A.diagonal()      # Main diagonal
        var upper = A.diagonal(1)    # First upper diagonal
        ```
        """
        if self.ndim != 2:
            raise Error(
                ShapeError(
                    message=String(
                        "diagonal() requires a 2D array, got {} dimensions."
                    ).format(self.ndim),
                    suggestion=String(
                        "Use a 2D ComplexNDArray for diagonal extraction."
                    ),
                    location=String("ComplexNDArray.diagonal()"),
                )
            )

        var diag_re = self._re.diagonal[Self.dtype](offset)
        var diag_im = self._im.diagonal[Self.dtype](offset)
        return Self(diag_re^, diag_im^)

    fn trace(self) raises -> ComplexSIMD[cdtype]:
        """
        Return the sum of the diagonal elements (trace of the matrix).

        Returns:
            Complex scalar containing the trace.

        Raises:
            Error: If array is not 2D.

        Examples:
        ```mojo
        import numojo as nm
        var A = nm.ComplexNDArray[nm.cf64](nm.Shape(3, 3))
        var tr = A.trace()  # Sum of diagonal elements
        ```
        """
        var diag = self.diagonal()
        return diag.sum()

    fn tolist(self) -> List[ComplexSIMD[cdtype]]:
        """
        Convert the complex array to a List of complex scalars.

        Returns:
            A List containing all complex elements in row-major order.

        Examples:
        ```mojo
        import numojo as nm
        var A = nm.ComplexNDArray[nm.cf64](nm.Shape(2, 3))
        var elements = A.tolist()  # List of 6 complex numbers
        ```
        """
        var result = List[ComplexSIMD[cdtype]](capacity=self.size)
        for i in range(self.size):
            result.append(
                ComplexSIMD[cdtype](
                    self._re._buf.ptr.load(i), self._im._buf.ptr.load(i)
                )
            )
        return result^

    fn num_elements(self) -> Int:
        """
        Return the total number of elements in the array.

        Returns:
            The size of the array (same as self.size).

        Examples:
        ```mojo
        import numojo as nm
        var A = nm.ComplexNDArray[nm.cf64](nm.Shape(3, 4, 5))
        print(A.num_elements())  # 60
        ```
        """
        return self.size

    fn resize(mut self, shape: NDArrayShape) raises:
        """
        Change shape and size of array in-place.

        If the new shape requires more elements, they are filled with zero.
        If the new shape requires fewer elements, the array is truncated.

        Args:
            shape: The new shape for the array.

        Examples:
        ```mojo
        import numojo as nm
        var A = nm.ComplexNDArray[nm.cf64](nm.Shape(2, 3))
        A.resize(nm.Shape(3, 4))  # Now 3x4, filled with zeros as needed
        ```

        Notes:
            This modifies the array in-place. To get a reshaped copy, use reshape().
        """
        self._re.resize(shape)
        self._im.resize(shape)
        self.shape = shape
        self.ndim = shape.ndim
        self.size = shape.size_of_array()
        var order = "C" if self.flags.C_CONTIGUOUS else "F"
        self.strides = NDArrayStrides(shape, order=order)


struct _ComplexNDArrayIter[
    is_mutable: Bool, //,
    origin: Origin[is_mutable],
    cdtype: ComplexDType,
    forward: Bool = True,
](Copyable, Movable):
    # TODO:
    # Return a view instead of copy where possible
    # (when Bufferable is supported).
    """
    An iterator yielding `ndim-1` array slices over the given dimension.
    It is the default iterator of the `ComplexNDArray.__iter__() method and for loops.
    It can also be constructed using the `ComplexNDArray.iter_over_dimension()` method.
    It trys to create a view where possible.

    Parameters:
        is_mutable: Whether the iterator is mutable.
        origin: The lifetime of the underlying NDArray data.
        cdtype: The complex data type of the item.
        forward: The iteration direction. `False` is backwards.
    """
    # The equivalent DType of the ComplexDType
    alias dtype: DType = cdtype._dtype

    # FIELDS
    var index: Int
    var re_ptr: UnsafePointer[Scalar[Self.dtype]]
    var im_ptr: UnsafePointer[Scalar[Self.dtype]]
    var dimension: Int
    var length: Int
    var shape: NDArrayShape
    var strides: NDArrayStrides
    """Strides of array or view. It is not necessarily compatible with shape."""
    var ndim: Int
    var size_of_item: Int

    fn __init__(
        out self, read a: ComplexNDArray[cdtype], read dimension: Int
    ) raises:
        """
        Initialize the iterator.

        Args:
            a: The array
            dimension: Dimension to iterate over.
        """

        if dimension < 0 or dimension >= a.ndim:
            raise Error(
                IndexError(
                    message=String(
                        "Axis {} out of valid range [0, {})."
                    ).format(dimension, a.ndim),
                    suggestion=String(
                        "Valid axes: 0..{}. Use {} for last axis of shape {}."
                    ).format(a.ndim - 1, a.ndim - 1, a.shape),
                    location=String("_ComplexNDArrayIter.__init__"),
                )
            )

        self.re_ptr = a._re._buf.ptr
        self.im_ptr = a._im._buf.ptr
        self.dimension = dimension
        self.shape = a.shape
        self.strides = a.strides
        self.ndim = a.ndim
        self.length = a.shape[dimension]
        self.size_of_item = a.size // a.shape[dimension]
        # Status of the iterator
        self.index = 0 if forward else a.shape[dimension] - 1

    fn __iter__(self) -> Self:
        return self.copy()

    fn __next__(mut self) raises -> ComplexNDArray[cdtype]:
        var result = ComplexNDArray[cdtype](self.shape._pop(self.dimension))
        var current_index = self.index

        @parameter
        if forward:
            self.index += 1
        else:
            self.index -= 1

        for offset in range(self.size_of_item):
            var remainder = offset
            var item = Item(ndim=self.ndim, initialized=False)

            for i in range(self.ndim - 1, -1, -1):
                if i != self.dimension:
                    (item._buf + i).init_pointee_copy(remainder % self.shape[i])
                    remainder = remainder // self.shape[i]
                else:
                    (item._buf + self.dimension).init_pointee_copy(
                        current_index
                    )

            (result._re._buf.ptr + offset).init_pointee_copy(
                self.re_ptr[_get_offset(item, self.strides)]
            )
            (result._im._buf.ptr + offset).init_pointee_copy(
                self.im_ptr[_get_offset(item, self.strides)]
            )
        return result^

    @always_inline
    fn __has_next__(self) -> Bool:
        @parameter
        if forward:
            return self.index < self.length
        else:
            return self.index >= 0

    fn __len__(self) -> Int:
        @parameter
        if forward:
            return self.length - self.index
        else:
            return self.index

    fn ith(self, index: Int) raises -> ComplexNDArray[cdtype]:
        """
        Gets the i-th array of the iterator.

        Args:
            index: The index of the item. It must be non-negative.

        Returns:
            The i-th `ndim-1`-D array of the iterator.
        """

        if (index >= self.length) or (index < 0):
            raise Error(
                IndexError(
                    message=String(
                        "Iterator index {} out of range [0, {})."
                    ).format(index, self.length),
                    suggestion=String(
                        "Use ith(i) with 0 <= i < {} or iterate via for-loop."
                    ).format(self.length),
                    location=String("_ComplexNDArrayIter.ith"),
                )
            )

        if self.ndim > 1:
            var result = ComplexNDArray[cdtype](self.shape._pop(self.dimension))

            for offset in range(self.size_of_item):
                var remainder = offset
                var item = Item(ndim=self.ndim, initialized=False)

                for i in range(self.ndim - 1, -1, -1):
                    if i != self.dimension:
                        (item._buf + i).init_pointee_copy(
                            remainder % self.shape[i]
                        )
                        remainder = remainder // self.shape[i]
                    else:
                        (item._buf + self.dimension).init_pointee_copy(index)

                (result._re._buf.ptr + offset).init_pointee_copy(
                    self.re_ptr[_get_offset(item, self.strides)]
                )
                (result._im._buf.ptr + offset).init_pointee_copy(
                    self.im_ptr[_get_offset(item, self.strides)]
                )
            return result^

        else:  # 0-D array
            var result = numojo.creation._0darray[cdtype](
                ComplexSIMD[cdtype](self.re_ptr[index], self.im_ptr[index])
            )
            return result^<|MERGE_RESOLUTION|>--- conflicted
+++ resolved
@@ -3827,18 +3827,7 @@
             var re = self._re._buf.ptr.load(i)
             var im = self._im._buf.ptr.load(i)
             var mag_sq = re * re + im * im
-<<<<<<< HEAD
-            var mag = misc.sqrt[Self.dtype](
-                NDArray[Self.dtype](Shape(1))
-            ).__getitem__()
-
-            var temp_arr = NDArray[Self.dtype](Shape(1))
-            temp_arr._buf.ptr.store(0, mag_sq)
-            var mag_arr = misc.sqrt[Self.dtype](temp_arr)
-            var mag_val = mag_arr._buf.ptr.load(0)
-=======
             var mag_val = sqrt(mag_sq)
->>>>>>> ba0249e6
 
             if mag_val < a_min:
                 if mag_val > 0:
