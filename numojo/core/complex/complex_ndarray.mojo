--- conflicted
+++ resolved
@@ -396,19 +396,11 @@
     # fn __getitem__(self, mask: List[Bool]) raises -> Self                     # Get by boolean list
     #
     # 5. Low-level Access
-<<<<<<< HEAD
     # fn item(self, var index: Int) raises -> ComplexSIMD[Self.dtype]                   # Get item by linear index
     # fn item(self, *index: Int) raises -> ComplexSIMD[Self.dtype]                        # Get item by coordinates
     # fn load(self, var index: Int) raises -> ComplexSIMD[Self.dtype]                   # Load with bounds check
     # fn load[width: Int](self, index: Int) raises -> ComplexSIMD[Self.dtype, width]        # Load SIMD value
     # fn load[width: Int](self, *indices: Int) raises -> ComplexSIMD[Self.dtype, width]     # Load SIMD at coordinates
-=======
-    # fn item(self, owned index: Int) raises -> ComplexSIMD[cdtype]                   # Get item by linear index
-    # fn item(self, *index: Int) raises -> ComplexSIMD[cdtype]                        # Get item by coordinates
-    # fn load(self, owned index: Int) raises -> ComplexSIMD[cdtype]                   # Load with bounds check
-    # fn load[width: Int](self, index: Int) raises -> ComplexSIMD[cdtype, width]        # Load SIMD value
-    # fn load[width: Int](self, *indices: Int) raises -> ComplexSIMD[cdtype, width]     # Load SIMD at coordinates
->>>>>>> 16f41d65
     # ===-------------------------------------------------------------------===#
 
     fn _getitem(self, *indices: Int) -> ComplexSIMD[cdtype]:
@@ -1143,11 +1135,7 @@
 
         return self[mask_array]
 
-<<<<<<< HEAD
-    fn item(self, var index: Int) raises -> ComplexSIMD[Self.dtype]:
-=======
     fn item(self, owned index: Int) raises -> ComplexSIMD[cdtype]:
->>>>>>> 16f41d65
         """
         Return the scalar at the coordinates.
         If one index is given, get the i-th item of the complex array (not buffer).
@@ -1294,11 +1282,7 @@
             im=(self._im._buf.ptr + _get_offset(index, self.strides))[],
         )
 
-<<<<<<< HEAD
-    fn load(self, var index: Int) raises -> ComplexSIMD[Self.dtype]:
-=======
     fn load(self, owned index: Int) raises -> ComplexSIMD[cdtype]:
->>>>>>> 16f41d65
         """
         Safely retrieve i-th item from the underlying buffer.
 
@@ -1839,11 +1823,7 @@
         )
 
     ### compiler doesn't accept this.
-<<<<<<< HEAD
-    # fn __setitem__(self, var *slices: Variant[Slice, Int], val: NDArray[dtype]) raises:
-=======
     # fn __setitem__(self, owned *slices: Variant[Slice, Int], val: NDArray[Self.dtype]) raises:
->>>>>>> 16f41d65
     #     """
     #     Get items by a series of either slices or integers.
     #     """
