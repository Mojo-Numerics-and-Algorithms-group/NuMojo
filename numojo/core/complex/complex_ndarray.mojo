# ===----------------------------------------------------------------------=== #
# Distributed under the Apache 2.0 License with LLVM Exceptions.
# See LICENSE and the LLVM License for more information.
# https://github.com/Mojo-Numerics-and-Algorithms-group/NuMojo/blob/main/LICENSE
# https://llvm.org/LICENSE.txt
# ===----------------------------------------------------------------------=== #

# ===----------------------------------------------------------------------===#
# SECTIONS OF THE FILE:

# `ComplexNDArray` type
# 1. Life cycle methods.
# 2. Indexing and slicing (get and set dunders and relevant methods).
# 3. Operator dunders.
# 4. IO, trait, and iterator dunders.
# 5. Other methods (Sorted alphabetically).
# ===----------------------------------------------------------------------===#

# ===----------------------------------------------------------------------===#
# FORMAT FOR DOCSTRING (See "Mojo docstring style guide" for more information)
# 1. Description *
# 2. Parameters *
# 3. Args *
# 4. Constraints *
# 4) Returns *
# 5) Raises *
# 6) SEE ALSO
# 7) NOTES
# 8) REFERENCES
# 9) Examples *
# (Items marked with * are flavored in "Mojo docstring style guide")
# ===----------------------------------------------------------------------===#

# ===----------------------------------------------------------------------===#
# === Stdlib ===
# ===----------------------------------------------------------------------===#
from algorithm import parallelize, vectorize
import builtin.bool as builtin_bool
import builtin.math as builtin_math
from builtin.type_aliases import Origin
from collections.optional import Optional
from math import log10, sqrt
from memory import UnsafePointer, memset_zero, memcpy
from python import PythonObject
from sys import simd_width_of
from utils import Variant

# ===----------------------------------------------------------------------===#
# === numojo core ===
# ===----------------------------------------------------------------------===#
from numojo.core.complex.complex_dtype import _concise_dtype_str
from numojo.core.flags import Flags
from numojo.core.item import Item
from numojo.core.ndshape import NDArrayShape
from numojo.core.ndstrides import NDArrayStrides
from numojo.core.complex.complex_simd import ComplexSIMD, ComplexScalar, CScalar
from numojo.core.complex.complex_dtype import ComplexDType
from numojo.core.own_data import OwnData
from numojo.core.utility import (
    _get_offset,
    _transfer_offset,
    _traverse_iterative,
    _traverse_iterative_setter,
    to_numpy,
    bool_to_numeric,
)
from numojo.core.error import (
    IndexError,
    ShapeError,
    BroadcastError,
    MemoryError,
    ValueError,
    ArithmeticError,
)

# ===----------------------------------------------------------------------===#
# === numojo routines (creation / io / logic) ===
# ===----------------------------------------------------------------------===#
import numojo.routines.creation as creation
from numojo.routines.io.formatting import (
    format_value,
    PrintOptions,
)
import numojo.routines.logic.comparison as comparison

# ===----------------------------------------------------------------------===#
# === numojo routines (math / bitwise / searching) ===
# ===----------------------------------------------------------------------===#
import numojo.routines.bitwise as bitwise
import numojo.routines.math._array_funcs as _af
from numojo.routines.math._math_funcs import Vectorized
import numojo.routines.math.arithmetic as arithmetic
import numojo.routines.math.rounding as rounding
import numojo.routines.math.trig as trig
import numojo.routines.math.exponents as exponents
import numojo.routines.math.misc as misc
import numojo.routines.searching as searching


# ===----------------------------------------------------------------------=== #
# Implements N-Dimensional Complex Array
# ===----------------------------------------------------------------------=== #
struct ComplexNDArray[cdtype: ComplexDType = ComplexDType.float64](
    Copyable, Movable, Representable, Sized, Stringable, Writable
):
    """
    Represents a Complex N-Dimensional Array.

    Parameters:
        cdtype: Complex data type.
    """

    # ===----------------------------------------------------------------------===#
    # Aliases
    # ===----------------------------------------------------------------------===#

    alias dtype: DType = cdtype._dtype  # corresponding real data type

    # ===----------------------------------------------------------------------===#
    # FIELDS
    # ===----------------------------------------------------------------------===#

    var _re: NDArray[Self.dtype]
    var _im: NDArray[Self.dtype]
    # It's redundant, but better to have the following as fields.
    var ndim: Int
    """Number of Dimensions."""
    var shape: NDArrayShape
    """Size and shape of ComplexNDArray."""
    var size: Int
    """Size of ComplexNDArray."""
    var strides: NDArrayStrides
    """Contains offset, strides."""
    var flags: Flags
    "Information about the memory layout of the array."
    var print_options: PrintOptions

    # ===-------------------------------------------------------------------===#
    # Life cycle methods
    # ===-------------------------------------------------------------------===#

    @always_inline("nodebug")
    fn __init__(
        out self, var re: NDArray[Self.dtype], var im: NDArray[Self.dtype]
    ) raises:
        """
        Initialize a ComplexNDArray with given real and imaginary parts.

        Args:
            re: Real part of the complex array.
            im: Imaginary part of the complex array.
        """
        if re.shape != im.shape:
            raise Error(
                ShapeError(
                    message=String(
                        "Real and imaginary array parts must have identical"
                        " shapes; got re={} vs im={}."
                    ).format(re.shape, im.shape),
                    suggestion=String(
                        "Ensure both NDArray arguments are created with the"
                        " same shape before constructing ComplexNDArray."
                    ),
                    location=String("ComplexNDArray.__init__(re, im)"),
                )
            )
        self._re = re^
        self._im = im^
        self.ndim = self._re.ndim
        self.shape = self._re.shape
        self.size = self._re.size
        self.strides = self._re.strides
        self.flags = self._re.flags
        self.print_options = PrintOptions(
            precision=2, edge_items=2, line_width=80, formatted_width=6
        )

    @always_inline("nodebug")
    fn __init__(
        out self,
        shape: NDArrayShape,
        order: String = "C",
    ) raises:
        """
        Initialize a ComplexNDArray with given shape.

        The memory is not filled with values.

        Args:
            shape: Variadic shape.
            order: Memory order C or F.

        Example:
        ```mojo
        from numojo.prelude import *
        var A = nm.ComplexNDArray[cf32](Shape(2,3,4))
        ```
        """
        self._re = NDArray[Self.dtype](shape, order)
        self._im = NDArray[Self.dtype](shape, order)
        self.ndim = self._re.ndim
        self.shape = self._re.shape
        self.size = self._re.size
        self.strides = self._re.strides
        self.flags = self._re.flags
        self.print_options = PrintOptions(
            precision=2, edge_items=2, line_width=100, formatted_width=6
        )

    @always_inline("nodebug")
    fn __init__(
        out self,
        shape: List[Int],
        order: String = "C",
    ) raises:
        """
        (Overload) Initialize a ComplexNDArray with given shape (list of integers).

        Args:
            shape: List of shape.
            order: Memory order C or F.
        """
        self._re = NDArray[Self.dtype](shape, order)
        self._im = NDArray[Self.dtype](shape, order)
        self.ndim = self._re.ndim
        self.shape = self._re.shape
        self.size = self._re.size
        self.strides = self._re.strides
        self.flags = self._re.flags
        self.print_options = PrintOptions(
            precision=2, edge_items=2, line_width=100, formatted_width=6
        )

    @always_inline("nodebug")
    fn __init__(
        out self,
        shape: VariadicList[Int],
        order: String = "C",
    ) raises:
        """
        (Overload) Initialize a ComplexNDArray with given shape (variadic list of integers).

        Args:
            shape: Variadic List of shape.
            order: Memory order C or F.
        """
        self._re = NDArray[Self.dtype](shape, order)
        self._im = NDArray[Self.dtype](shape, order)
        self.ndim = self._re.ndim
        self.shape = self._re.shape
        self.size = self._re.size
        self.strides = self._re.strides
        self.flags = self._re.flags
        self.print_options = PrintOptions(
            precision=2, edge_items=2, line_width=100, formatted_width=6
        )

    fn __init__(
        out self,
        shape: List[Int],
        offset: Int,
        strides: List[Int],
    ) raises:
        """
        Extremely specific ComplexNDArray initializer.
        """
        self._re = NDArray[Self.dtype](shape, offset, strides)
        self._im = NDArray[Self.dtype](shape, offset, strides)
        self.ndim = self._re.ndim
        self.shape = self._re.shape
        self.size = self._re.size
        self.strides = self._re.strides
        self.flags = self._re.flags
        self.print_options = PrintOptions(
            precision=2, edge_items=2, line_width=100, formatted_width=6
        )

    fn __init__(
        out self,
        shape: NDArrayShape,
        strides: NDArrayStrides,
        ndim: Int,
        size: Int,
        flags: Flags,
    ):
        """
        Constructs an extremely specific ComplexNDArray, with value uninitialized.
        The properties do not need to be compatible and are not checked.
        For example, it can construct a 0-D array (numojo scalar).

        Args:
            shape: Shape of array.
            strides: Strides of array.
            ndim: Number of dimensions.
            size: Size of array.
            flags: Flags of array.
        """

        self.shape = shape
        self.strides = strides
        self.ndim = ndim
        self.size = size
        self.flags = flags
        self._re = NDArray[Self.dtype](shape, strides, ndim, size, flags)
        self._im = NDArray[Self.dtype](shape, strides, ndim, size, flags)
        self.print_options = PrintOptions(
            precision=2, edge_items=2, line_width=100, formatted_width=6
        )

    fn __init__(
        out self,
        shape: NDArrayShape,
        ref buffer_re: UnsafePointer[Scalar[Self.dtype]],
        ref buffer_im: UnsafePointer[Scalar[Self.dtype]],
        offset: Int,
        strides: NDArrayStrides,
    ) raises:
        """
        Initialize an ComplexNDArray view with given shape, buffer, offset, and strides.
        ***Unsafe!*** This function is currently unsafe. Only for internal use.

        Args:
            shape: Shape of the array.
            buffer_re: Unsafe pointer to the real part of the buffer.
            buffer_im: Unsafe pointer to the imaginary part of the buffer.
            offset: Offset value.
            strides: Strides of the array.
        """
        self._re = NDArray(shape, buffer_re, offset, strides)
        self._im = NDArray(shape, buffer_im, offset, strides)
        self.ndim = self._re.ndim
        self.shape = self._re.shape
        self.size = self._re.size
        self.strides = self._re.strides
        self.flags = self._re.flags
        self.print_options = PrintOptions(
            precision=2, edge_items=2, line_width=100, formatted_width=6
        )

    @always_inline("nodebug")
    fn __copyinit__(out self, other: Self):
        """
        Copy other into self.
        """
        self._re = other._re.copy()
        self._im = other._im.copy()
        self.ndim = other.ndim
        self.shape = other.shape
        self.size = other.size
        self.strides = other.strides
        self.flags = other.flags
        self.print_options = other.print_options

    @always_inline("nodebug")
    fn __moveinit__(out self, deinit existing: Self):
        """
        Move other into self.
        """
        self._re = existing._re^
        self._im = existing._im^
        self.ndim = existing.ndim
        self.shape = existing.shape
        self.size = existing.size
        self.strides = existing.strides
        self.flags = existing.flags
        self.print_options = existing.print_options

    # Explicit deallocation
    # @always_inline("nodebug")
    # fn __del__(var self):
    #     """
    #     Deallocate memory.
    #     """
    #     self._re.__del__()
    #     self._im.__del__()

    # ===-------------------------------------------------------------------===#
    # Indexing and slicing
    # Getter dunders and other getter methods

    # 1. Basic Indexing Operations
    # fn _getitem(self, *indices: Int) -> ComplexSIMD[cdtype]                         # Direct unsafe getter
    # fn _getitem(self, indices: List[Int]) -> ComplexSIMD[cdtype]                         # Direct unsafe getter
    # fn __getitem__(self) raises -> ComplexSIMD[cdtype]                             # Get 0d array value
    # fn __getitem__(self, index: Item) raises -> ComplexSIMD[cdtype]                # Get by coordinate list
    #
    # 2. Single Index Slicing
    # fn __getitem__(self, idx: Int) raises -> Self                             # Get by single index
    #
    # 3. Multi-dimensional Slicing
    # fn __getitem__(self, *slices: Slice) raises -> Self                       # Get by variable slices
    # fn __getitem__(self, slice_list: List[Slice]) raises -> Self              # Get by list of slices
    # fn __getitem__(self, *slices: Variant[Slice, Int]) raises -> Self         # Get by mix of slices/ints
    #
    # 4. Advanced Indexing
    # fn __getitem__(self, indices: NDArray[DType.index]) raises -> Self        # Get by index array
    # fn __getitem__(self, indices: List[Int]) raises -> Self                   # Get by list of indices
    # fn __getitem__(self, mask: NDArray[DType.bool]) raises -> Self            # Get by boolean mask
    # fn __getitem__(self, mask: List[Bool]) raises -> Self                     # Get by boolean list
    #
    # 5. Low-level Access
    # fn item(self, var index: Int) raises -> ComplexSIMD[Self.dtype]                   # Get item by linear index
    # fn item(self, *index: Int) raises -> ComplexSIMD[Self.dtype]                        # Get item by coordinates
    # fn load(self, var index: Int) raises -> ComplexSIMD[Self.dtype]                   # Load with bounds check
    # fn load[width: Int](self, index: Int) raises -> ComplexSIMD[Self.dtype, width]        # Load SIMD value
    # fn load[width: Int](self, *indices: Int) raises -> ComplexSIMD[Self.dtype, width]     # Load SIMD at coordinates
    # ===-------------------------------------------------------------------===#

    fn _getitem(self, *indices: Int) -> ComplexSIMD[cdtype]:
        """
        Get item at indices and bypass all boundary checks.
        ***UNSAFE!*** No boundary checks made, for internal use only.

        Args:
            indices: Indices to get the value.

        Returns:
            The element of the array at the indices.

        Notes:
            This function is unsafe and should be used only on internal use.

        Examples:

        ```mojo
        import numojo as nm
        var A = nm.ones[nm.cf32](nm.Shape(2,3,4))
        print(A._getitem(1,2,3))
        ```
        """
        var index_of_buffer: Int = 0
        for i in range(self.ndim):
            index_of_buffer += indices[i] * Int(self.strides._buf[i])
        return ComplexSIMD[cdtype](
            re=self._re._buf.ptr.load[width=1](index_of_buffer),
            im=self._im._buf.ptr.load[width=1](index_of_buffer),
        )

    fn _getitem(self, indices: List[Int]) -> ComplexScalar[cdtype]:
        """
        Get item at indices and bypass all boundary checks.
        ***UNSAFE!*** No boundary checks made, for internal use only.

        Args:
            indices: Indices to get the value.

        Returns:
            The element of the array at the indices.

        Notes:
            This function is unsafe and should be used only on internal use.

        Examples:

        ```mojo
        import numojo as nm
        var A = nm.ones[nm.cf32](numojo.Shape(2,3,4))
        print(A._getitem(List[Int](1,2,3)))
        ```
        """
        var index_of_buffer: Int = 0
        for i in range(self.ndim):
            index_of_buffer += indices[i] * Int(self.strides._buf[i])
        return ComplexSIMD[cdtype](
            re=self._re._buf.ptr.load[width=1](index_of_buffer),
            im=self._im._buf.ptr.load[width=1](index_of_buffer),
        )

    fn __getitem__(self) raises -> ComplexSIMD[cdtype]:
        """
        Gets the value of the 0-D Complex array.

        Returns:
            The value of the 0-D Complex array.

        Raises:
            Error: If the array is not 0-d.

        Examples:

        ```console
        >>> import numojo as nm
        >>> var A = nm.ones[nm.f32](nm.Shape(2,3,4))
        >>> print(A[]) # gets values of the 0-D array.
        ```.
        """
        if self.ndim != 0:
            raise Error(
                IndexError(
                    message=String(
                        "Cannot read a scalar value from a non-0D"
                        " ComplexNDArray without indices."
                    ),
                    suggestion=String(
                        "Use `A[]` only for 0D arrays (scalars). For higher"
                        " dimensions supply indices, e.g. `A[i,j]`."
                    ),
                    location=String("ComplexNDArray.__getitem__()"),
                )
            )
        return ComplexSIMD[cdtype](
            re=self._re._buf.ptr[],
            im=self._im._buf.ptr[],
        )

    fn __getitem__(self, index: Item) raises -> ComplexSIMD[cdtype]:
        """
        Get the value at the index list.

        Args:
            index: Index list.

        Returns:
            The value at the index list.

        Raises:
            Error: If the length of `index` does not match the number of dimensions.
            Error: If any of the index elements exceeds the size of the dimension of the array.

        Examples:

        ```console
        >>>import numojo as nm
        >>>var A = nm.full[nm.f32](nm.Shape(2, 5), ComplexSIMD[nm.f32](1.0, 1.0))
        >>>print(A[Item(1, 2)]) # gets values of the element at (1, 2).
        ```.
        """
        if index.__len__() != self.ndim:
            raise Error(
                IndexError(
                    message=String(
                        "Expected {} indices (ndim) but received {}."
                    ).format(self.ndim, index.__len__()),
                    suggestion=String(
                        "Provide one index per dimension for shape {}."
                    ).format(self.shape),
                    location=String("ComplexNDArray.__getitem__(index: Item)"),
                )
            )

        for i in range(index.__len__()):
            if index[i] >= self.shape[i]:
                raise Error(
                    IndexError(
                        message=String(
                            "Index {} out of range for dimension {} (size {})."
                        ).format(index[i], i, self.shape[i]),
                        suggestion=String(
                            "Valid indices for this dimension are in [0, {})."
                        ).format(self.shape[i]),
                        location=String(
                            "ComplexNDArray.__getitem__(index: Item)"
                        ),
                    )
                )

        var idx: Int = _get_offset(index, self.strides)
        return ComplexSIMD[cdtype](
            re=self._re._buf.ptr.load[width=1](idx),
            im=self._im._buf.ptr.load[width=1](idx),
        )

    fn __getitem__(self, idx: Int) raises -> Self:
        """Single-axis integer slice (first dimension).
        Returns a slice of the complex array taken at axis 0 position `idx`.
        Dimensionality is reduced by exactly one; a 1-D source produces a
        0-D ComplexNDArray (scalar wrapper). Negative indices are supported
        and normalized. The result preserves the source memory order (C/F).

        Args:
            idx: Integer index along the first (axis 0) dimension. Supports
                negative indices in [-shape[0], shape[0]).

        Returns:
            ComplexNDArray with shape `self.shape[1:]` when `self.ndim > 1`,
            otherwise a 0-D ComplexNDArray scalar wrapper.

        Raises:
            IndexError: If the array is 0-D.
            IndexError: If `idx` (after normalization) is out of bounds.

        Notes:
            Performance fast path: For C-contiguous arrays the slice for both
            real and imaginary parts is copied with single `memcpy` calls.
            For F-contiguous or arbitrary stride layouts, a generic
            stride-based copier is used for both components. (Future: return
            a non-owning view).

        Examples:
            ```mojo
            import numojo as nm
            from numojo.prelude import *
            var a = nm.arange[cf32](CScalar[cf32](0, 0), CScalar[cf32](12, 12), CScalar[cf32](1, 1)).reshape(nm.Shape(3, 4))
            print(a.shape)        # (3,4)
            print(a[1].shape)     # (4,)  -- 1-D slice
            print(a[-1].shape)    # (4,)  -- negative index
            var b = nm.arange[cf32](CScalar[cf32](6, 6)).reshape(nm.Shape(6))
            print(b[2])           # 0-D array (scalar wrapper)
            ```
        """
        if self.ndim == 0:
            raise Error(
                IndexError(
                    message=String(
                        "Cannot slice a 0D ComplexNDArray (scalar)."
                    ),
                    suggestion=String(
                        "Use `A[]` or `A.item(0)` to read its value."
                    ),
                    location=String("ComplexNDArray.__getitem__(idx: Int)"),
                )
            )

        var norm = idx
        if norm < 0:
            norm += self.shape[0]
        if (norm < 0) or (norm >= self.shape[0]):
            raise Error(
                IndexError(
                    message=String(
                        "Index {} out of bounds for axis 0 (size {})."
                    ).format(idx, self.shape[0]),
                    suggestion=String(
                        "Valid indices: 0 <= i < {} or -{} <= i < 0 (negative"
                        " wrap)."
                    ).format(self.shape[0], self.shape[0]),
                    location=String("ComplexNDArray.__getitem__(idx: Int)"),
                )
            )

        # 1-D -> complex scalar (0-D ComplexNDArray wrapper)
        if self.ndim == 1:
            return creation._0darray[cdtype](
                ComplexSIMD[cdtype](
                    re=self._re._buf.ptr[norm],
                    im=self._im._buf.ptr[norm],
                )
            )

        var out_shape = self.shape[1:]
        var alloc_order = String("C")
        if self.flags.F_CONTIGUOUS:
            alloc_order = String("F")
        var result = ComplexNDArray[cdtype](shape=out_shape, order=alloc_order)

        # Fast path for C-contiguous
        if self.flags.C_CONTIGUOUS:
            var block = self.size // self.shape[0]
            memcpy(result._re._buf.ptr, self._re._buf.ptr + norm * block, block)
            memcpy(result._im._buf.ptr, self._im._buf.ptr + norm * block, block)
            return result^

        # F layout
        self._re._copy_first_axis_slice[Self.dtype](self._re, norm, result._re)
        self._im._copy_first_axis_slice[Self.dtype](self._im, norm, result._im)
        return result^

    fn __getitem__(self, var *slices: Slice) raises -> Self:
        """
        Retrieves a slice or sub-array from the current array using variadic slice arguments.

        Args:
            slices: Variadic list of `Slice` objects, one for each dimension to be sliced.

        Constraints:
            - The number of slices provided must not exceed the number of array dimensions.
            - Each slice must be valid for its corresponding dimension.

        Returns:
            Self: A new array instance representing the sliced view of the original array.

        Raises:
            IndexError: If any slice is out of bounds for its corresponding dimension.
            ValueError: If the number of slices does not match the array's dimensions.

        NOTES:
            - This method creates a new array; Views are not currently supported.
            - Negative indices and step sizes are supported as per standard slicing semantics.

        Examples:
            ```mojo
            import numojo as nm
            var a = numojo.arange(10).reshape(nm.Shape(2, 5))
            var b = a[:, 2:4]
            print(b) # Output: 2x2 sliced array corresponding to columns 2 and 3 of each row.
            ```
        """
        var n_slices: Int = slices.__len__()
        if n_slices > self.ndim:
            raise Error(
                IndexError(
                    message=String(
                        "Too many slices provided: expected at most {} but"
                        " got {}."
                    ).format(self.ndim, n_slices),
                    suggestion=String(
                        "Provide at most {} slices for an array with {}"
                        " dimensions."
                    ).format(self.ndim, self.ndim),
                    location=String("NDArray.__getitem__(slices: Slice)"),
                )
            )
        var slice_list: List[Slice] = List[Slice](capacity=self.ndim)
        for i in range(len(slices)):
            slice_list.append(slices[i])

        if n_slices < self.ndim:
            for i in range(n_slices, self.ndim):
                slice_list.append(Slice(0, self.shape[i], 1))

        var narr: Self = self[slice_list^]
        return narr^

    fn _calculate_strides_efficient(self, shape: List[Int]) -> List[Int]:
        var strides = List[Int](capacity=len(shape))

        if self.flags.C_CONTIGUOUS:  # C_CONTIGUOUS
            var temp_strides = List[Int](capacity=len(shape))
            var stride = 1
            for i in range(len(shape) - 1, -1, -1):
                temp_strides.append(stride)
                stride *= shape[i]

            for i in range(len(temp_strides) - 1, -1, -1):
                strides.append(temp_strides[i])
        else:  # F_CONTIGUOUS
            var stride = 1
            for i in range(len(shape)):
                strides.append(stride)
                stride *= shape[i]

        return strides^

    fn __getitem__(self, var slice_list: List[Slice]) raises -> Self:
        """
        Retrieves a sub-array from the current array using a list of slice objects, enabling advanced slicing operations across multiple dimensions.

        Args:
            slice_list: List of Slice objects, where each Slice defines the start, stop, and step for the corresponding dimension.

        Constraints:
            - The length of slice_list must not exceed the number of dimensions in the array.
            - Each Slice in slice_list must be valid for its respective dimension.

        Returns:
            Self: A new array instance representing the sliced view of the original array.

        Raises:
            Error: If slice_list is empty or contains invalid slices.

        NOTES:
            - This method supports advanced slicing similar to NumPy's multi-dimensional slicing.
            - The returned array shares data with the original array if possible.

        Examples:
            ```mojo
            import numojo as nm
            from numojo.prelude import *
            var a = nm.arange[cf32](CScalar[cf32](10.0, 10.0)).reshape(nm.Shape(2, 5))
            var b = a[List[Slice](Slice(0, 2, 1), Slice(2, 4, 1))]  # Equivalent to arr[:, 2:4], returns a 2x2 sliced array.
            print(b)
            ```
        """
        var n_slices: Int = slice_list.__len__()
        # Check error cases
        # I think we can remove this since it seems redundant.
        if n_slices == 0:
            raise Error(
                IndexError(
                    message=String(
                        "Empty slice list provided to"
                        " ComplexNDArray.__getitem__."
                    ),
                    suggestion=String(
                        "Provide a List with at least one slice to index the"
                        " array."
                    ),
                    location=String(
                        "ComplexNDArray.__getitem__(slice_list: List[Slice])"
                    ),
                )
            )

        var slices: List[Slice] = self._adjust_slice(slice_list)
        if n_slices < self.ndim:
            for i in range(n_slices, self.ndim):
                slices.append(Slice(0, self.shape[i], 1))

        var ndims: Int = 0
        var nshape: List[Int] = List[Int]()
        var ncoefficients: List[Int] = List[Int]()
        var noffset: Int = 0

        for i in range(self.ndim):
            var start: Int = slices[i].start.value()
            var end: Int = slices[i].end.value()
            var step: Int = slices[i].step.or_else(1)

            var slice_len: Int
            if step > 0:
                slice_len: Int = max(0, (end - start + (step - 1)) // step)
            else:
                slice_len: Int = max(0, (start - end - step - 1) // (-step))
            # if slice_len >= 1: # remember to remove this behaviour and reduce dimension when user gives integer instead of slices
            nshape.append(slice_len)
            ncoefficients.append(self.strides[i] * step)
            ndims += 1
            noffset += start * self.strides[i]

        if len(nshape) == 0:
            nshape.append(1)
            ncoefficients.append(1)

        # only C & F order are supported
        var nstrides: List[Int] = self._calculate_strides_efficient(
            nshape,
        )
        var narr = ComplexNDArray[cdtype](
            offset=noffset, shape=nshape, strides=nstrides
        )
        var index_re: List[Int] = List[Int](length=ndims, fill=0)
        _traverse_iterative[Self.dtype](
            self._re,
            narr._re,
            nshape,
            ncoefficients,
            nstrides,
            noffset,
            index_re,
            0,
        )
        var index_im: List[Int] = List[Int](length=ndims, fill=0)
        _traverse_iterative[Self.dtype](
            self._im,
            narr._im,
            nshape,
            ncoefficients,
            nstrides,
            noffset,
            index_im,
            0,
        )

        return narr^

    fn __getitem__(self, var *slices: Variant[Slice, Int]) raises -> Self:
        """
        Get items of ComplexNDArray with a series of either slices or integers.

        Args:
            slices: A series of either Slice or Int.

        Returns:
            A slice of the ndarray with a smaller or equal dimension of the original one.

        Raises:
            Error: If the number of slices is greater than the number of dimensions of the array.

        Examples:

        ```mojo
            import numojo as nm
            from numojo.prelude import *
            var a = nm.full[cf32](nm.Shape(2, 5), CScalar[cf32](1.0, 1.0))
            var b = a[1, Slice(2,4)]
            print(b)
        ```
        """
        var n_slices: Int = len(slices)
        if n_slices > self.ndim:
            raise Error(
                IndexError(
                    message=String(
                        "Too many indices or slices: received {} but array has"
                        " only {} dimensions."
                    ).format(n_slices, self.ndim),
                    suggestion=String(
                        "Pass at most {} indices/slices (one per dimension)."
                    ).format(self.ndim),
                    location=String(
                        "NDArray.__getitem__(*slices: Variant[Slice, Int])"
                    ),
                )
            )
        var slice_list: List[Slice] = List[Slice]()
        var count_int: Int = 0  # Count the number of Int in the argument
        var indices: List[Int] = List[Int]()

        for i in range(len(slices)):
            if slices[i].isa[Slice]():
                slice_list.append(slices[i][Slice])
            elif slices[i].isa[Int]():
                var norm: Int = slices[i][Int]
                if norm >= self.shape[i] or norm < -self.shape[i]:
                    raise Error(
                        IndexError(
                            message=String(
                                "Integer index {} out of bounds for axis {}"
                                " (size {})."
                            ).format(slices[i][Int], i, self.shape[i]),
                            suggestion=String(
                                "Valid indices: 0 <= i < {} or negative -{}"
                                " <= i < 0 (negative indices wrap from the"
                                " end)."
                            ).format(self.shape[i], self.shape[i]),
                            location=String(
                                "ComplexNDArray.__getitem__(*slices:"
                                " Variant[Slice, Int])"
                            ),
                        )
                    )
                if norm < 0:
                    norm += self.shape[i]
                count_int += 1
                indices.append(norm)
                slice_list.append(Slice(norm, norm + 1, 1))

        var narr: Self
        if count_int == self.ndim:
            narr = creation._0darray[cdtype](self._getitem(indices))
            return narr^

        if n_slices < self.ndim:
            for i in range(n_slices, self.ndim):
                slice_list.append(Slice(0, self.shape[i], 1))

        narr = self.__getitem__(slice_list^)
        return narr^

    fn __getitem__(self, indices: NDArray[DType.index]) raises -> Self:
        """
        Get items from 0-th dimension of a ComplexNDArray of indices.
        If the original array is of shape (i,j,k) and
        the indices array is of shape (l, m, n), then the output array
        will be of shape (l,m,n,j,k).

        Args:
            indices: Array of indices.

        Returns:
            ComplexNDArray with items from the array of indices.

        Raises:
            Error: If the elements of indices are greater than size of the corresponding dimension of the array.
        """
        # Get the shape of resulted array
        var shape = indices.shape.join(self.shape._pop(0))

        var result: ComplexNDArray[cdtype] = ComplexNDArray[cdtype](shape)
        var size_per_item = self.size // self.shape[0]

        # Fill in the values
        for i in range(indices.size):
            if indices.item(i) >= self.shape[0]:
                raise Error(
                    IndexError(
                        message=String(
                            "Index {} (value {}) out of range for first"
                            " dimension size {}."
                        ).format(i, indices.item(i), self.shape[0]),
                        suggestion=String(
                            "Ensure each index < {}. Consider clipping or"
                            " validating indices before indexing."
                        ).format(self.shape[0]),
                        location=String(
                            "ComplexNDArray.__getitem__(indices:"
                            " NDArray[index])"
                        ),
                    )
                )
            memcpy(
                result._re._buf.ptr + i * size_per_item,
                self._re._buf.ptr + indices.item(i) * size_per_item,
                size_per_item,
            )
            memcpy(
                result._im._buf.ptr + i * size_per_item,
                self._im._buf.ptr + indices.item(i) * size_per_item,
                size_per_item,
            )

        return result^

    fn __getitem__(self, indices: List[Int]) raises -> Self:
        """
        Get items from 0-th dimension of a ComplexNDArray of indices.
        It is an overload of
        `__getitem__(self, indices: NDArray[DType.index]) raises -> Self`.

        Args:
            indices: A list of Int.

        Returns:
            ComplexNDArray with items from the list of indices.

        Raises:
            Error: If the elements of indices are greater than size of the corresponding dimension of the array.

        """

        var indices_array = NDArray[DType.index](shape=Shape(len(indices)))
        for i in range(len(indices)):
            (indices_array._buf.ptr + i).init_pointee_copy(indices[i])

        return self[indices_array]

    fn __getitem__(self, mask: NDArray[DType.bool]) raises -> Self:
        """
        Get item from a ComplexNDArray according to a mask array.
        If array shape is equal to mask shape, it returns a flattened array of
        the values where mask is True.
        If array shape is not equal to mask shape, it returns items from the
        0-th dimension of the array where mask is True.

        Args:
            mask: NDArray with Dtype.bool.

        Returns:
            ComplexNDArray with items from the mask.

        Raises:
            Error: If the mask is not a 1-D array (Currently we only support 1-d mask array).

        """
        # CASE 1:
        # if array shape is equal to mask shape,
        # return a flattened array of the values where mask is True
        if mask.shape == self.shape:
            var len_of_result = 0

            # Count number of True
            for i in range(mask.size):
                if mask.item(i):
                    len_of_result += 1

            # Change the first number of the ndshape
            var result = ComplexNDArray[cdtype](
                shape=NDArrayShape(len_of_result)
            )

            # Fill in the values
            var offset = 0
            for i in range(mask.size):
                if mask.item(i):
                    (result._re._buf.ptr + offset).init_pointee_copy(
                        self._re._buf.ptr[i]
                    )
                    (result._im._buf.ptr + offset).init_pointee_copy(
                        self._im._buf.ptr[i]
                    )
                    offset += 1

            return result^

        # CASE 2:
        # if array shape is not equal to mask shape,
        # return items from the 0-th dimension of the array where mask is True
        if mask.ndim > 1:
            raise Error(
                ShapeError(
                    message=String(
                        "Boolean mask must be 1-D or match full array shape;"
                        " got ndim={} for mask shape {}."
                    ).format(mask.ndim, mask.shape),
                    suggestion=String(
                        "Use a 1-D mask of length {} for first-dimension"
                        " filtering or a full-shape mask {} for element-wise"
                        " selection."
                    ).format(self.shape[0], self.shape),
                    location=String(
                        "ComplexNDArray.__getitem__(mask: NDArray[bool])"
                    ),
                )
            )

        if mask.shape[0] != self.shape[0]:
            raise Error(
                ShapeError(
                    message=String(
                        "Mask length {} does not match first dimension size {}."
                    ).format(mask.shape[0], self.shape[0]),
                    suggestion=String(
                        "Provide mask of length {} to filter along first"
                        " dimension."
                    ).format(self.shape[0]),
                    location=String(
                        "ComplexNDArray.__getitem__(mask: NDArray[bool])"
                    ),
                )
            )

        var len_of_result = 0

        # Count number of True
        for i in range(mask.size):
            if mask.item(i):
                len_of_result += 1

        # Change the first number of the ndshape
        var shape = self.shape
        shape._buf[0] = len_of_result

        var result = ComplexNDArray[cdtype](shape)
        var size_per_item = self.size // self.shape[0]

        # Fill in the values
        var offset = 0
        for i in range(mask.size):
            if mask.item(i):
                memcpy(
                    result._re._buf.ptr + offset * size_per_item,
                    self._re._buf.ptr + i * size_per_item,
                    size_per_item,
                )
                memcpy(
                    result._im._buf.ptr + offset * size_per_item,
                    self._im._buf.ptr + i * size_per_item,
                    size_per_item,
                )
                offset += 1

        return result^

    fn __getitem__(self, mask: List[Bool]) raises -> Self:
        """
        Get items from 0-th dimension of a ComplexNDArray according to mask.

        Args:
            mask: A list of boolean values.

        Returns:
            ComplexNDArray with items from the mask.

        Raises:
            Error: If the mask is not a 1-D array (Currently we only support 1-d mask array).
        """

        var mask_array = NDArray[DType.bool](shape=Shape(len(mask)))
        for i in range(len(mask)):
            (mask_array._buf.ptr + i).init_pointee_copy(mask[i])

        return self[mask_array]

    fn item(self, var index: Int) raises -> ComplexSIMD[cdtype]:
        """
        Return the scalar at the coordinates.
        If one index is given, get the i-th item of the complex array (not buffer).
        It first scans over the first row, even it is a column-major array.
        If more than one index is given, the length of the indices must match
        the number of dimensions of the array.
        If the ndim is 0 (0-D array), get the value as a mojo scalar.

        Args:
            index: Index of item, counted in row-major way.

        Returns:
            A ComplexSIMD matching the dtype of the complex array.

        Raises:
            Error if array is 0-D array (numojo scalar).
            Error if index is equal or larger than array size.

        Examples:

        ```console
        >>> import numojo as nm
        >>> var A = nm.full[nm.f32](Shape(2, 2, 2), ComplexSIMD[nm.f32](1.0, 1.0))
        >>> print(A.item(10)) # returns the 10-th item of the complex array.
        ```.
        """
        # For 0-D array, raise error
        if self.ndim == 0:
            raise Error(
                IndexError(
                    message=String(
                        "Cannot index into a 0D ComplexNDArray with a linear"
                        " position."
                    ),
                    suggestion=String(
                        "Call item() with no arguments or use A[] to read"
                        " scalar."
                    ),
                    location=String("ComplexNDArray.item(index: Int)"),
                )
            )

        if index < 0:
            index += self.size

        if (index < 0) or (index >= self.size):
            raise Error(
                IndexError(
                    message=String(
                        "Linear index {} out of range for array size {}."
                    ).format(index, self.size),
                    suggestion=String(
                        "Valid linear indices: 0..{} (inclusive). Use negative"
                        " indices only where supported."
                    ).format(self.size - 1),
                    location=String("ComplexNDArray.item(index: Int)"),
                )
            )

        if self.flags.F_CONTIGUOUS:
            return ComplexSIMD[cdtype](
                re=(
                    self._re._buf.ptr + _transfer_offset(index, self.strides)
                )[],
                im=(
                    self._im._buf.ptr + _transfer_offset(index, self.strides)
                )[],
            )

        else:
            return ComplexSIMD[cdtype](
                re=(self._re._buf.ptr + index)[],
                im=(self._im._buf.ptr + index)[],
            )

    fn item(self, *index: Int) raises -> ComplexSIMD[cdtype]:
        """
        Return the scalar at the coordinates.
        If one index is given, get the i-th item of the complex array (not buffer).
        It first scans over the first row, even it is a colume-major array.
        If more than one index is given, the length of the indices must match
        the number of dimensions of the array.
        For 0-D complex array (numojo scalar), return the scalar value.

        Args:
            index: The coordinates of the item.

        Returns:
            A ComplexSIMD matching the dtype of the complex array.

        Raises:
            Error: If the number of indices is not equal to the number of dimensions of the array.
            Error: If the index is equal or larger than size of dimension.

        Examples:

        ```console
        >>> import numojo as nm
        >>> var A = nm.full[nm.f32](Shape(2, 2, 2), ComplexSIMD[nm.f32](1.0, 1.0))
        >>> print(A.item(1, 1, 1)) # returns the 10-th item of the complex array.
        ```.
        """

        if len(index) != self.ndim:
            raise Error(
                IndexError(
                    message=String(
                        "Expected {} indices (ndim) but got {}."
                    ).format(self.ndim, len(index)),
                    suggestion=String(
                        "Provide one coordinate per dimension for shape {}."
                    ).format(self.shape),
                    location=String("ComplexNDArray.item(*index: Int)"),
                )
            )

        if self.ndim == 0:
            return ComplexSIMD[cdtype](
                re=self._re._buf.ptr[],
                im=self._im._buf.ptr[],
            )

        var list_index = List[Int]()
        for i in range(len(index)):
            if index[i] < 0:
                list_index.append(index[i] + self.shape[i])
            else:
                list_index.append(index[i])
            if (list_index[i] < 0) or (list_index[i] >= self.shape[i]):
                raise Error(
                    IndexError(
                        message=String(
                            "Index {} out of range for dimension {} (size {})."
                        ).format(list_index[i], i, self.shape[i]),
                        suggestion=String(
                            "Valid range is [0, {}). Consider adjusting or"
                            " clipping."
                        ).format(self.shape[i]),
                        location=String("ComplexNDArray.item(*index: Int)"),
                    )
                )
        return ComplexSIMD[cdtype](
            re=(self._re._buf.ptr + _get_offset(index, self.strides))[],
            im=(self._im._buf.ptr + _get_offset(index, self.strides))[],
        )

    fn load(self, var index: Int) raises -> ComplexSIMD[cdtype]:
        """
        Safely retrieve i-th item from the underlying buffer.

        `A.load(i)` differs from `A._buf.ptr[i]` due to boundary check.

        Args:
            index: Index of the item.

        Returns:
            The value at the index.

        Raises:
            Index out of bounds.

        Examples:

        ```console
        >>> import numojo as nm
        >>> var A = nm.full[nm.f32](Shape(2, 2, 2), ComplexSIMD[nm.f32](1.0, 1.0))
        >>> print(A.load(10)) # returns the 10-th item of the complex array.
        ```.
        """

        if index < 0:
            index += self.size

        if (index >= self.size) or (index < 0):
            raise Error(
                IndexError(
                    message=String("Index {} out of range for size {}.").format(
                        index, self.size
                    ),
                    suggestion=String(
                        "Use 0 <= i < {}. Adjust negatives manually; negative"
                        " indices are not supported here."
                    ).format(self.size),
                    location=String("ComplexNDArray.load(index: Int)"),
                )
            )

        return ComplexSIMD[cdtype](
            re=self._re._buf.ptr[index],
            im=self._im._buf.ptr[index],
        )

    fn load[width: Int = 1](self, index: Int) raises -> ComplexSIMD[cdtype]:
        """
        Safely loads a ComplexSIMD element of size `width` at `index`
        from the underlying buffer.

        To bypass boundary checks, use `self._buf.ptr.load` directly.

        Args:
            index: Index of the item.

        Returns:
            The ComplexSIMD element at the index.

        Raises:
            Index out of boundary.
        """

        if (index < 0) or (index >= self.size):
            raise Error(
                IndexError(
                    message=String("Index {} out of range for size {}.").format(
                        index, self.size
                    ),
                    suggestion=String(
                        "Use 0 <= i < {} when loading elements."
                    ).format(self.size),
                    location=String("ComplexNDArray.load[width](index: Int)"),
                )
            )

        return ComplexSIMD[cdtype](
            re=self._re._buf.ptr.load[width=1](index),
            im=self._im._buf.ptr.load[width=1](index),
        )

    fn load[
        width: Int = 1
    ](self, *indices: Int) raises -> ComplexSIMD[cdtype, width=width]:
        """
        Safely loads a ComplexSIMD element of size `width` at given variadic indices
        from the underlying buffer.

        To bypass boundary checks, use `self._buf.ptr.load` directly.

        Args:
            indices: Variadic indices.

        Returns:
            The ComplexSIMD element at the indices.

        Raises:
            Error: If the length of indices does not match the number of dimensions.
            Error: If any of the indices is out of bound.

        Examples:

        ```console
        >>> import numojo as nm
        >>> var A = nm.full[nm.f32](Shape(2, 2, 2), ComplexSIMD[nm.f32](1.0, 1.0))
        >>> print(A.load(0, 1, 1))
        ```.
        """

        if len(indices) != self.ndim:
            raise Error(
                IndexError(
                    message=String(
                        "Expected {} indices (ndim) but received {}."
                    ).format(self.ndim, len(indices)),
                    suggestion=String(
                        "Provide one index per dimension: shape {} needs {}"
                        " coordinates."
                    ).format(self.shape, self.ndim),
                    location=String(
                        "ComplexNDArray.load[width](*indices: Int)"
                    ),
                )
            )

        for i in range(self.ndim):
            if (indices[i] < 0) or (indices[i] >= self.shape[i]):
                raise Error(
                    IndexError(
                        message=String(
                            "Index {} out of range for dim {} (size {})."
                        ).format(indices[i], i, self.shape[i]),
                        suggestion=String(
                            "Valid range for dim {} is [0, {})."
                        ).format(i, self.shape[i]),
                        location=String(
                            "ComplexNDArray.load[width](*indices: Int)"
                        ),
                    )
                )

        var idx: Int = _get_offset(indices, self.strides)
        return ComplexSIMD[cdtype, width=width](
            re=self._re._buf.ptr.load[width=width](idx),
            im=self._im._buf.ptr.load[width=width](idx),
        )

    fn _adjust_slice(self, slice_list: List[Slice]) raises -> List[Slice]:
        """
        Adjusts slice values to handle all possible slicing scenarios including:
        - Negative indices (Python-style wrapping)
        - Out-of-bounds clamping
        - Negative steps (reverse slicing)
        - Empty slices
        - Default start/end values based on step direction
        """
        var n_slices: Int = slice_list.__len__()
        if n_slices > self.ndim:
            raise Error(
                IndexError(
                    message=String(
                        "Too many slice dimensions: got {} but array has {}"
                        " dims."
                    ).format(n_slices, self.ndim),
                    suggestion=String(
                        "Provide at most {} slices for this array."
                    ).format(self.ndim),
                    location=String("ComplexNDArray._adjust_slice"),
                )
            )

        var slices = List[Slice](capacity=self.ndim)
        for i in range(n_slices):
            var dim_size = self.shape[i]
            var step = slice_list[i].step.or_else(1)

            if step == 0:
                raise Error(
                    ValueError(
                        message=String(
                            "Slice step cannot be zero (dimension {})."
                        ).format(i),
                        suggestion=String(
                            "Use positive or negative non-zero step."
                        ),
                        location=String("ComplexNDArray._adjust_slice"),
                    )
                )

            # defaults
            var start: Int
            var end: Int
            if step > 0:
                start = 0
                end = dim_size
            else:
                start = dim_size - 1
                end = -1

            # start
            if slice_list[i].start is not None:
                start = slice_list[i].start.value()
                if start < 0:
                    start += dim_size
                # Clamp to valid bounds once
                if step > 0:
                    start = 0 if start < 0 else (
                        dim_size if start > dim_size else start
                    )
                else:
                    start = -1 if start < -1 else (
                        dim_size - 1 if start >= dim_size else start
                    )

            # end
            if slice_list[i].end is not None:
                end = slice_list[i].end.value()
                if end < 0:
                    end += dim_size
                # Clamp to valid bounds once
                if step > 0:
                    end = 0 if end < 0 else (
                        dim_size if end > dim_size else end
                    )
                else:
                    end = -1 if end < -1 else (
                        dim_size if end > dim_size else end
                    )

            slices.append(
                Slice(
                    start=Optional(start),
                    end=Optional(end),
                    step=Optional(step),
                )
            )

        return slices^

    fn _setitem(self, *indices: Int, val: ComplexSIMD[cdtype]):
        """
        (UNSAFE! for internal use only.)
        Get item at indices and bypass all boundary checks.
        """
        var index_of_buffer: Int = 0
        for i in range(self.ndim):
            index_of_buffer += indices[i] * Int(self.strides._buf[i])
        self._re._buf.ptr[index_of_buffer] = val.re
        self._im._buf.ptr[index_of_buffer] = val.im

    fn __setitem__(mut self, idx: Int, val: Self) raises:
        """Assign a single first-axis slice.
        Replaces the sub-array at axis 0 position `idx` with `val`.
        The shape of `val` must exactly match `self.shape[1:]` and its
        dimensionality must be `self.ndim - 1` (or be a 0-D complex scalar
        when assigning into a 1-D array). Negative indices are supported.
        Fast path: contiguous memcpy for C-order; otherwise a stride-based
        generic copy is performed for both real and imaginary parts.

        Args:
            idx: Integer index along first dimension (supports negatives).
            val: ComplexNDArray slice data to assign.

        Raises:
            IndexError: If array is 0-D or idx out of bounds.
            ShapeError: If `val` shape/dim mismatch with target slice.
        """
        if self.ndim == 0:
            raise Error(
                IndexError(
                    message=String("Cannot assign slice on 0D ComplexNDArray."),
                    suggestion=String(
                        "Assign to its scalar value with `A[] = ...` once"
                        " supported."
                    ),
                    location=String(
                        "ComplexNDArray.__setitem__(idx: Int, val: Self)"
                    ),
                )
            )

        var norm = idx
        if norm < 0:
            norm += self.shape[0]
        if (norm < 0) or (norm >= self.shape[0]):
            raise Error(
                IndexError(
                    message=String(
                        "Index {} out of bounds for axis 0 (size {})."
                    ).format(idx, self.shape[0]),
                    suggestion=String(
                        "Valid indices: 0 <= i < {} or -{} <= i < 0."
                    ).format(self.shape[0], self.shape[0]),
                    location=String(
                        "ComplexNDArray.__setitem__(idx: Int, val: Self)"
                    ),
                )
            )

        # 1-D target: expect 0-D complex scalar wrapper (val.ndim == 0)
        if self.ndim == 1:
            if val.ndim != 0:
                raise Error(
                    ShapeError(
                        message=String(
                            "Shape mismatch: expected 0D value for 1D target"
                            " slice."
                        ),
                        suggestion=String(
                            "Provide a 0D ComplexNDArray (scalar wrapper)."
                        ),
                        location=String(
                            "ComplexNDArray.__setitem__(idx: Int, val: Self)"
                        ),
                    )
                )
            self._re._buf.ptr.store(norm, val._re._buf.ptr.load[width=1](0))
            self._im._buf.ptr.store(norm, val._im._buf.ptr.load[width=1](0))
            return

        if val.ndim != self.ndim - 1:
            raise Error(
                ShapeError(
                    message=String(
                        "Shape mismatch: expected {} dims in source but got {}."
                    ).format(self.ndim - 1, val.ndim),
                    suggestion=String("Ensure RHS has shape {}.").format(
                        self.shape[1:]
                    ),
                    location=String(
                        "ComplexNDArray.__setitem__(idx: Int, val: Self)"
                    ),
                )
            )

        if val.shape != self.shape[1:]:
            raise Error(
                ShapeError(
                    message=String(
                        "Shape mismatch for slice assignment: expected {} but"
                        " got {}."
                    ).format(self.shape[1:], val.shape),
                    suggestion=String(
                        "Provide RHS slice with exact shape {}; broadcasting"
                        " not yet supported."
                    ).format(self.shape[1:]),
                    location=String(
                        "ComplexNDArray.__setitem__(idx: Int, val: Self)"
                    ),
                )
            )

        if self.flags.C_CONTIGUOUS & val.flags.C_CONTIGUOUS:
            var block = self.size // self.shape[0]
            if val.size != block:
                raise Error(
                    ShapeError(
                        message=String(
                            "Internal mismatch: computed block {} but"
                            " val.size {}."
                        ).format(block, val.size),
                        suggestion=String(
                            "Report this issue; unexpected size mismatch."
                        ),
                        location=String(
                            "ComplexNDArray.__setitem__(idx: Int, val: Self)"
                        ),
                    )
                )
            memcpy(self._re._buf.ptr + norm * block, val._re._buf.ptr, block)
            memcpy(self._im._buf.ptr + norm * block, val._im._buf.ptr, block)
            return

        # F order
        self._re._write_first_axis_slice[Self.dtype](self._re, norm, val._re)
        self._im._write_first_axis_slice[Self.dtype](self._im, norm, val._im)

    fn __setitem__(mut self, index: Item, val: ComplexSIMD[cdtype]) raises:
        """
        Set the value at the index list.
        """
        if index.__len__() != self.ndim:
            var message = String(
                "Error: Length of `index` does not match the number of"
                " dimensions!\n"
                "Length of indices is {}.\n"
                "The array dimension is {}."
            ).format(index.__len__(), self.ndim)
            raise Error(message)
        for i in range(index.__len__()):
            if index[i] >= self.shape[i]:
                var message = String(
                    "Error: `index` exceeds the size!\n"
                    "For {}-th dimension:\n"
                    "The index value is {}.\n"
                    "The size of the corresponding dimension is {}"
                ).format(i, index[i], self.shape[i])
                raise Error(message)
        var idx: Int = _get_offset(index, self.strides)
        self._re._buf.ptr.store(idx, val.re)
        self._im._buf.ptr.store(idx, val.im)

    fn __setitem__(
        mut self,
        mask: ComplexNDArray[cdtype],
        value: ComplexSIMD[cdtype],
    ) raises:
        """
        Set the value of the array at the indices where the mask is true.
        """
        if (
            mask.shape != self.shape
        ):  # this behaviour could be removed potentially
            raise Error("Mask and array must have the same shape")

        for i in range(mask.size):
            if mask._re._buf.ptr.load[width=1](i):
                self._re._buf.ptr.store(i, value.re)
            if mask._im._buf.ptr.load[width=1](i):
                self._im._buf.ptr.store(i, value.im)

    fn __setitem__(mut self, var *slices: Slice, val: Self) raises:
        """
        Retreive slices of an ComplexNDArray from variadic slices.

        Example:
            `arr[1:3, 2:4]` returns the corresponding sliced ComplexNDArray (2 x 2).
        """
        var slice_list: List[Slice] = List[Slice]()
        for i in range(slices.__len__()):
            slice_list.append(slices[i])
        # self.__setitem__(slices=slice_list, val=val)
        self[slice_list^] = val

    fn __setitem__(mut self, var slices: List[Slice], val: Self) raises:
        """
        Sets the slices of an ComplexNDArray from list of slices and ComplexNDArray.

        Example:
            `arr[1:3, 2:4]` returns the corresponding sliced ComplexNDArray (2 x 2).
        """
        var n_slices: Int = len(slices)
        var ndims: Int = 0
        var count: Int = 0
        var spec: List[Int] = List[Int]()
        var slice_list: List[Slice] = self._adjust_slice(slices)
        for i in range(n_slices):
            if (
                slice_list[i].start.value() >= self.shape[i]
                or slice_list[i].end.value() > self.shape[i]
            ):
                var message = String(
                    "Error: Slice value exceeds the array shape!\n"
                    "The {}-th dimension is of size {}.\n"
                    "The slice goes from {} to {}"
                ).format(
                    i,
                    self.shape[i],
                    slice_list[i].start.value(),
                    slice_list[i].end.value(),
                )
                raise Error(message)
            # if slice_list[i].step is None:
            #     raise Error(String("Step of slice is None."))
            var slice_len: Int = (
                (slice_list[i].end.value() - slice_list[i].start.value())
                / slice_list[i].step.or_else(1)
            ).__int__()
            spec.append(slice_len)
            if slice_len != 1:
                ndims += 1
            else:
                count += 1
        if count == slice_list.__len__():
            ndims = 1

        var nshape: List[Int] = List[Int]()
        var ncoefficients: List[Int] = List[Int]()
        var nstrides: List[Int] = List[Int]()
        var nnum_elements: Int = 1

        var j: Int = 0
        count = 0
        for _ in range(ndims):
            while spec[j] == 1:
                count += 1
                j += 1
            if j >= self.ndim:
                break
            var slice_len: Int = (
                (slice_list[j].end.value() - slice_list[j].start.value())
                / slice_list[j].step.or_else(1)
            ).__int__()
            nshape.append(slice_len)
            nnum_elements *= slice_len
            ncoefficients.append(
                self.strides[j] * slice_list[j].step.or_else(1)
            )
            j += 1

        # TODO: We can remove this check after we have support for broadcasting
        for i in range(ndims):
            if nshape[i] != val.shape[i]:
                var message = String(
                    "Error: Shape mismatch!\n"
                    "For {}-th dimension: \n"
                    "The size of the array is {}.\n"
                    "The size of the input value is {}."
                ).format(i, nshape[i], val.shape[i])
                raise Error(message)

        var noffset: Int = 0
        if self.flags["C_CONTIGUOUS"]:
            noffset = 0
            for i in range(ndims):
                var temp_stride: Int = 1
                for j in range(i + 1, ndims):  # temp
                    temp_stride *= nshape[j]
                nstrides.append(temp_stride)
            for i in range(slice_list.__len__()):
                noffset += slice_list[i].start.value() * self.strides[i]
        elif self.flags["F_CONTIGUOUS"]:
            noffset = 0
            nstrides.append(1)
            for i in range(0, ndims - 1):
                nstrides.append(nstrides[i] * nshape[i])
            for i in range(slice_list.__len__()):
                noffset += slice_list[i].start.value() * self.strides[i]

        var index = List[Int]()
        for _ in range(ndims):
            index.append(0)

        _traverse_iterative_setter[Self.dtype](
            val._re, self._re, nshape, ncoefficients, nstrides, noffset, index
        )
        _traverse_iterative_setter[Self.dtype](
            val._im, self._im, nshape, ncoefficients, nstrides, noffset, index
        )

    ### compiler doesn't accept this.
    # fn __setitem__(self, var *slices: Variant[Slice, Int], val: NDArray[Self.dtype]) raises:
    #     """
    #     Get items by a series of either slices or integers.
    #     """
    #     var n_slices: Int = slices.__len__()
    #     if n_slices > self.ndim:
    #         raise Error("Error: No of slices greater than rank of array")
    #     var slice_list: List[Slice] = List[Slice]()

    #     var count_int = 0
    #     for i in range(len(slices)):
    #         if slices[i].isa[Slice]():
    #             slice_list.append(slices[i]._get_ptr[Slice]()[0])
    #         elif slices[i].isa[Int]():
    #             count_int += 1
    #             var int: Int = slices[i]._get_ptr[Int]()[0]
    #             slice_list.append(Slice(int, int + 1))

    #     if n_slices < self.ndim:
    #         for i in range(n_slices, self.ndim):
    #             var size_at_dim: Int = self.shape[i]
    #             slice_list.append(Slice(0, size_at_dim))

    #     self.__setitem__(slices=slice_list, val=val)

    fn __setitem__(self, index: NDArray[DType.index], val: Self) raises:
        """
        Returns the items of the ComplexNDArray from an array of indices.

        Refer to `__getitem__(self, index: List[Int])`.
        """

        for i in range(len(index)):
            self._re.store(
                Int(index.load(i)), rebind[Scalar[Self.dtype]](val._re.load(i))
            )
            self._im.store(
                Int(index.load(i)), rebind[Scalar[Self.dtype]](val._im.load(i))
            )

    fn __setitem__(
        mut self,
        mask: ComplexNDArray[cdtype],
        val: ComplexNDArray[cdtype],
    ) raises:
        """
        Set the value of the ComplexNDArray at the indices where the mask is true.
        """
        if (
            mask.shape != self.shape
        ):  # this behavious could be removed potentially
            var message = String(
                "Shape of mask does not match the shape of array."
            )
            raise Error(message)

        for i in range(mask.size):
            if mask._re._buf.ptr.load(i):
                self._re._buf.ptr.store(i, val._re._buf.ptr.load(i))
            if mask._im._buf.ptr.load(i):
                self._im._buf.ptr.store(i, val._im._buf.ptr.load(i))

    fn __pos__(self) raises -> Self:
        """
        Unary positive returns self unless boolean type.
        """
        if self.dtype is DType.bool:
            raise Error(
                "complex_ndarray:ComplexNDArray:__pos__: pos does not accept"
                " bool type arrays"
            )
        return self.copy()

    fn __neg__(self) raises -> Self:
        """
        Unary negative returns self unless boolean type.

        For bolean use `__invert__`(~)
        """
        if self.dtype is DType.bool:
            raise Error(
                "complex_ndarray:ComplexNDArray:__neg__: neg does not accept"
                " bool type arrays"
            )
        return self * ComplexSIMD[cdtype](-1.0, -1.0)

    fn __bool__(self) raises -> Bool:
        """
        Check if the complex array is non-zero.

        For a 0-D or length-1 complex array, returns True if the complex number
        is non-zero (i.e., either real or imaginary part is non-zero).

        Returns:
            True if the complex number is non-zero, False otherwise.

        Raises:
            Error: If the array is not 0-D or length-1.

        Examples:
        ```mojo
        import numojo as nm
        var A = nm.ComplexNDArray[nm.cf64](nm.Shape())  # 0-D array
        A._re._buf.ptr[] = 1.0
        A._im._buf.ptr[] = 0.0
        var result = A.__bool__()  # True
        ```
        """
        if (self.size == 1) or (self.ndim == 0):
            var re_val = self._re._buf.ptr[]
            var im_val = self._im._buf.ptr[]
            return Bool((re_val != 0.0) or (im_val != 0.0))
        else:
            raise Error(
                "\nError in `ComplexNDArray.__bool__(self)`: "
                "Only 0-D arrays (numojo scalar) or length-1 arrays "
                "can be converted to Bool. "
                "The truth value of an array with more than one element is "
                "ambiguous. Use a.any() or a.all()."
            )

    fn __int__(self) raises -> Int:
        """
        Gets `Int` representation of the complex array's real part.

        Only 0-D arrays or length-1 arrays can be converted to scalars.
        The imaginary part is discarded.

        Returns:
            Int representation of the real part of the array.

        Raises:
            Error: If the array is not 0-D or length-1.

        Examples:
        ```mojo
        import numojo as nm
        var A = nm.ComplexNDArray[nm.cf64](nm.Shape())  # 0-D array
        A._re._buf.ptr[] = 42.7
        A._im._buf.ptr[] = 3.14
        print(A.__int__())  # 42 (only real part)
        ```
        """
        if (self.size == 1) or (self.ndim == 0):
            return Int(self._re._buf.ptr[])
        else:
            raise Error(
                "\nError in `ComplexNDArray.__int__(self)`: "
                "Only 0-D arrays (numojo scalar) or length-1 arrays "
                "can be converted to scalars."
            )

    fn __float__(self) raises -> Float64:
        """
        Gets `Float64` representation of the complex array's magnitude.

        Only 0-D arrays or length-1 arrays can be converted to scalars.
        Returns the magnitude (absolute value) of the complex number.

        Returns:
            Float64 representation of the magnitude of the complex number.

        Raises:
            Error: If the array is not 0-D or length-1.

        Examples:
        ```mojo
        import numojo as nm
        var A = nm.ComplexNDArray[nm.cf64](nm.Shape())  # 0-D array
        A._re._buf.ptr[] = 3.0
        A._im._buf.ptr[] = 4.0
        print(A.__float__())  # 5.0 (magnitude)
        ```
        """
        if (self.size == 1) or (self.ndim == 0):
            var re_val = self._re._buf.ptr[]
            var im_val = self._im._buf.ptr[]
            var magnitude_sq = Float64(re_val * re_val + im_val * im_val)
            return sqrt(magnitude_sq)
        else:
            raise Error(
                "\nError in `ComplexNDArray.__float__(self)`: "
                "Only 0-D arrays (numojo scalar) or length-1 arrays "
                "can be converted to scalars."
            )

    fn __abs__(self) raises -> NDArray[Self.dtype]:
        """
        Compute the magnitude (absolute value) of each complex element.

        Returns an NDArray of real values containing the magnitude of each
        complex number: sqrt(re^2 + im^2).

        Returns:
            NDArray containing the magnitude of each complex element.

        Examples:
        ```mojo
        import numojo as nm
        var A = nm.ComplexNDArray[nm.cf64](nm.Shape(2, 2))
        # Fill with some values
        var mag = A.__abs__()  # Returns NDArray[f64] with magnitudes
        ```
        """
        var re_sq = self._re * self._re
        var im_sq = self._im * self._im
        var sum_sq = re_sq + im_sq
        return misc.sqrt[Self.dtype](sum_sq)

    fn __pow__(self, p: Int) raises -> Self:
        """
        Raise complex array to integer power element-wise.

        Uses De Moivre's formula for complex exponentiation:
        (r * e^(i*theta))^n = r^n * e^(i*n*theta)

        Args:
            p: Integer exponent.

        Returns:
            ComplexNDArray with each element raised to power p.

        Examples:
        ```mojo
        import numojo as nm
        var A = nm.ComplexNDArray[nm.cf64](nm.Shape(2, 2))
        var B = A ** 3  # Cube each element
        ```
        """
        if p == 0:
            var ones_re = creation.ones[Self.dtype](self.shape)
            var zeros_im = creation.zeros[Self.dtype](self.shape)
            return Self(ones_re^, zeros_im^)
        elif p == 1:
            return self.copy()
        elif p < 0:
            var pos_pow = self.__pow__(-p)
            var denominator = (
                pos_pow._re * pos_pow._re + pos_pow._im * pos_pow._im
            )
            var result_re = pos_pow._re / denominator
            var result_im = -pos_pow._im / denominator
            return Self(result_re^, result_im^)
        else:
            var result = self.copy()
            for _ in range(p - 1):
                var temp = result * self
                result = temp^
            return result^

    fn __pow__(self, rhs: Scalar[Self.dtype]) raises -> Self:
        """
        Raise complex array to real scalar power element-wise.

        Args:
            rhs: Real scalar exponent.

        Returns:
            ComplexNDArray with each element raised to power rhs.

        Examples:
        ```mojo
        import numojo as nm
        var A = nm.ComplexNDArray[nm.cf64](nm.Shape(2, 2))
        var B = A ** 2.5  # Raise to power 2.5
        ```
        """
        var r = misc.sqrt[Self.dtype](self._re * self._re + self._im * self._im)
        var theta = trig.atan2[Self.dtype](self._im, self._re)

        var r_pow = r.__pow__(rhs)
        var theta_p = theta * rhs

        var result_re = r_pow * trig.cos[Self.dtype](theta_p)
        var result_im = r_pow * trig.sin[Self.dtype](theta_p)

        return Self(result_re^, result_im^)

    fn __pow__(self, p: Self) raises -> Self:
        """
        Raise complex array to complex array power element-wise.

        Args:
            p: ComplexNDArray exponent.

        Returns:
            ComplexNDArray with each element raised to corresponding power.

        Raises:
            Error: If arrays have different sizes.

        Examples:
        ```mojo
        import numojo as nm
        var A = nm.ComplexNDArray[nm.cf64](nm.Shape(2, 2))
        var B = nm.ComplexNDArray[nm.cf64](nm.Shape(2, 2))
        var C = A ** B  # Element-wise complex power
        ```
        """
        if self.size != p.size:
            raise Error(
                String(
                    "\nError in `ComplexNDArray.__pow__(self, p)`: "
                    "Both arrays must have same number of elements! "
                    "Self array has {} elements. "
                    "Other array has {} elements"
                ).format(self.size, p.size)
            )

        var mag = misc.sqrt[Self.dtype](
            self._re * self._re + self._im * self._im
        )
        var arg = trig.atan2[Self.dtype](self._im, self._re)

        var log_re = exponents.log[Self.dtype](mag)
        var log_im = arg^

        var exponent_re_temp1 = p._re * log_re
        var exponent_re_temp2 = p._im * log_im
        var exponent_re = exponent_re_temp1 - exponent_re_temp2
        var exponent_im_temp1 = p._re * log_im
        var exponent_im_temp2 = p._im * log_re
        var exponent_im = exponent_im_temp1 + exponent_im_temp2

        var exp_re = exponents.exp[Self.dtype](exponent_re)
        var result_re = exp_re * trig.cos[Self.dtype](exponent_im)
        var result_im = exp_re * trig.sin[Self.dtype](exponent_im)

        return Self(result_re^, result_im^)

    fn __ipow__(mut self, p: Int) raises:
        """
        In-place raise to integer power.

        Args:
            p: Integer exponent.

        Examples:
        ```mojo
        import numojo as nm
        var A = nm.ComplexNDArray[nm.cf64](nm.Shape(2, 2))
        A **= 3  # Cube in place
        ```
        """
        self = self.__pow__(p)

    @always_inline("nodebug")
    fn __eq__(self, other: Self) raises -> NDArray[DType.bool]:
        """
        Itemwise equivalence.
        """
        return comparison.equal[Self.dtype](
            self._re, other._re
        ) and comparison.equal[Self.dtype](self._im, other._im)

    @always_inline("nodebug")
    fn __eq__(self, other: ComplexSIMD[cdtype]) raises -> NDArray[DType.bool]:
        """
        Itemwise equivalence between scalar and ComplexNDArray.
        """
        return comparison.equal[Self.dtype](
            self._re, other.re
        ) and comparison.equal[Self.dtype](self._im, other.im)

    @always_inline("nodebug")
    fn __ne__(self, other: Self) raises -> NDArray[DType.bool]:
        """
        Itemwise non-equivalence.
        """
        return comparison.not_equal[Self.dtype](
            self._re, other._re
        ) and comparison.not_equal[Self.dtype](self._im, other._im)

    @always_inline("nodebug")
    fn __ne__(self, other: ComplexSIMD[cdtype]) raises -> NDArray[DType.bool]:
        """
        Itemwise non-equivalence between scalar and ComplexNDArray.
        """
        return comparison.not_equal[Self.dtype](
            self._re, other.re
        ) and comparison.not_equal[Self.dtype](self._im, other.im)

    @always_inline("nodebug")
    fn __lt__(self, other: Self) raises -> NDArray[DType.bool]:
        """
        Itemwise less than comparison by magnitude.

        For complex numbers, compares the magnitudes: |self| < |other|.
        This provides a natural ordering for complex numbers.

        Args:
            other: The other ComplexNDArray to compare with.

        Returns:
            An array of boolean values indicating where |self| < |other|.

        Examples:
        ```mojo
        import numojo as nm
        var A = nm.ComplexNDArray[nm.cf64](nm.Shape(2, 2))
        var B = nm.ComplexNDArray[nm.cf64](nm.Shape(2, 2))
        var result = A < B  # Compare by magnitude
        ```

        Notes:
            Complex number ordering is not naturally defined. This implementation
            compares by magnitude (absolute value) to provide a consistent ordering.
        """
        var self_mag = self._re * self._re + self._im * self._im
        var other_mag = other._re * other._re + other._im * other._im
        return comparison.less[Self.dtype](self_mag, other_mag)

    @always_inline("nodebug")
    fn __lt__(self, other: ComplexSIMD[cdtype]) raises -> NDArray[DType.bool]:
        """
        Itemwise less than comparison with scalar by magnitude.

        Args:
            other: The ComplexSIMD scalar to compare with.

        Returns:
            An array of boolean values indicating where |self| < |other|.
        """
        var self_mag = self._re * self._re + self._im * self._im
        var other_mag = other.re * other.re + other.im * other.im
        return comparison.less[Self.dtype](self_mag, other_mag)

    @always_inline("nodebug")
    fn __lt__(self, other: Scalar[Self.dtype]) raises -> NDArray[DType.bool]:
        """
        Itemwise less than comparison with real scalar by magnitude.

        Args:
            other: The real scalar to compare with.

        Returns:
            An array of boolean values indicating where |self| < |other|.
        """
        var self_mag = self._re * self._re + self._im * self._im
        var other_mag = other * other
        return comparison.less[Self.dtype](self_mag, other_mag)

    @always_inline("nodebug")
    fn __le__(self, other: Self) raises -> NDArray[DType.bool]:
        """
        Itemwise less than or equal comparison by magnitude.

        For complex numbers, compares the magnitudes: |self| <= |other|.

        Args:
            other: The other ComplexNDArray to compare with.

        Returns:
            An array of boolean values indicating where |self| <= |other|.

        Examples:
        ```mojo
        import numojo as nm
        var A = nm.ComplexNDArray[nm.cf64](nm.Shape(2, 2))
        var B = nm.ComplexNDArray[nm.cf64](nm.Shape(2, 2))
        var result = A <= B  # Compare by magnitude
        ```
        """
        var self_mag = self._re * self._re + self._im * self._im
        var other_mag = other._re * other._re + other._im * other._im
        return comparison.less_equal[Self.dtype](self_mag, other_mag)

    @always_inline("nodebug")
    fn __le__(self, other: ComplexSIMD[cdtype]) raises -> NDArray[DType.bool]:
        """
        Itemwise less than or equal comparison with scalar by magnitude.

        Args:
            other: The ComplexSIMD scalar to compare with.

        Returns:
            An array of boolean values indicating where |self| <= |other|.
        """
        var self_mag = self._re * self._re + self._im * self._im
        var other_mag = other.re * other.re + other.im * other.im
        return comparison.less_equal[Self.dtype](self_mag, other_mag)

    @always_inline("nodebug")
    fn __le__(self, other: Scalar[Self.dtype]) raises -> NDArray[DType.bool]:
        """
        Itemwise less than or equal comparison with real scalar by magnitude.

        Args:
            other: The real scalar to compare with.

        Returns:
            An array of boolean values indicating where |self| <= |other|.
        """
        var self_mag = self._re * self._re + self._im * self._im
        var other_mag = other * other
        return comparison.less_equal[Self.dtype](self_mag, other_mag)

    @always_inline("nodebug")
    fn __gt__(self, other: Self) raises -> NDArray[DType.bool]:
        """
        Itemwise greater than comparison by magnitude.

        For complex numbers, compares the magnitudes: |self| > |other|.

        Args:
            other: The other ComplexNDArray to compare with.

        Returns:
            An array of boolean values indicating where |self| > |other|.

        Examples:
        ```mojo
        import numojo as nm
        var A = nm.ComplexNDArray[nm.cf64](nm.Shape(2, 2))
        var B = nm.ComplexNDArray[nm.cf64](nm.Shape(2, 2))
        var result = A > B  # Compare by magnitude
        ```

        Notes:
            Complex number ordering is not naturally defined. This implementation
            compares by magnitude (absolute value) to provide a consistent ordering.
        """
        var self_mag = self._re * self._re + self._im * self._im
        var other_mag = other._re * other._re + other._im * other._im
        return comparison.greater[Self.dtype](self_mag, other_mag)

    @always_inline("nodebug")
    fn __gt__(self, other: ComplexSIMD[cdtype]) raises -> NDArray[DType.bool]:
        """
        Itemwise greater than comparison with scalar by magnitude.

        Args:
            other: The ComplexSIMD scalar to compare with.

        Returns:
            An array of boolean values indicating where |self| > |other|.
        """
        var self_mag = self._re * self._re + self._im * self._im
        var other_mag = other.re * other.re + other.im * other.im
        return comparison.greater[Self.dtype](self_mag, other_mag)

    @always_inline("nodebug")
    fn __gt__(self, other: Scalar[Self.dtype]) raises -> NDArray[DType.bool]:
        """
        Itemwise greater than comparison with real scalar by magnitude.

        Args:
            other: The real scalar to compare with.

        Returns:
            An array of boolean values indicating where |self| > |other|.
        """
        var self_mag = self._re * self._re + self._im * self._im
        var other_mag = other * other
        return comparison.greater[Self.dtype](self_mag, other_mag)

    @always_inline("nodebug")
    fn __ge__(self, other: Self) raises -> NDArray[DType.bool]:
        """
        Itemwise greater than or equal comparison by magnitude.

        For complex numbers, compares the magnitudes: |self| >= |other|.

        Args:
            other: The other ComplexNDArray to compare with.

        Returns:
            An array of boolean values indicating where |self| >= |other|.

        Examples:
        ```mojo
        import numojo as nm
        var A = nm.ComplexNDArray[nm.cf64](nm.Shape(2, 2))
        var B = nm.ComplexNDArray[nm.cf64](nm.Shape(2, 2))
        var result = A >= B  # Compare by magnitude
        ```
        """
        var self_mag = self._re * self._re + self._im * self._im
        var other_mag = other._re * other._re + other._im * other._im
        return comparison.greater_equal[Self.dtype](self_mag, other_mag)

    @always_inline("nodebug")
    fn __ge__(self, other: ComplexSIMD[cdtype]) raises -> NDArray[DType.bool]:
        """
        Itemwise greater than or equal comparison with scalar by magnitude.

        Args:
            other: The ComplexSIMD scalar to compare with.

        Returns:
            An array of boolean values indicating where |self| >= |other|.
        """
        var self_mag = self._re * self._re + self._im * self._im
        var other_mag = other.re * other.re + other.im * other.im
        return comparison.greater_equal[Self.dtype](self_mag, other_mag)

    @always_inline("nodebug")
    fn __ge__(self, other: Scalar[Self.dtype]) raises -> NDArray[DType.bool]:
        """
        Itemwise greater than or equal comparison with real scalar by magnitude.

        Args:
            other: The real scalar to compare with.

        Returns:
            An array of boolean values indicating where |self| >= |other|.
        """
        var self_mag = self._re * self._re + self._im * self._im
        var other_mag = other * other
        return comparison.greater_equal[Self.dtype](self_mag, other_mag)

    # ===------------------------------------------------------------------=== #
    # ARITHMETIC OPERATIONS
    # ===------------------------------------------------------------------=== #

    fn __add__(self, other: ComplexSIMD[cdtype]) raises -> Self:
        """
        Enables `ComplexNDArray + ComplexSIMD`.
        """
        var real: NDArray[Self.dtype] = math.add[Self.dtype](self._re, other.re)
        var imag: NDArray[Self.dtype] = math.add[Self.dtype](self._im, other.im)
        return Self(real^, imag^)

    fn __add__(self, other: Scalar[Self.dtype]) raises -> Self:
        """
        Enables `ComplexNDArray + Scalar`.
        """
        var real: NDArray[Self.dtype] = math.add[Self.dtype](self._re, other)
        var imag: NDArray[Self.dtype] = math.add[Self.dtype](self._im, other)
        return Self(real^, imag^)

    fn __add__(self, other: Self) raises -> Self:
        """
        Enables `ComplexNDArray + ComplexNDArray`.
        """
        print("add complex arrays")
        var real: NDArray[Self.dtype] = math.add[Self.dtype](
            self._re, other._re
        )
        var imag: NDArray[Self.dtype] = math.add[Self.dtype](
            self._im, other._im
        )
        return Self(real^, imag^)

    fn __add__(self, other: NDArray[Self.dtype]) raises -> Self:
        """
        Enables `ComplexNDArray + NDArray`.
        """
        var real: NDArray[Self.dtype] = math.add[Self.dtype](self._re, other)
        var imag: NDArray[Self.dtype] = math.add[Self.dtype](self._im, other)
        return Self(real^, imag^)

    fn __radd__(mut self, other: ComplexSIMD[cdtype]) raises -> Self:
        """
        Enables `ComplexSIMD + ComplexNDArray`.
        """
        var real: NDArray[Self.dtype] = math.add[Self.dtype](self._re, other.re)
        var imag: NDArray[Self.dtype] = math.add[Self.dtype](self._im, other.im)
        return Self(real^, imag^)

    fn __radd__(mut self, other: Scalar[Self.dtype]) raises -> Self:
        """
        Enables `Scalar + ComplexNDArray`.
        """
        var real: NDArray[Self.dtype] = math.add[Self.dtype](self._re, other)
        var imag: NDArray[Self.dtype] = math.add[Self.dtype](self._im, other)
        return Self(real^, imag^)

    fn __radd__(mut self, other: NDArray[Self.dtype]) raises -> Self:
        """
        Enables `NDArray + ComplexNDArray`.
        """
        var real: NDArray[Self.dtype] = math.add[Self.dtype](self._re, other)
        var imag: NDArray[Self.dtype] = math.add[Self.dtype](self._im, other)
        return Self(real^, imag^)

    fn __iadd__(mut self, other: ComplexSIMD[cdtype]) raises:
        """
        Enables `ComplexNDArray += ComplexSIMD`.
        """
        self._re += other.re
        self._im += other.im

    fn __iadd__(mut self, other: Scalar[Self.dtype]) raises:
        """
        Enables `ComplexNDArray += Scalar`.
        """
        self._re += other
        self._im += other

    fn __iadd__(mut self, other: Self) raises:
        """
        Enables `ComplexNDArray += ComplexNDArray`.
        """
        self._re += other._re
        self._im += other._im

    fn __iadd__(mut self, other: NDArray[Self.dtype]) raises:
        """
        Enables `ComplexNDArray += NDArray`.
        """
        self._re += other
        self._im += other

    fn __sub__(self, other: ComplexSIMD[cdtype]) raises -> Self:
        """
        Enables `ComplexNDArray - ComplexSIMD`.
        """
        var real: NDArray[Self.dtype] = math.sub[Self.dtype](self._re, other.re)
        var imag: NDArray[Self.dtype] = math.sub[Self.dtype](self._im, other.im)
        return Self(real^, imag^)

    fn __sub__(self, other: Scalar[Self.dtype]) raises -> Self:
        """
        Enables `ComplexNDArray - Scalar`.
        """
        var real: NDArray[Self.dtype] = math.sub[Self.dtype](
            self._re, other.cast[Self.dtype]()
        )
        var imag: NDArray[Self.dtype] = math.sub[Self.dtype](
            self._im, other.cast[Self.dtype]()
        )
        return Self(real^, imag^)

    fn __sub__(self, other: Self) raises -> Self:
        """
        Enables `ComplexNDArray - ComplexNDArray`.
        """
        var real: NDArray[Self.dtype] = math.sub[Self.dtype](
            self._re, other._re
        )
        var imag: NDArray[Self.dtype] = math.sub[Self.dtype](
            self._im, other._im
        )
        return Self(real^, imag^)

    fn __sub__(self, other: NDArray[Self.dtype]) raises -> Self:
        """
        Enables `ComplexNDArray - NDArray`.
        """
        var real: NDArray[Self.dtype] = math.sub[Self.dtype](self._re, other)
        var imag: NDArray[Self.dtype] = math.sub[Self.dtype](self._im, other)
        return Self(real^, imag^)

    fn __rsub__(mut self, other: ComplexSIMD[cdtype]) raises -> Self:
        """
        Enables `ComplexSIMD - ComplexNDArray`.
        """
        var real: NDArray[Self.dtype] = math.sub[Self.dtype](other.re, self._re)
        var imag: NDArray[Self.dtype] = math.sub[Self.dtype](other.im, self._im)
        return Self(real^, imag^)

    fn __rsub__(mut self, other: Scalar[Self.dtype]) raises -> Self:
        """
        Enables `Scalar - ComplexNDArray`.
        """
        var real: NDArray[Self.dtype] = math.sub[Self.dtype](other, self._re)
        var imag: NDArray[Self.dtype] = math.sub[Self.dtype](other, self._im)
        return Self(real^, imag^)

    fn __rsub__(mut self, other: NDArray[Self.dtype]) raises -> Self:
        """
        Enables `NDArray - ComplexNDArray`.
        """
        var real: NDArray[Self.dtype] = math.sub[Self.dtype](other, self._re)
        var imag: NDArray[Self.dtype] = math.sub[Self.dtype](other, self._im)
        return Self(real^, imag^)

    fn __isub__(mut self, other: ComplexSIMD[cdtype]) raises:
        """
        Enables `ComplexNDArray -= ComplexSIMD`.
        """
        self._re -= other.re
        self._im -= other.im

    fn __isub__(mut self, other: Scalar[Self.dtype]) raises:
        """
        Enables `ComplexNDArray -= Scalar`.
        """
        self._re -= other
        self._im -= other

    fn __isub__(mut self, other: Self) raises:
        """
        Enables `ComplexNDArray -= ComplexNDArray`.
        """
        self._re -= other._re
        self._im -= other._im

    fn __isub__(mut self, other: NDArray[Self.dtype]) raises:
        """
        Enables `ComplexNDArray -= NDArray`.
        """
        self._re -= other
        self._im -= other

    fn __matmul__(self, other: Self) raises -> Self:
        var re_re: NDArray[Self.dtype] = linalg.matmul[Self.dtype](
            self._re, other._re
        )
        var im_im: NDArray[Self.dtype] = linalg.matmul[Self.dtype](
            self._im, other._im
        )
        var re_im: NDArray[Self.dtype] = linalg.matmul[Self.dtype](
            self._re, other._im
        )
        var im_re: NDArray[Self.dtype] = linalg.matmul[Self.dtype](
            self._im, other._re
        )
        return Self(re_re - im_im, re_im + im_re)

    fn __mul__(self, other: ComplexSIMD[cdtype]) raises -> Self:
        """
        Enables `ComplexNDArray * ComplexSIMD`.
        """
        var re_re: NDArray[Self.dtype] = math.mul[Self.dtype](
            self._re, other.re
        )
        var im_im: NDArray[Self.dtype] = math.mul[Self.dtype](
            self._im, other.re
        )
        var re_im: NDArray[Self.dtype] = math.mul[Self.dtype](
            self._re, other.im
        )
        var im_re: NDArray[Self.dtype] = math.mul[Self.dtype](
            self._im, other.im
        )
        return Self(re_re - im_im, re_im + im_re)

    fn __mul__(self, other: Scalar[Self.dtype]) raises -> Self:
        """
        Enables `ComplexNDArray * Scalar`.
        """
        var real: NDArray[Self.dtype] = math.mul[Self.dtype](self._re, other)
        var imag: NDArray[Self.dtype] = math.mul[Self.dtype](self._im, other)
        return Self(real^, imag^)

    fn __mul__(self, other: Self) raises -> Self:
        """
        Enables `ComplexNDArray * ComplexNDArray`.
        """
        var re_re: NDArray[Self.dtype] = math.mul[Self.dtype](
            self._re, other._re
        )
        var im_im: NDArray[Self.dtype] = math.mul[Self.dtype](
            self._im, other._im
        )
        var re_im: NDArray[Self.dtype] = math.mul[Self.dtype](
            self._re, other._im
        )
        var im_re: NDArray[Self.dtype] = math.mul[Self.dtype](
            self._im, other._re
        )
        return Self(re_re - im_im, re_im + im_re)

    fn __mul__(self, other: NDArray[Self.dtype]) raises -> Self:
        """
        Enables `ComplexNDArray * NDArray`.
        """
        var real: NDArray[Self.dtype] = math.mul[Self.dtype](self._re, other)
        var imag: NDArray[Self.dtype] = math.mul[Self.dtype](self._im, other)
        return Self(real^, imag^)

    fn __rmul__(self, other: ComplexSIMD[cdtype]) raises -> Self:
        """
        Enables `ComplexSIMD * ComplexNDArray`.
        """
        var real: NDArray[Self.dtype] = math.mul[Self.dtype](self._re, other.re)
        var imag: NDArray[Self.dtype] = math.mul[Self.dtype](self._im, other.re)
        return Self(real^, imag^)

    fn __rmul__(self, other: Scalar[Self.dtype]) raises -> Self:
        """
        Enables `Scalar * ComplexNDArray`.
        """
        var real: NDArray[Self.dtype] = math.mul[Self.dtype](self._re, other)
        var imag: NDArray[Self.dtype] = math.mul[Self.dtype](self._im, other)
        return Self(real^, imag^)

    fn __rmul__(self, other: NDArray[Self.dtype]) raises -> Self:
        """
        Enables `NDArray * ComplexNDArray`.
        """
        var real: NDArray[Self.dtype] = math.mul[Self.dtype](self._re, other)
        var imag: NDArray[Self.dtype] = math.mul[Self.dtype](self._im, other)
        return Self(real^, imag^)

    fn __imul__(mut self, other: ComplexSIMD[cdtype]) raises:
        """
        Enables `ComplexNDArray *= ComplexSIMD`.
        """
        self._re *= other.re
        self._im *= other.im

    fn __imul__(mut self, other: Scalar[Self.dtype]) raises:
        """
        Enables `ComplexNDArray *= Scalar`.
        """
        self._re *= other
        self._im *= other

    fn __imul__(mut self, other: Self) raises:
        """
        Enables `ComplexNDArray *= ComplexNDArray`.
        """
        self._re *= other._re
        self._im *= other._im

    fn __imul__(mut self, other: NDArray[Self.dtype]) raises:
        """
        Enables `ComplexNDArray *= NDArray`.
        """
        self._re *= other
        self._im *= other

    fn __truediv__(self, other: ComplexSIMD[cdtype]) raises -> Self:
        """
        Enables `ComplexNDArray / ComplexSIMD`.
        """
        var other_square = other * other.conj()
        var result = self * other.conj() * (1.0 / other_square.re)
        return result^

    fn __truediv__(self, other: Scalar[Self.dtype]) raises -> Self:
        """
        Enables `ComplexNDArray / ComplexSIMD`.
        """
        var real: NDArray[Self.dtype] = math.div[Self.dtype](self._re, other)
        var imag: NDArray[Self.dtype] = math.div[Self.dtype](self._im, other)
        return Self(real^, imag^)

    fn __truediv__(self, other: ComplexNDArray[cdtype]) raises -> Self:
        """
        Enables `ComplexNDArray / ComplexNDArray`.
        """
        var denom = other * other.conj()
        var numer = self * other.conj()
        var real = numer._re / denom._re
        var imag = numer._im / denom._re
        return Self(real^, imag^)

    fn __truediv__(self, other: NDArray[Self.dtype]) raises -> Self:
        """
        Enables `ComplexNDArray / NDArray`.
        """
        var real: NDArray[Self.dtype] = math.div[Self.dtype](self._re, other)
        var imag: NDArray[Self.dtype] = math.div[Self.dtype](self._im, other)
        return Self(real^, imag^)

    fn __rtruediv__(mut self, other: ComplexSIMD[cdtype]) raises -> Self:
        """
        Enables `ComplexSIMD / ComplexNDArray`.
        """
        var denom = other * other.conj()
        var numer = self * other.conj()
        var real = numer._re / denom.re
        var imag = numer._im / denom.re
        return Self(real^, imag^)

    fn __rtruediv__(mut self, other: Scalar[Self.dtype]) raises -> Self:
        """
        Enables `Scalar / ComplexNDArray`.
        """
        var denom = self * self.conj()
        var numer = self.conj() * other
        var real = numer._re / denom._re
        var imag = numer._im / denom._re
        return Self(real^, imag^)

    fn __rtruediv__(mut self, other: NDArray[Self.dtype]) raises -> Self:
        """
        Enables `NDArray / ComplexNDArray`.
        """
        var denom = self * self.conj()
        var numer = self.conj() * other
        var real = numer._re / denom._re
        var imag = numer._im / denom._re
        return Self(real^, imag^)

    fn __itruediv__(mut self, other: ComplexSIMD[cdtype]) raises:
        """
        Enables `ComplexNDArray /= ComplexSIMD`.
        """
        self._re /= other.re
        self._im /= other.im

    fn __itruediv__(mut self, other: Scalar[Self.dtype]) raises:
        """
        Enables `ComplexNDArray /= Scalar`.
        """
        self._re /= other
        self._im /= other

    fn __itruediv__(mut self, other: Self) raises:
        """
        Enables `ComplexNDArray /= ComplexNDArray`.
        """
        self._re /= other._re
        self._im /= other._im

    fn __itruediv__(mut self, other: NDArray[Self.dtype]) raises:
        """
        Enables `ComplexNDArray /= NDArray`.
        """
        self._re /= other
        self._im /= other

    # ===-------------------------------------------------------------------===#
    # Trait implementations
    # ===-------------------------------------------------------------------===#
    fn __str__(self) -> String:
        """
        Enables String(array).
        """
        var res: String
        try:
            res = self._array_to_string(0, 0)
        except e:
            res = String("Cannot convert array to string") + String(e)

        return res

    fn write_to[W: Writer](self, mut writer: W):
        """
        Writes the array to a writer.

        Args:
            writer: The writer to write the array to.
        """
        if self.ndim == 0:
            # For 0-D array (numojo scalar), we can directly write the value
            writer.write(
                String(
                    ComplexScalar[cdtype](
                        self._re._buf.ptr[], self._im._buf.ptr[]
                    )
                )
                + String(
                    "  (0darray["
                    + _concise_dtype_str(cdtype)
                    + "], use `[]` or `.item()` to unpack)"
                )
            )
        else:
            try:
                writer.write(
                    self._array_to_string(0, 0)
                    + "\n"
                    + String(self.ndim)
                    + "D-array  Shape"
                    + String(self.shape)
                    + "  Strides"
                    + String(self.strides)
                    + "  DType: "
                    + _concise_dtype_str(cdtype)
                    + "  C-cont: "
                    + String(self.flags.C_CONTIGUOUS)
                    + "  F-cont: "
                    + String(self.flags.F_CONTIGUOUS)
                    + "  own data: "
                    + String(self.flags.OWNDATA)
                )
            except e:
                writer.write("Cannot convert array to string.\n" + String(e))

    fn __repr__(self) -> String:
        """
        Compute the "official" string representation of ComplexNDArray.
        An example is:
        ```
        fn main() raises:
            var A = ComplexNDArray[f32](List[ComplexSIMD[f32]](14,97,-59,-4,112,), shape=List[Int](5,))
            print(repr(A))
        ```
        It prints what can be used to construct the array itself:
        ```console
            ComplexNDArray[f32](List[ComplexSIMD[f32]](14,97,-59,-4,112,), shape=List[Int](5,))
        ```.
        """
        try:
            var result: String = (
                String("ComplexNDArray[CDType.")
                + String(self.dtype)
                + String("](List[ComplexSIMD[CDType.c")
                + String(self._re.dtype)
                + String("]](")
            )
            if self._re.size > 6:
                for i in range(6):
                    result = result + String(self.item(i)) + String(",")
                result = result + " ... "
            else:
                for i in range(self._re.size):
                    result = result + String(self.item(i)) + String(",")
            result = result + String("), shape=List[Int](")
            for i in range(self._re.shape.ndim):
                result = result + String(self._re.shape._buf[i]) + ","
            result = result + String("))")
            return result^
        except e:
            print("Cannot convert array to string", e)
            return ""

    fn _array_to_string(
        self,
        dimension: Int,
        offset: Int,
        var summarize: Bool = False,
    ) raises -> String:
        """
        Convert the array to a string.

        Args:
            dimension: The current dimension.
            offset: The offset of the current dimension.
            summarize: Internal flag indicating summarization already chosen.
        """
        var options: PrintOptions = self.print_options
        var separator = options.separator
        var padding = options.padding
        var edge_items = options.edge_items

        # Root-level summarize decision
        if dimension == 0 and (not summarize) and self.size > options.threshold:
            summarize = True

        # Last dimension: actual elements
        if dimension == self.ndim - 1:
            var n_items = self.shape[dimension]
            var edge = edge_items
            if edge * 2 >= n_items:
                edge = n_items

            var out: String = String("[") + padding
            if (not summarize) or (n_items == edge):
                for i in range(n_items):
                    var value = self.load[width=1](
                        offset + i * self.strides[dimension]
                    )
                    out += format_value(value, options)
                    if i < n_items - 1:
                        out += separator
                out += padding + "]"
            else:
                for i in range(edge):
                    var value = self.load[width=1](
                        offset + i * self.strides[dimension]
                    )
                    out += format_value(value, options)
                    if i < edge - 1:
                        out += separator
                out += separator + String("...") + separator
                for i in range(n_items - edge, n_items):
                    var value = self.load[width=1](
                        offset + i * self.strides[dimension]
                    )
                    out += format_value(value, options)
                    if i < n_items - 1:
                        out += separator
                out += padding + "]"

            # Greedy line wrapping
            if len(out) > options.line_width:
                var wrapped: String = String("")
                var line_len: Int = 0
                for c in out.codepoint_slices():
                    if c == String("\n"):
                        wrapped += c
                        line_len = 0
                    else:
                        if line_len >= options.line_width and c != String(" "):
                            wrapped += "\n"
                            line_len = 0
                        wrapped += c
                        line_len += 1
                out = wrapped
            return out

        # Higher dimensions
        var n_items_outer = self.shape[dimension]
        var edge_outer = edge_items
        if edge_outer * 2 >= n_items_outer:
            edge_outer = n_items_outer

        var result: String = String("[")
        if (not summarize) or (n_items_outer == edge_outer):
            for i in range(n_items_outer):
                if i > 0:
                    result += "\n" + String(" ") * (dimension)
                result += self._array_to_string(
                    dimension + 1,
                    offset + i * self.strides[dimension].__int__(),
                    summarize=summarize,
                )
        else:
            for i in range(edge_outer):
                if i > 0:
                    result += "\n" + String(" ") * (dimension)
                result += self._array_to_string(
                    dimension + 1,
                    offset + i * self.strides[dimension].__int__(),
                    summarize=summarize,
                )
            result += "\n" + String(" ") * (dimension) + "..."
            for i in range(n_items_outer - edge_outer, n_items_outer):
                result += "\n" + String(" ") * (dimension)
                result += self._array_to_string(
                    dimension + 1,
                    offset + i * self.strides[dimension].__int__(),
                    summarize=summarize,
                )
        result += "]"
        return result^

    fn __len__(self) -> Int:
        return Int(self._re.size)

    fn store[
        width: Int = 1
    ](mut self, index: Int, val: ComplexSIMD[cdtype]) raises:
        """
        Safely stores SIMD element of size `width` at `index`
        of the underlying buffer.

        To bypass boundary checks, use `self._buf.ptr.store` directly.

        Raises:
            Index out of boundary.
        """

        if (index < 0) or (index >= self.size):
            raise Error(
                IndexError(
                    message=String(
                        "Index {} out of range for array size {}."
                    ).format(index, self.size),
                    suggestion=String(
                        "Use 0 <= i < {} when storing; adjust index or reshape"
                        " array."
                    ).format(self.size),
                    location=String("ComplexNDArray.store(index: Int)"),
                )
            )

        self._re._buf.ptr.store(index, val.re)
        self._im._buf.ptr.store(index, val.im)

    fn store[
        width: Int = 1
    ](mut self, *indices: Int, val: ComplexSIMD[cdtype]) raises:
        """
        Safely stores SIMD element of size `width` at given variadic indices
        of the underlying buffer.

        To bypass boundary checks, use `self._buf.ptr.store` directly.

        Raises:
            Index out of boundary.
        """

        if len(indices) != self.ndim:
            raise Error(
                IndexError(
                    message=String(
                        "Expected {} indices (ndim) but received {}."
                    ).format(self.ndim, len(indices)),
                    suggestion=String(
                        "Provide one index per dimension for shape {}."
                    ).format(self.shape),
                    location=String("ComplexNDArray.store(*indices)"),
                )
            )

        for i in range(self.ndim):
            if (indices[i] < 0) or (indices[i] >= self.shape[i]):
                raise Error(
                    IndexError(
                        message=String(
                            "Index {} out of range for dim {} (size {})."
                        ).format(indices[i], i, self.shape[i]),
                        suggestion=String(
                            "Valid range for dim {} is [0, {})."
                        ).format(i, self.shape[i]),
                        location=String("ComplexNDArray.store(*indices)"),
                    )
                )

        var idx: Int = _get_offset(indices, self.strides)
        self._re._buf.ptr.store(idx, val.re)
        self._im._buf.ptr.store(idx, val.im)

    fn reshape(self, shape: NDArrayShape, order: String = "C") raises -> Self:
        """
        Returns an array of the same data with a new shape.

        Args:
            shape: Shape of returned array.
            order: Order of the array - Row major `C` or Column major `F`.

        Returns:
            Array of the same data with a new shape.
        """
        var result: Self = ComplexNDArray[cdtype](
            re=numojo.reshape(self._re.copy(), shape=shape, order=order),
            im=numojo.reshape(self._im.copy(), shape=shape, order=order),
        )
        result._re.flags = self._re.flags
        result._im.flags = self._im.flags
        return result^

    fn __iter__(
        self,
    ) raises -> _ComplexNDArrayIter[__origin_of(self._re), cdtype]:
        """
        Iterates over elements of the ComplexNDArray and return sub-arrays as view.

        Returns:
            An iterator of ComplexNDArray elements.
        """

        return _ComplexNDArrayIter[__origin_of(self._re), cdtype](
            self,
            dimension=0,
        )

    fn __reversed__(
        self,
    ) raises -> _ComplexNDArrayIter[
        __origin_of(self._re), cdtype, forward=False
    ]:
        """
        Iterates backwards over elements of the ComplexNDArray, returning
        copied value.

        Returns:
            A reversed iterator of NDArray elements.
        """

        return _ComplexNDArrayIter[
            __origin_of(self._re), cdtype, forward=False
        ](
            self,
            dimension=0,
        )

    fn itemset(
        mut self,
        index: Variant[Int, List[Int]],
        item: ComplexSIMD[cdtype],
    ) raises:
        """Set the scalar at the coordinates.

        Args:
            index: The coordinates of the item.
                Can either be `Int` or `List[Int]`.
                If `Int` is passed, it is the index of i-th item of the whole array.
                If `List[Int]` is passed, it is the coordinate of the item.
            item: The scalar to be set.
        """

        # If one index is given
        if index.isa[Int]():
            var idx: Int = index[Int]
            if idx < self.size:
                if self.flags[
                    "F_CONTIGUOUS"
                ]:  # column-major should be converted to row-major
                    # The following code can be taken out as a function that
                    # convert any index to coordinates according to the order
                    var c_stride = NDArrayStrides(shape=self.shape)
                    var c_coordinates = List[Int]()
                    for i in range(c_stride.ndim):
                        var coordinate = idx // c_stride[i]
                        idx = idx - c_stride[i] * coordinate
                        c_coordinates.append(coordinate)
                    self._re._buf.ptr.store(
                        _get_offset(c_coordinates, self.strides), item.re
                    )
                    self._im._buf.ptr.store(
                        _get_offset(c_coordinates, self.strides), item.im
                    )
                else:
                    self._re._buf.ptr.store(idx, item.re)
                    self._im._buf.ptr.store(idx, item.im)
            else:
                raise Error(
                    IndexError(
                        message=String(
                            "Linear index {} out of range for size {}."
                        ).format(idx, self.size),
                        suggestion=String(
                            "Valid linear indices: 0..{}."
                        ).format(self.size - 1),
                        location=String("ComplexNDArray.itemset(Int)"),
                    )
                )

        elif index.isa[List[Int]]():
            var indices: List[Int] = index[List[Int]].copy()
            if indices.__len__() != self.ndim:
                raise Error(
                    IndexError(
                        message=String(
                            "Expected {} indices (ndim) but received {}."
                        ).format(self.ndim, indices.__len__()),
                        suggestion=String(
                            "Provide one index per dimension; shape {} has {}"
                            " dimensions."
                        ).format(self.shape, self.ndim),
                        location=String("ComplexNDArray.itemset(List[Int])"),
                    )
                )
            for i in range(indices.__len__()):
                if indices[i] >= self.shape[i]:
                    raise Error(
                        IndexError(
                            message=String(
                                "Index {} out of range for dim {} (size {})."
                            ).format(indices[i], i, self.shape[i]),
                            suggestion=String("Valid range: [0, {}).").format(
                                self.shape[i]
                            ),
                            location=String(
                                "ComplexNDArray.itemset(List[Int])"
                            ),
                        )
                    )
            self._re._buf.ptr.store(_get_offset(indices, self.strides), item.re)
            self._im._buf.ptr.store(_get_offset(indices, self.strides), item.im)

    fn conj(self) raises -> Self:
        """
        Return the complex conjugate of the ComplexNDArray.
        """
        return Self(self._re.copy(), -self._im.copy())

    fn to_ndarray(
        self, type: String = "re"
    ) raises -> NDArray[dtype = Self.dtype]:
        if type == "re":
            var result: NDArray[dtype = Self.dtype] = NDArray[
                dtype = Self.dtype
            ](self.shape)
            memcpy(result._buf.ptr, self._re._buf.ptr, self.size)
            return result^
        elif type == "im":
            var result: NDArray[dtype = Self.dtype] = NDArray[
                dtype = Self.dtype
            ](self.shape)
            memcpy(result._buf.ptr, self._im._buf.ptr, self.size)
            return result^
        else:
            raise Error(
                ValueError(
                    message=String(
                        "Invalid component selector '{}' (expected 're' or"
                        " 'im')."
                    ).format(type),
                    suggestion=String(
                        "Call to_ndarray('re') for real part or"
                        " to_ndarray('im') for imaginary part."
                    ),
                    location=String("ComplexNDArray.to_ndarray"),
                )
            )

    fn squeeze(mut self, axis: Int) raises:
        """
        Remove (squeeze) a single dimension of size 1 from the array shape.

        Args:
            axis: The axis to squeeze. Supports negative indices.

        Raises:
            IndexError: If the axis is out of range.
            ShapeError: If the dimension at the given axis is not of size 1.
        """
        var normalized_axis: Int = axis
        if normalized_axis < 0:
            normalized_axis += self.ndim
        if (normalized_axis < 0) or (normalized_axis >= self.ndim):
            raise Error(
                IndexError(
                    message=String(
                        "Axis {} is out of range for array with {} dimensions."
                    ).format(axis, self.ndim),
                    suggestion=String(
                        "Use an axis value in the range [-{}, {})."
                    ).format(self.ndim, self.ndim),
                    location=String("NDArray.squeeze(axis: Int)"),
                )
            )

        if self.shape[normalized_axis] != 1:
            raise Error(
                ShapeError(
                    message=String(
                        "Cannot squeeze axis {} with size {}."
                    ).format(normalized_axis, self.shape[normalized_axis]),
                    suggestion=String(
                        "Only axes with length 1 can be removed."
                    ),
                    location=String("NDArray.squeeze(axis: Int)"),
                )
            )
        self.shape = self.shape._pop(normalized_axis)
        self.strides = self.strides._pop(normalized_axis)
        self.ndim -= 1

<<<<<<< HEAD
=======
    # ===-------------------------------------------------------------------===#
    # Statistical and Reduction Methods
    # ===-------------------------------------------------------------------===#

    fn all(self) raises -> Bool:
        """
        Check if all complex elements are non-zero.

        A complex number is considered "true" if either its real or imaginary
        part is non-zero.

        Returns:
            True if all elements are non-zero, False otherwise.

        Examples:
        ```mojo
        import numojo as nm
        var A = nm.ComplexNDArray[nm.cf64](nm.Shape(3, 3))
        # Fill with non-zero values
        var result = A.all()  # True if all non-zero
        ```
        """
        var re_nonzero = True
        var im_nonzero = True

        for i in range(self.size):
            var re_val = self._re._buf.ptr.load(i)
            var im_val = self._im._buf.ptr.load(i)
            if (re_val == 0.0) and (im_val == 0.0):
                return False
        return True

    fn any(self) raises -> Bool:
        """
        Check if any complex element is non-zero.

        A complex number is considered "true" if either its real or imaginary
        part is non-zero.

        Returns:
            True if any element is non-zero, False otherwise.

        Examples:
        ```mojo
        import numojo as nm
        var A = nm.ComplexNDArray[nm.cf64](nm.Shape(3, 3))
        # Fill with some values
        var result = A.any()  # True if any non-zero
        ```
        """
        for i in range(self.size):
            var re_val = self._re._buf.ptr.load(i)
            var im_val = self._im._buf.ptr.load(i)
            if (re_val != 0.0) or (im_val != 0.0):
                return True
        return False

    fn sum(self) raises -> ComplexSIMD[cdtype]:
        """
        Sum of all complex array elements.

        Returns:
            Complex scalar containing the sum of all elements.

        Examples:
        ```mojo
        import numojo as nm
        var A = nm.ComplexNDArray[nm.cf64](nm.Shape(3, 3))
        var total = A.sum()  # Sum of all elements
        ```
        """
        var sum_re = Scalar[Self.dtype](0)
        var sum_im = Scalar[Self.dtype](0)

        for i in range(self.size):
            sum_re += self._re._buf.ptr.load(i)
            sum_im += self._im._buf.ptr.load(i)

        return ComplexSIMD[cdtype](sum_re, sum_im)

    fn prod(self) raises -> ComplexSIMD[cdtype]:
        """
        Product of all complex array elements.

        Returns:
            Complex scalar containing the product of all elements.

        Examples:
        ```mojo
        import numojo as nm
        var A = nm.ComplexNDArray[nm.cf64](nm.Shape(3, 3))
        var product = A.prod()  # Product of all elements
        ```
        """
        var prod_re = Scalar[Self.dtype](1)
        var prod_im = Scalar[Self.dtype](0)

        for i in range(self.size):
            var a_re = self._re._buf.ptr.load(i)
            var a_im = self._im._buf.ptr.load(i)
            var new_re = prod_re * a_re - prod_im * a_im
            var new_im = prod_re * a_im + prod_im * a_re
            prod_re = new_re
            prod_im = new_im

        return ComplexSIMD[cdtype](prod_re, prod_im)

    fn mean(self) raises -> ComplexSIMD[cdtype]:
        """
        Mean (average) of all complex array elements.

        Returns:
            Complex scalar containing the mean of all elements.

        Examples:
        ```mojo
        import numojo as nm
        var A = nm.ComplexNDArray[nm.cf64](nm.Shape(3, 3))
        var average = A.mean()  # Mean of all elements
        ```
        """
        var total = self.sum()
        var n = Scalar[Self.dtype](self.size)
        return ComplexSIMD[cdtype](total.re / n, total.im / n)

    fn max(self) raises -> ComplexSIMD[cdtype]:
        """
        Find the complex element with maximum magnitude.

        Returns:
            The complex element with the largest magnitude.

        Examples:
        ```mojo
        import numojo as nm
        var A = nm.ComplexNDArray[nm.cf64](nm.Shape(3, 3))
        var max_elem = A.max()  # Element with largest magnitude
        ```

        Notes:
            Returns the element with maximum |z| = sqrt(re^2 + im^2).
        """
        if self.size == 0:
            raise Error("Cannot find max of empty array")

        var max_mag_sq = self._re._buf.ptr.load(0) * self._re._buf.ptr.load(
            0
        ) + self._im._buf.ptr.load(0) * self._im._buf.ptr.load(0)
        var max_idx = 0

        for i in range(1, self.size):
            var re_val = self._re._buf.ptr.load(i)
            var im_val = self._im._buf.ptr.load(i)
            var mag_sq = re_val * re_val + im_val * im_val
            if mag_sq > max_mag_sq:
                max_mag_sq = mag_sq
                max_idx = i

        return ComplexSIMD[cdtype](
            self._re._buf.ptr.load(max_idx), self._im._buf.ptr.load(max_idx)
        )

    fn min(self) raises -> ComplexSIMD[cdtype]:
        """
        Find the complex element with minimum magnitude.

        Returns:
            The complex element with the smallest magnitude.

        Examples:
        ```mojo
        import numojo as nm
        var A = nm.ComplexNDArray[nm.cf64](nm.Shape(3, 3))
        var min_elem = A.min()  # Element with smallest magnitude
        ```

        Notes:
            Returns the element with minimum |z| = sqrt(re^2 + im^2).
        """
        if self.size == 0:
            raise Error("Cannot find min of empty array")

        var min_mag_sq = self._re._buf.ptr.load(0) * self._re._buf.ptr.load(
            0
        ) + self._im._buf.ptr.load(0) * self._im._buf.ptr.load(0)
        var min_idx = 0

        for i in range(1, self.size):
            var re_val = self._re._buf.ptr.load(i)
            var im_val = self._im._buf.ptr.load(i)
            var mag_sq = re_val * re_val + im_val * im_val
            if mag_sq < min_mag_sq:
                min_mag_sq = mag_sq
                min_idx = i

        return ComplexSIMD[cdtype](
            self._re._buf.ptr.load(min_idx), self._im._buf.ptr.load(min_idx)
        )

    fn argmax(self) raises -> Int:
        """
        Return the index of the element with maximum magnitude.

        Returns:
            Index (flattened) of the element with largest magnitude.

        Examples:
        ```mojo
        import numojo as nm
        var A = nm.ComplexNDArray[nm.cf64](nm.Shape(3, 3))
        var idx = A.argmax()  # Index of element with largest magnitude
        ```

        Notes:
            Compares by magnitude: |z| = sqrt(re^2 + im^2).
        """
        if self.size == 0:
            raise Error("Cannot find argmax of empty array")

        var max_mag_sq = self._re._buf.ptr.load(0) * self._re._buf.ptr.load(
            0
        ) + self._im._buf.ptr.load(0) * self._im._buf.ptr.load(0)
        var max_idx = 0

        for i in range(1, self.size):
            var re_val = self._re._buf.ptr.load(i)
            var im_val = self._im._buf.ptr.load(i)
            var mag_sq = re_val * re_val + im_val * im_val
            if mag_sq > max_mag_sq:
                max_mag_sq = mag_sq
                max_idx = i

        return max_idx

    fn argmin(self) raises -> Int:
        """
        Return the index of the element with minimum magnitude.

        Returns:
            Index (flattened) of the element with smallest magnitude.

        Examples:
        ```mojo
        import numojo as nm
        var A = nm.ComplexNDArray[nm.cf64](nm.Shape(3, 3))
        var idx = A.argmin()  # Index of element with smallest magnitude
        ```

        Notes:
            Compares by magnitude: |z| = sqrt(re^2 + im^2).
        """
        if self.size == 0:
            raise Error("Cannot find argmin of empty array")

        var min_mag_sq = self._re._buf.ptr.load(0) * self._re._buf.ptr.load(
            0
        ) + self._im._buf.ptr.load(0) * self._im._buf.ptr.load(0)
        var min_idx = 0

        for i in range(1, self.size):
            var re_val = self._re._buf.ptr.load(i)
            var im_val = self._im._buf.ptr.load(i)
            var mag_sq = re_val * re_val + im_val * im_val
            if mag_sq < min_mag_sq:
                min_mag_sq = mag_sq
                min_idx = i

        return min_idx

    fn cumsum(self) raises -> Self:
        """
        Cumulative sum of complex array elements.

        Returns:
            ComplexNDArray with cumulative sums.

        Examples:
        ```mojo
        import numojo as nm
        var A = nm.ComplexNDArray[nm.cf64](nm.Shape(5))
        var cumulative = A.cumsum()
        ```

        Notes:
            For array [a, b, c, d], returns [a, a+b, a+b+c, a+b+c+d].
        """
        var result = Self(self.shape)
        var cum_re = Scalar[Self.dtype](0)
        var cum_im = Scalar[Self.dtype](0)

        for i in range(self.size):
            cum_re += self._re._buf.ptr.load(i)
            cum_im += self._im._buf.ptr.load(i)
            result._re._buf.ptr.store(i, cum_re)
            result._im._buf.ptr.store(i, cum_im)

        return result^

    fn cumprod(self) raises -> Self:
        """
        Cumulative product of complex array elements.

        Returns:
            ComplexNDArray with cumulative products.

        Examples:
        ```mojo
        import numojo as nm
        var A = nm.ComplexNDArray[nm.cf64](nm.Shape(5))
        var cumulative = A.cumprod()
        ```

        Notes:
            For array [a, b, c, d], returns [a, a*b, a*b*c, a*b*c*d].
        """
        var result = Self(self.shape)
        var cum_re = Scalar[Self.dtype](1)
        var cum_im = Scalar[Self.dtype](0)

        for i in range(self.size):
            var a_re = self._re._buf.ptr.load(i)
            var a_im = self._im._buf.ptr.load(i)
            var new_re = cum_re * a_re - cum_im * a_im
            var new_im = cum_re * a_im + cum_im * a_re
            cum_re = new_re
            cum_im = new_im
            result._re._buf.ptr.store(i, cum_re)
            result._im._buf.ptr.store(i, cum_im)

        return result^

    # ===-------------------------------------------------------------------===#
    # Array Manipulation Methods
    # ===-------------------------------------------------------------------===#

    fn flatten(self, order: String = "C") raises -> Self:
        """
        Return a copy of the array collapsed into one dimension.

        Args:
            order: Order of flattening - 'C' for row-major or 'F' for column-major.

        Returns:
            A 1D ComplexNDArray containing all elements.

        Examples:
        ```mojo
        import numojo as nm
        var A = nm.ComplexNDArray[nm.cf64](nm.Shape(3, 4))
        var flat = A.flatten()  # Shape(12)
        ```
        """
        var flat_re = self._re.flatten(order)
        var flat_im = self._im.flatten(order)
        return Self(flat_re^, flat_im^)

    fn fill(mut self, val: ComplexSIMD[cdtype]):
        """
        Fill all items of array with a complex value.

        Args:
            val: Complex value to fill the array with.

        Examples:
        ```mojo
        import numojo as nm
        var A = nm.ComplexNDArray[nm.cf64](nm.Shape(3, 3))
        A.fill(nm.ComplexSIMD[nm.cf64](1.0, 2.0))  # Fill with 1+2i
        ```
        """
        self._re.fill(val.re)
        self._im.fill(val.im)

    fn row(self, id: Int) raises -> Self:
        """
        Get the ith row of the matrix.

        Args:
            id: The row index.

        Returns:
            The ith row as a ComplexNDArray.

        Raises:
            Error: If ndim is greater than 2.

        Examples:
        ```mojo
        import numojo as nm
        var A = nm.ComplexNDArray[nm.cf64](nm.Shape(3, 4))
        var first_row = A.row(0)  # Get first row
        ```
        """
        if self.ndim > 2:
            raise Error(
                ShapeError(
                    message=String(
                        "Cannot extract row from array with {} dimensions."
                    ).format(self.ndim),
                    suggestion=String(
                        "The row() method only works with 1D or 2D arrays."
                    ),
                    location=String("ComplexNDArray.row(id: Int)"),
                )
            )

        var width: Int = self.shape[1]
        var result = Self(Shape(width))
        for i in range(width):
            var idx = i + id * width
            result._re._buf.ptr.store(i, self._re._buf.ptr.load(idx))
            result._im._buf.ptr.store(i, self._im._buf.ptr.load(idx))
        return result^

    fn col(self, id: Int) raises -> Self:
        """
        Get the ith column of the matrix.

        Args:
            id: The column index.

        Returns:
            The ith column as a ComplexNDArray.

        Raises:
            Error: If ndim is greater than 2.

        Examples:
        ```mojo
        import numojo as nm
        var A = nm.ComplexNDArray[nm.cf64](nm.Shape(3, 4))
        var first_col = A.col(0)  # Get first column
        ```
        """
        if self.ndim > 2:
            raise Error(
                ShapeError(
                    message=String(
                        "Cannot extract column from array with {} dimensions."
                    ).format(self.ndim),
                    suggestion=String(
                        "The col() method only works with 1D or 2D arrays."
                    ),
                    location=String("ComplexNDArray.col(id: Int)"),
                )
            )

        var width: Int = self.shape[1]
        var height: Int = self.shape[0]
        var result = Self(Shape(height))
        for i in range(height):
            var idx = id + i * width
            result._re._buf.ptr.store(i, self._re._buf.ptr.load(idx))
            result._im._buf.ptr.store(i, self._im._buf.ptr.load(idx))
        return result^

    fn clip(
        self, a_min: Scalar[Self.dtype], a_max: Scalar[Self.dtype]
    ) raises -> Self:
        """
        Limit the magnitudes of complex values between [a_min, a_max].

        Elements with magnitude less than a_min are scaled to have magnitude a_min.
        Elements with magnitude greater than a_max are scaled to have magnitude a_max.
        The phase (angle) of each complex number is preserved.

        Args:
            a_min: The minimum magnitude.
            a_max: The maximum magnitude.

        Returns:
            A ComplexNDArray with clipped magnitudes.

        Examples:
        ```mojo
        import numojo as nm
        var A = nm.ComplexNDArray[nm.cf64](nm.Shape(10))
        var clipped = A.clip(1.0, 5.0)  # Clip magnitudes to [1, 5]
        ```

        Notes:
            Clips by magnitude while preserving phase angle.
        """
        var result = Self(self.shape)

        for i in range(self.size):
            var re = self._re._buf.ptr.load(i)
            var im = self._im._buf.ptr.load(i)
            var mag_sq = re * re + im * im
            var mag_val = sqrt(mag_sq)

            if mag_val < a_min:
                if mag_val > 0:
                    var scale = a_min / mag_val
                    result._re._buf.ptr.store(i, re * scale)
                    result._im._buf.ptr.store(i, im * scale)
                else:
                    result._re._buf.ptr.store(i, a_min)
                    result._im._buf.ptr.store(i, 0.0)
            elif mag_val > a_max:
                var scale = a_max / mag_val
                result._re._buf.ptr.store(i, re * scale)
                result._im._buf.ptr.store(i, im * scale)
            else:
                result._re._buf.ptr.store(i, re)
                result._im._buf.ptr.store(i, im)

        return result^

    fn round(self) raises -> Self:
        """
        Round the real and imaginary parts of each element to the nearest integer.

        Returns:
            A ComplexNDArray with rounded components.

        Examples:
        ```mojo
        import numojo as nm
        var A = nm.ComplexNDArray[nm.cf64](nm.Shape(10))
        # A contains e.g. 1.7+2.3i
        var rounded = A.round()  # Returns 2.0+2.0i
        ```
        """
        var rounded_re = rounding.tround[Self.dtype](self._re)
        var rounded_im = rounding.tround[Self.dtype](self._im)
        return Self(rounded_re^, rounded_im^)

    fn T(self) raises -> Self:
        """
        Transpose the complex array (reverse all axes).

        Returns:
            Transposed ComplexNDArray.

        Examples:
        ```mojo
        import numojo as nm
        var A = nm.ComplexNDArray[nm.cf64](nm.Shape(3, 4))
        var A_T = A.T()  # Shape(4, 3)
        ```
        """
        var transposed_re = self._re.T()
        var transposed_im = self._im.T()
        return Self(transposed_re^, transposed_im^)

    fn T(self, axes: List[Int]) raises -> Self:
        """
        Transpose the complex array according to the given axes permutation.

        Args:
            axes: Permutation of axes (e.g., [1, 0, 2]).

        Returns:
            Transposed ComplexNDArray.

        Examples:
        ```mojo
        import numojo as nm
        var A = nm.ComplexNDArray[nm.cf64](nm.Shape(2, 3, 4))
        var A_T = A.T(List[Int](2, 0, 1))  # Shape(4, 2, 3)
        ```
        """
        var transposed_re = self._re.T(axes)
        var transposed_im = self._im.T(axes)
        return Self(transposed_re^, transposed_im^)

    fn diagonal(self, offset: Int = 0) raises -> Self:
        """
        Extract the diagonal from a 2D complex array.

        Args:
            offset: Offset from the main diagonal (0 for main diagonal).

        Returns:
            1D ComplexNDArray containing the diagonal elements.

        Raises:
            Error: If array is not 2D.

        Examples:
        ```mojo
        import numojo as nm
        var A = nm.ComplexNDArray[nm.cf64](nm.Shape(4, 4))
        var diag = A.diagonal()      # Main diagonal
        var upper = A.diagonal(1)    # First upper diagonal
        ```
        """
        if self.ndim != 2:
            raise Error(
                ShapeError(
                    message=String(
                        "diagonal() requires a 2D array, got {} dimensions."
                    ).format(self.ndim),
                    suggestion=String(
                        "Use a 2D ComplexNDArray for diagonal extraction."
                    ),
                    location=String("ComplexNDArray.diagonal()"),
                )
            )

        var diag_re = self._re.diagonal[Self.dtype](offset)
        var diag_im = self._im.diagonal[Self.dtype](offset)
        return Self(diag_re^, diag_im^)

    fn trace(self) raises -> ComplexSIMD[cdtype]:
        """
        Return the sum of the diagonal elements (trace of the matrix).

        Returns:
            Complex scalar containing the trace.

        Raises:
            Error: If array is not 2D.

        Examples:
        ```mojo
        import numojo as nm
        var A = nm.ComplexNDArray[nm.cf64](nm.Shape(3, 3))
        var tr = A.trace()  # Sum of diagonal elements
        ```
        """
        var diag = self.diagonal()
        return diag.sum()

    fn tolist(self) -> List[ComplexSIMD[cdtype]]:
        """
        Convert the complex array to a List of complex scalars.

        Returns:
            A List containing all complex elements in row-major order.

        Examples:
        ```mojo
        import numojo as nm
        var A = nm.ComplexNDArray[nm.cf64](nm.Shape(2, 3))
        var elements = A.tolist()  # List of 6 complex numbers
        ```
        """
        var result = List[ComplexSIMD[cdtype]](capacity=self.size)
        for i in range(self.size):
            result.append(
                ComplexSIMD[cdtype](
                    self._re._buf.ptr.load(i), self._im._buf.ptr.load(i)
                )
            )
        return result^

    fn num_elements(self) -> Int:
        """
        Return the total number of elements in the array.

        Returns:
            The size of the array (same as self.size).

        Examples:
        ```mojo
        import numojo as nm
        var A = nm.ComplexNDArray[nm.cf64](nm.Shape(3, 4, 5))
        print(A.num_elements())  # 60
        ```
        """
        return self.size

    fn resize(mut self, shape: NDArrayShape) raises:
        """
        Change shape and size of array in-place.

        If the new shape requires more elements, they are filled with zero.
        If the new shape requires fewer elements, the array is truncated.

        Args:
            shape: The new shape for the array.

        Examples:
        ```mojo
        import numojo as nm
        var A = nm.ComplexNDArray[nm.cf64](nm.Shape(2, 3))
        A.resize(nm.Shape(3, 4))  # Now 3x4, filled with zeros as needed
        ```

        Notes:
            This modifies the array in-place. To get a reshaped copy, use reshape().
        """
        self._re.resize(shape)
        self._im.resize(shape)
        self.shape = shape
        self.ndim = shape.ndim
        self.size = shape.size_of_array()
        var order = "C" if self.flags.C_CONTIGUOUS else "F"
        self.strides = NDArrayStrides(shape, order=order)

>>>>>>> ba0249e6

struct _ComplexNDArrayIter[
    is_mutable: Bool, //,
    origin: Origin[is_mutable],
    cdtype: ComplexDType,
    forward: Bool = True,
](Copyable, Movable):
    # TODO:
    # Return a view instead of copy where possible
    # (when Bufferable is supported).
    """
    An iterator yielding `ndim-1` array slices over the given dimension.
    It is the default iterator of the `ComplexNDArray.__iter__() method and for loops.
    It can also be constructed using the `ComplexNDArray.iter_over_dimension()` method.
    It trys to create a view where possible.

    Parameters:
        is_mutable: Whether the iterator is mutable.
        origin: The lifetime of the underlying NDArray data.
        cdtype: The complex data type of the item.
        forward: The iteration direction. `False` is backwards.
    """
    # The equivalent DType of the ComplexDType
    alias dtype: DType = cdtype._dtype

    # FIELDS
    var index: Int
    var re_ptr: UnsafePointer[Scalar[Self.dtype]]
    var im_ptr: UnsafePointer[Scalar[Self.dtype]]
    var dimension: Int
    var length: Int
    var shape: NDArrayShape
    var strides: NDArrayStrides
    """Strides of array or view. It is not necessarily compatible with shape."""
    var ndim: Int
    var size_of_item: Int

    fn __init__(
        out self, read a: ComplexNDArray[cdtype], read dimension: Int
    ) raises:
        """
        Initialize the iterator.

        Args:
            a: The array
            dimension: Dimension to iterate over.
        """

        if dimension < 0 or dimension >= a.ndim:
            raise Error(
                IndexError(
                    message=String(
                        "Axis {} out of valid range [0, {})."
                    ).format(dimension, a.ndim),
                    suggestion=String(
                        "Valid axes: 0..{}. Use {} for last axis of shape {}."
                    ).format(a.ndim - 1, a.ndim - 1, a.shape),
                    location=String("_ComplexNDArrayIter.__init__"),
                )
            )

        self.re_ptr = a._re._buf.ptr
        self.im_ptr = a._im._buf.ptr
        self.dimension = dimension
        self.shape = a.shape
        self.strides = a.strides
        self.ndim = a.ndim
        self.length = a.shape[dimension]
        self.size_of_item = a.size // a.shape[dimension]
        # Status of the iterator
        self.index = 0 if forward else a.shape[dimension] - 1

    fn __iter__(self) -> Self:
        return self.copy()

    fn __next__(mut self) raises -> ComplexNDArray[cdtype]:
        var result = ComplexNDArray[cdtype](self.shape._pop(self.dimension))
        var current_index = self.index

        @parameter
        if forward:
            self.index += 1
        else:
            self.index -= 1

        for offset in range(self.size_of_item):
            var remainder = offset
            var item = Item(ndim=self.ndim, initialized=False)

            for i in range(self.ndim - 1, -1, -1):
                if i != self.dimension:
                    (item._buf + i).init_pointee_copy(remainder % self.shape[i])
                    remainder = remainder // self.shape[i]
                else:
                    (item._buf + self.dimension).init_pointee_copy(
                        current_index
                    )

            (result._re._buf.ptr + offset).init_pointee_copy(
                self.re_ptr[_get_offset(item, self.strides)]
            )
            (result._im._buf.ptr + offset).init_pointee_copy(
                self.im_ptr[_get_offset(item, self.strides)]
            )
        return result^

    @always_inline
    fn __has_next__(self) -> Bool:
        @parameter
        if forward:
            return self.index < self.length
        else:
            return self.index >= 0

    fn __len__(self) -> Int:
        @parameter
        if forward:
            return self.length - self.index
        else:
            return self.index

    fn ith(self, index: Int) raises -> ComplexNDArray[cdtype]:
        """
        Gets the i-th array of the iterator.

        Args:
            index: The index of the item. It must be non-negative.

        Returns:
            The i-th `ndim-1`-D array of the iterator.
        """

        if (index >= self.length) or (index < 0):
            raise Error(
                IndexError(
                    message=String(
                        "Iterator index {} out of range [0, {})."
                    ).format(index, self.length),
                    suggestion=String(
                        "Use ith(i) with 0 <= i < {} or iterate via for-loop."
                    ).format(self.length),
                    location=String("_ComplexNDArrayIter.ith"),
                )
            )

        if self.ndim > 1:
            var result = ComplexNDArray[cdtype](self.shape._pop(self.dimension))

            for offset in range(self.size_of_item):
                var remainder = offset
                var item = Item(ndim=self.ndim, initialized=False)

                for i in range(self.ndim - 1, -1, -1):
                    if i != self.dimension:
                        (item._buf + i).init_pointee_copy(
                            remainder % self.shape[i]
                        )
                        remainder = remainder // self.shape[i]
                    else:
                        (item._buf + self.dimension).init_pointee_copy(index)

                (result._re._buf.ptr + offset).init_pointee_copy(
                    self.re_ptr[_get_offset(item, self.strides)]
                )
                (result._im._buf.ptr + offset).init_pointee_copy(
                    self.im_ptr[_get_offset(item, self.strides)]
                )
            return result^

        else:  # 0-D array
            var result = numojo.creation._0darray[cdtype](
                ComplexSIMD[cdtype](self.re_ptr[index], self.im_ptr[index])
            )
            return result^<|MERGE_RESOLUTION|>--- conflicted
+++ resolved
@@ -3338,8 +3338,6 @@
         self.strides = self.strides._pop(normalized_axis)
         self.ndim -= 1
 
-<<<<<<< HEAD
-=======
     # ===-------------------------------------------------------------------===#
     # Statistical and Reduction Methods
     # ===-------------------------------------------------------------------===#
@@ -4032,7 +4030,6 @@
         var order = "C" if self.flags.C_CONTIGUOUS else "F"
         self.strides = NDArrayStrides(shape, order=order)
 
->>>>>>> ba0249e6
 
 struct _ComplexNDArrayIter[
     is_mutable: Bool, //,
