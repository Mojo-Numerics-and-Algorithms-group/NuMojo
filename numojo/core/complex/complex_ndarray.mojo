--- conflicted
+++ resolved
@@ -88,6 +88,14 @@
     ValueError,
     ArithmeticError,
 )
+from numojo.core.error import (
+    IndexError,
+    ShapeError,
+    BroadcastError,
+    MemoryError,
+    ValueError,
+    ArithmeticError,
+)
 
 
 # ===----------------------------------------------------------------------===#
@@ -533,11 +541,7 @@
                         "Cannot slice a 0D ComplexNDArray (scalar)."
                     ),
                     suggestion=String(
-<<<<<<< HEAD
                         "Use `A[]` or `A.item(0)` to read its value."
-=======
-                        "Use `A[]` or `A.item(0)` to read the scalar value."
->>>>>>> d08a493c
                     ),
                     location=String("ComplexNDArray.__getitem__(idx: Int)"),
                 )
