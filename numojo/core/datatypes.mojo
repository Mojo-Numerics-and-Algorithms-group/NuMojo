"""
# ===----------------------------------------------------------------------=== #
# Datatypes Module - Implements datatypes aliases, conversions
# Last updated: 2024-06-18
# ===----------------------------------------------------------------------=== #
"""

<<<<<<< HEAD
=======
# Rust-like data type alias

>>>>>>> c67fab91
alias i8 = DType.int8
alias i16 = DType.int16
alias i32 = DType.int32
alias i64 = DType.int64
alias u8 = DType.uint8
alias u16 = DType.uint16
alias u32 = DType.uint32
alias u64 = DType.uint64
alias f16 = DType.float16
alias f32 = DType.float32
alias f64 = DType.float64
<<<<<<< HEAD
=======

>>>>>>> c67fab91

fn cvtdtype[
    in_dtype: DType, out_dtype: DType, width: Int = 1
](value: SIMD[in_dtype, width]) -> SIMD[out_dtype, width]:
    """
    Converts datatype of a value from in_dtype to out_dtype at run time.

    Parameters:
        in_dtype: The input datatype.
        out_dtype: The output dataytpe.
        width: The SIMD width of input value.

    Args:
        value: The SIMD value to be converted.

    Returns:
        The `value` with its dtype cast as out_dtype.

    """
    return value.cast[out_dtype]()


fn cvtdtype[
    in_dtype: DType,
    out_dtype: DType,
    width: Int = 1,
    value: SIMD[in_dtype, width] = SIMD[in_dtype](),
]() -> SIMD[out_dtype, width]:
    """
    Converts datatype of a value from in_dtype to out_dtype at compile time.

    Parameters:
        in_dtype: The input datatype.
        out_dtype: The output dataytpe.
        width: The SIMD width of input value.
        value: The SIMD value to be converted.

    Returns:
        The `value` with its dtype cast as out_dtype.

    """
    return value.cast[out_dtype]()<|MERGE_RESOLUTION|>--- conflicted
+++ resolved
@@ -5,11 +5,8 @@
 # ===----------------------------------------------------------------------=== #
 """
 
-<<<<<<< HEAD
-=======
 # Rust-like data type alias
 
->>>>>>> c67fab91
 alias i8 = DType.int8
 alias i16 = DType.int16
 alias i32 = DType.int32
@@ -21,10 +18,7 @@
 alias f16 = DType.float16
 alias f32 = DType.float32
 alias f64 = DType.float64
-<<<<<<< HEAD
-=======
 
->>>>>>> c67fab91
 
 fn cvtdtype[
     in_dtype: DType, out_dtype: DType, width: Int = 1
