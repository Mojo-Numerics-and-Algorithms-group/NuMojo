"""
Datatypes Module - Implements datatypes aliases, conversions
"""
# ===----------------------------------------------------------------------=== #
# Datatypes Module - Implements datatypes aliases, conversions
# Last updated: 2024-06-18
# ===----------------------------------------------------------------------=== #

# Rust-like or numpy-like data type alias
alias i8 = DType.int8
"""Data type alias for DType.int8"""
alias i16 = DType.int16
"""Data type alias for DType.int16"""
alias i32 = DType.int32
"""Data type alias for DType.int32"""
alias i64 = DType.int64
"""Data type alias for DType.int64"""
alias isize = DType.index
"""Data type alias for DType.index"""
alias intp = DType.index
"""Data type alias for DType.index"""
alias u8 = DType.uint8
"""Data type alias for DType.uint8"""
alias u16 = DType.uint16
"""Data type alias for DType.uint16"""
alias u32 = DType.uint32
"""Data type alias for DType.uint32"""
alias u64 = DType.uint64
"""Data type alias for DType.uint64"""
alias f16 = DType.float16
"""Data type alias for DType.float16"""
alias f32 = DType.float32
"""Data type alias for DType.float32"""
alias f64 = DType.float64
"""Data type alias for DType.float64"""
alias boolean = DType.bool
"""Data type alias for DType.bool"""

# ===----------------------------------------------------------------------=== #


# TODO: Optimize the conditions with dict and move it to compile time
# Dict can't be created at compile time rn
<<<<<<< HEAD
struct TypeCoercion:
    """Handles type coercion using a promotion matrix approach."""

    alias ranks: List[DType] = List[DType](
        i8, u8, f16, i16, u16, f32, i32, u32, i64, u64, f64
    )
    alias int_ranks: List[DType] = List[DType](
        i8, u8, i16, u16, i32, u32, i64, u64
    )
    alias float_ranks: List[DType] = List[DType](f16, f32, f64)

    @parameter
    @staticmethod
    fn get_type_rank[dtype: DType]() -> Int:
        try:
            return Self.ranks.index(dtype)
        except:
            return 10

    @parameter
    @staticmethod
    fn get_inttype_rank[dtype: DType]() -> Int:
        try:
            return Self.int_ranks.index(dtype)
        except:
            return 7

    @parameter
    @staticmethod
    fn get_floattype_rank[dtype: DType]() -> Int:
        try:
            return Self.float_ranks.index(dtype)
        except:
            return 2

    @parameter
    @staticmethod
    fn coerce_floats[T1: DType, T2: DType]() -> DType:
        """Coerces two floating point types."""
        @parameter
        if T1 == f16 or T2 == f16:
            if T1 == f64 or T2 == f64:
                return f64
            return f32
        # alias rank1 = Self.get_floattype_rank[T1]()
        # alias rank2 = Self.get_floattype_rank[T2]()
        if Self.get_floattype_rank[T1]() > Self.get_floattype_rank[T2]():
            return T1
        else:
            return T2

    @parameter
    @staticmethod
    fn coerce_signed_ints[T1: DType, T2: DType]() -> DType:
        """Coerces two signed integer types."""
        alias rank1 = Self.get_type_rank[T1]()
        alias rank2 = Self.get_type_rank[T2]()
        alias max_rank = max(rank1, rank2)
        @parameter
        if max_rank <= 3:
            return i16  # int8 -> int16
        if max_rank <= 6:
            return i32  # int16 -> int32
        if max_rank <= 8:
            return i64  # int32 -> int64
        return f64  # int64 -> float64

    @parameter
    @staticmethod
    fn coerce_unsigned_ints[T1: DType, T2: DType]() -> DType:
        """Coerces two unsigned integer types."""
        if T1.sizeof() >= T2.sizeof():
            return T1
        else:
            return T2

    @parameter
    @staticmethod
    fn coerce_mixed_ints[T1: DType, T2: DType]() -> DType:
        """Coerces a signed and unsigned integer type."""
        alias signed = T1 if T1.is_signed() else T2
        alias unsigned = T2 if T1.is_signed() else T1

        # Handle signed/unsigned pairs
        @parameter
        if signed == i8 and unsigned == u8:
            return i16
        if signed == i16 and unsigned == u16:
            return i32
        if signed == i32 and unsigned == u32:
            return i64
        if signed == i64 and unsigned == u64:
            return f64

        # If unsigned type is larger, use next larger signed type
        alias signed_rank = Self.get_type_rank[signed]()
        alias unsigned_rank = Self.get_type_rank[unsigned]()

        @parameter
        if unsigned_rank > signed_rank:
            if unsigned == u16:
                return i32
            if unsigned == u32:
                return i64
            if unsigned == u64:
                return f64

        return signed

    @parameter
    @staticmethod
    fn coerce_mixed[int_type: DType, float_type: DType]() -> DType:
        """Coerces a mixed integer and floating point type."""
        # Special case: float16 always promotes to at least float32
        @parameter
        if float_type == f16 and (int_type == i16 or int_type == u16):
            return f32
        if float_type == f16 and (int_type == i32 or int_type == u32):
            return f64
        if float_type == f16 and (int_type == i64 or int_type == u64):
            return f64
        # Special cases for int32/uint32 and larger with float32
        if float_type == f32:
            if int_type in (i32, u32, i64, u64):
                return f64
        return float_type

    @parameter
    @staticmethod
    fn result[T1: DType, T2: DType]() -> DType:
        """Returns the coerced output type for two input types."""
        @parameter
        if T1 == T2:
            return T1
        elif T1.is_floating_point() and T2.is_floating_point():
            return TypeCoercion.coerce_floats[T1, T2]()
        elif T1.is_integral() and T2.is_integral():
            if T1.is_signed() and T2.is_signed():
                return TypeCoercion.coerce_signed_ints[T1, T2]()
            elif T1.is_unsigned() and T2.is_unsigned():
                return TypeCoercion.coerce_unsigned_ints[T1, T2]()
            else:
                return TypeCoercion.coerce_mixed_ints[T1, T2]()
        elif T1.is_integral() and T2.is_floating_point():
            return TypeCoercion.coerce_mixed[T1, T2]()
        elif T1.is_floating_point() and T2.is_integral():
            return TypeCoercion.coerce_mixed[T2, T1]()
        return T1
=======
# ! Will get back to TypeCoercions after Mojo's type system is improved.
# struct TypeCoercion:
#     """Handles type coercion using a promotion matrix approach."""

#     alias ranks: List[DType] = List[DType](
#         i8, u8, f16, i16, u16, f32, i32, u32, i64, u64, f64
#     )
#     alias int_ranks: List[DType] = List[DType](
#         i8, u8, i16, u16, i32, u32, i64, u64
#     )
#     alias float_ranks: List[DType] = List[DType](f16, f32, f64)

#     @parameter
#     @staticmethod
#     fn get_type_rank[dtype: DType]() -> Int:
#         try:
#             return Self.ranks.index(dtype)
#         except ValueError:
#             return 10

#     @parameter
#     @staticmethod
#     fn get_inttype_rank[dtype: DType]() -> Int:
#         try:
#             return Self.int_ranks.index(dtype)
#         except ValueError:
#             return 7

#     @parameter
#     @staticmethod
#     fn get_floattype_rank[dtype: DType]() -> Int:
#         try:
#             return Self.float_ranks.index(dtype)
#         except ValueError:
#             return 2

#     @parameter
#     @staticmethod
#     fn coerce_floats[T1: DType, T2: DType]() -> DType:
#         """Coerces two floating point types following NumPy rules."""
#         # Special case: f16 always promotes to at least f32 when mixed with other types
#         if (T1 == f16 and T2 != f16) or (T2 == f16 and T1 != f16):
#             return f32 if (T1 == f32 or T2 == f32) else f64
#         # Otherwise use the higher precision type
#         return T1 if T1.sizeof() >= T2.sizeof() else T2

#     @parameter
#     @staticmethod
#     fn coerce_signed_ints[T1: DType, T2: DType]() -> DType:
#         """Coerces two signed integer types."""
#         # Simply use the wider of the two types
#         return T1 if T1.sizeof() >= T2.sizeof() else T2

#     @parameter
#     @staticmethod
#     fn coerce_unsigned_ints[T1: DType, T2: DType]() -> DType:
#         """Coerces two unsigned integer types."""
#         return T1 if T1.sizeof() >= T2.sizeof() else T2

#     @parameter
#     @staticmethod
#     fn coerce_mixed_ints[T1: DType, T2: DType]() -> DType:
#         """Coerces a signed and unsigned integer type."""
#         alias signed = T1 if T1.is_signed() else T2
#         alias unsigned = T2 if T1.is_signed() else T1

#         # If unsigned fits in signed, use signed
#         if unsigned.sizeof() < signed.sizeof():
#             return signed

#         # For same sized types, go up to next bigger signed type
#         if unsigned.sizeof() == signed.sizeof():
#             if unsigned == u8: return i16
#             if unsigned == u16: return i32
#             if unsigned == u32: return i64
#             return f64  # u64/i64 -> f64

#         # If unsigned is larger, use next wider signed type
#         if unsigned == u16: return i32
#         if unsigned == u32: return i64
#         return f64  # u64 -> f64

#     @parameter
#     @staticmethod
#     fn coerce_mixed[int_type: DType, float_type: DType]() -> DType:
#         """Coerces a mixed integer and floating point type."""
#         # Special case: float16 always promotes to at least float32
#         if float_type == f16:
#             if int_type.sizeof() <= 2:  # i8, u8, i16, u16
#                 return f32
#             return f64

#         # For f32, promote to f64 if int won't fit
#         if float_type == f32 and int_type.sizeof() >= 4:  # i32, u32, i64, u64
#             return f64

#         return float_type

#     @parameter
#     @staticmethod
#     fn result[T1: DType, T2: DType]() -> DType:
#         """Returns the coerced output type for two input types."""
#         # Same type or bool cases
#         if T1 == T2:
#             return T1

#         # Float + Float
#         elif T1.is_floating_point() and T2.is_floating_point():
#             return TypeCoercion.coerce_floats[T1, T2]()

#         # Int + Int
#         elif T1.is_integral() and T2.is_integral():
#             if T1.is_signed() and T2.is_signed():
#                 return TypeCoercion.coerce_signed_ints[T1, T2]()
#             elif T1.is_unsigned() and T2.is_unsigned():
#                 return TypeCoercion.coerce_unsigned_ints[T1, T2]()
#             else:
#                 return TypeCoercion.coerce_mixed_ints[T1, T2]()

#         # Float + Int
#         elif T1.is_floating_point() and T2.is_integral():
#             return TypeCoercion.coerce_mixed[T2, T1]()
#         elif T1.is_integral() and T2.is_floating_point():
#             return TypeCoercion.coerce_mixed[T1, T2]()

#         # Fallback
#         return T1
>>>>>>> 2b72ef42


fn _concise_dtype_str(dtype: DType) -> String:
    """Returns a concise string representation of the data type."""
    if dtype == i8:
        return "i8"
    elif dtype == i16:
        return "i16"
    elif dtype == i32:
        return "i32"
    elif dtype == i64:
        return "i64"
    elif dtype == isize:
        return "index"
    elif dtype == u8:
        return "u8"
    elif dtype == u16:
        return "u16"
    elif dtype == u32:
        return "u32"
    elif dtype == u64:
        return "u64"
    elif dtype == f16:
        return "f16"
    elif dtype == f32:
        return "f32"
    elif dtype == f64:
        return "f64"
    elif dtype == boolean:
        return "boolean"
    elif dtype == isize:
        return "isize"
    else:
        return "Unknown"


# alias ranks: List[DType] = List[DType](
#     i8, u8, f16, i16, u16, f32, i32, u32, i64, u64, f64
# )
# alias int_ranks: List[DType] = List[DType](
#     i8, u8, i16, u16, i32, u32, i64, u64
# )
# alias float_ranks: List[DType] = List[DType](f16, f32, f64)

# @parameter
# fn get_type_rank[dtype: DType]() -> Int:
#     try:
#         return ranks.index(dtype)
#     except ValueError:
#         return 10

# @parameter
# fn get_inttype_rank[dtype: DType]() -> Int:
#     try:
#         return int_ranks.index(dtype)
#     except ValueError:
#         return 7

# @parameter
# fn get_floattype_rank[dtype: DType]() -> Int:
#     try:
#         return float_ranks.index(dtype)
#     except ValueError:
#         return 2

# @parameter
# fn coerce_floats[T1: DType, T2: DType]() -> DType:
#     """Coerces two floating point types following NumPy rules."""
#     # Special case: f16 always promotes to at least f32 when mixed with other types
#     if (T1 == f16 and T2 != f16) or (T2 == f16 and T1 != f16):
#         return f32 if (T1 == f32 or T2 == f32) else f64
#     # Otherwise use the higher precision type
#     return T1 if T1.sizeof() >= T2.sizeof() else T2

# @parameter
# fn coerce_signed_ints[T1: DType, T2: DType]() -> DType:
#     """Coerces two signed integer types."""
#     # Simply use the wider of the two types
#     return T1 if T1.sizeof() >= T2.sizeof() else T2

# @parameter
# fn coerce_unsigned_ints[T1: DType, T2: DType]() -> DType:
#     """Coerces two unsigned integer types."""
#     return T1 if T1.sizeof() >= T2.sizeof() else T2

# @parameter
# fn coerce_mixed_ints[T1: DType, T2: DType]() -> DType:
#     """Coerces a signed and unsigned integer type."""
#     alias signed = T1 if T1.is_signed() else T2
#     alias unsigned = T2 if T1.is_signed() else T1

#     # If unsigned fits in signed, use signed
#     if unsigned.sizeof() < signed.sizeof():
#         return signed

#     # For same sized types, go up to next bigger signed type
#     if unsigned.sizeof() == signed.sizeof():
#         if unsigned == u8: return i16
#         if unsigned == u16: return i32
#         if unsigned == u32: return i64
#         return f64  # u64/i64 -> f64

#     # If unsigned is larger, use next wider signed type
#     if unsigned == u16: return i32
#     if unsigned == u32: return i64
#     return f64  # u64 -> f64

# @parameter
# fn coerce_mixed[int_type: DType, float_type: DType]() -> DType:
#     """Coerces a mixed integer and floating point type."""
#     # Special case: float16 always promotes to at least float32
#     if float_type == f16:
#         if int_type.sizeof() <= 2:  # i8, u8, i16, u16
#             return f32
#         return f64

#     # For f32, promote to f64 if int won't fit
#     if float_type == f32 and int_type.sizeof() >= 4:  # i32, u32, i64, u64
#         return f64

#     return float_type

# @parameter
# fn result[T1: DType, T2: DType]() -> DType:
#     """Returns the coerced output type for two input types."""
#     # Same type or bool cases
#     if T1 == T2:
#         return T1

#     # Float + Float
#     elif T1.is_floating_point() and T2.is_floating_point():
#         return TypeCoercion.coerce_floats[T1, T2]()

#     # Int + Int
#     elif T1.is_integral() and T2.is_integral():
#         if T1.is_signed() and T2.is_signed():
#             return TypeCoercion.coerce_signed_ints[T1, T2]()
#         elif T1.is_unsigned() and T2.is_unsigned():
#             return TypeCoercion.coerce_unsigned_ints[T1, T2]()
#         else:
#             return TypeCoercion.coerce_mixed_ints[T1, T2]()

#     # Float + Int
#     elif T1.is_floating_point() and T2.is_integral():
#         return TypeCoercion.coerce_mixed[T2, T1]()
#     elif T1.is_integral() and T2.is_floating_point():
#         return TypeCoercion.coerce_mixed[T1, T2]()

#     # Fallback
#     return T1<|MERGE_RESOLUTION|>--- conflicted
+++ resolved
@@ -41,156 +41,6 @@
 
 # TODO: Optimize the conditions with dict and move it to compile time
 # Dict can't be created at compile time rn
-<<<<<<< HEAD
-struct TypeCoercion:
-    """Handles type coercion using a promotion matrix approach."""
-
-    alias ranks: List[DType] = List[DType](
-        i8, u8, f16, i16, u16, f32, i32, u32, i64, u64, f64
-    )
-    alias int_ranks: List[DType] = List[DType](
-        i8, u8, i16, u16, i32, u32, i64, u64
-    )
-    alias float_ranks: List[DType] = List[DType](f16, f32, f64)
-
-    @parameter
-    @staticmethod
-    fn get_type_rank[dtype: DType]() -> Int:
-        try:
-            return Self.ranks.index(dtype)
-        except:
-            return 10
-
-    @parameter
-    @staticmethod
-    fn get_inttype_rank[dtype: DType]() -> Int:
-        try:
-            return Self.int_ranks.index(dtype)
-        except:
-            return 7
-
-    @parameter
-    @staticmethod
-    fn get_floattype_rank[dtype: DType]() -> Int:
-        try:
-            return Self.float_ranks.index(dtype)
-        except:
-            return 2
-
-    @parameter
-    @staticmethod
-    fn coerce_floats[T1: DType, T2: DType]() -> DType:
-        """Coerces two floating point types."""
-        @parameter
-        if T1 == f16 or T2 == f16:
-            if T1 == f64 or T2 == f64:
-                return f64
-            return f32
-        # alias rank1 = Self.get_floattype_rank[T1]()
-        # alias rank2 = Self.get_floattype_rank[T2]()
-        if Self.get_floattype_rank[T1]() > Self.get_floattype_rank[T2]():
-            return T1
-        else:
-            return T2
-
-    @parameter
-    @staticmethod
-    fn coerce_signed_ints[T1: DType, T2: DType]() -> DType:
-        """Coerces two signed integer types."""
-        alias rank1 = Self.get_type_rank[T1]()
-        alias rank2 = Self.get_type_rank[T2]()
-        alias max_rank = max(rank1, rank2)
-        @parameter
-        if max_rank <= 3:
-            return i16  # int8 -> int16
-        if max_rank <= 6:
-            return i32  # int16 -> int32
-        if max_rank <= 8:
-            return i64  # int32 -> int64
-        return f64  # int64 -> float64
-
-    @parameter
-    @staticmethod
-    fn coerce_unsigned_ints[T1: DType, T2: DType]() -> DType:
-        """Coerces two unsigned integer types."""
-        if T1.sizeof() >= T2.sizeof():
-            return T1
-        else:
-            return T2
-
-    @parameter
-    @staticmethod
-    fn coerce_mixed_ints[T1: DType, T2: DType]() -> DType:
-        """Coerces a signed and unsigned integer type."""
-        alias signed = T1 if T1.is_signed() else T2
-        alias unsigned = T2 if T1.is_signed() else T1
-
-        # Handle signed/unsigned pairs
-        @parameter
-        if signed == i8 and unsigned == u8:
-            return i16
-        if signed == i16 and unsigned == u16:
-            return i32
-        if signed == i32 and unsigned == u32:
-            return i64
-        if signed == i64 and unsigned == u64:
-            return f64
-
-        # If unsigned type is larger, use next larger signed type
-        alias signed_rank = Self.get_type_rank[signed]()
-        alias unsigned_rank = Self.get_type_rank[unsigned]()
-
-        @parameter
-        if unsigned_rank > signed_rank:
-            if unsigned == u16:
-                return i32
-            if unsigned == u32:
-                return i64
-            if unsigned == u64:
-                return f64
-
-        return signed
-
-    @parameter
-    @staticmethod
-    fn coerce_mixed[int_type: DType, float_type: DType]() -> DType:
-        """Coerces a mixed integer and floating point type."""
-        # Special case: float16 always promotes to at least float32
-        @parameter
-        if float_type == f16 and (int_type == i16 or int_type == u16):
-            return f32
-        if float_type == f16 and (int_type == i32 or int_type == u32):
-            return f64
-        if float_type == f16 and (int_type == i64 or int_type == u64):
-            return f64
-        # Special cases for int32/uint32 and larger with float32
-        if float_type == f32:
-            if int_type in (i32, u32, i64, u64):
-                return f64
-        return float_type
-
-    @parameter
-    @staticmethod
-    fn result[T1: DType, T2: DType]() -> DType:
-        """Returns the coerced output type for two input types."""
-        @parameter
-        if T1 == T2:
-            return T1
-        elif T1.is_floating_point() and T2.is_floating_point():
-            return TypeCoercion.coerce_floats[T1, T2]()
-        elif T1.is_integral() and T2.is_integral():
-            if T1.is_signed() and T2.is_signed():
-                return TypeCoercion.coerce_signed_ints[T1, T2]()
-            elif T1.is_unsigned() and T2.is_unsigned():
-                return TypeCoercion.coerce_unsigned_ints[T1, T2]()
-            else:
-                return TypeCoercion.coerce_mixed_ints[T1, T2]()
-        elif T1.is_integral() and T2.is_floating_point():
-            return TypeCoercion.coerce_mixed[T1, T2]()
-        elif T1.is_floating_point() and T2.is_integral():
-            return TypeCoercion.coerce_mixed[T2, T1]()
-        return T1
-=======
 # ! Will get back to TypeCoercions after Mojo's type system is improved.
 # struct TypeCoercion:
 #     """Handles type coercion using a promotion matrix approach."""
@@ -318,7 +168,6 @@
 
 #         # Fallback
 #         return T1
->>>>>>> 2b72ef42
 
 
 fn _concise_dtype_str(dtype: DType) -> String:
