--- conflicted
+++ resolved
@@ -16,11 +16,7 @@
 
 from numojo.core.flags import Flags
 from numojo.core.ndarray import NDArray
-<<<<<<< HEAD
-from numojo.core.own_data import DataContainer, Buffered, OwnData, RefData
-=======
 from numojo.core.data_container import DataContainer
->>>>>>> 44ac4adc
 from numojo.core.utility import _get_offset
 from numojo.routines.manipulation import broadcast_to, reorder_layout
 from numojo.routines.linalg.misc import issymmetric
@@ -34,12 +30,7 @@
 struct Matrix[dtype: DType = DType.float64, BufType: Buffered = OwnData](
     Copyable, Movable, Sized, Stringable, Writable
 ):
-<<<<<<< HEAD
-    # TODO: Matrix[dtype: DType = DType.float64,
-    #               Buffer: Bufferable[dtype] = DataContainer[dtype]]
-=======
     # TODO: Add buffer_type in the parameters.
->>>>>>> 44ac4adc
     """
     `Matrix` is a special case of `NDArray` (2DArray) but has some targeted
     optimization since the number of dimensions is known at the compile time.
@@ -146,10 +137,7 @@
             self.strides = (1, shape[0])
         self.size = shape[0] * shape[1]
         self._buf = DataContainer[dtype](size=self.size)
-<<<<<<< HEAD
         self.buf_type = BufType()
-=======
->>>>>>> 44ac4adc
         self.flags = Flags(
             self.shape, self.strides, owndata=True, writeable=True
         )
@@ -187,11 +175,7 @@
             raise Error(String("Shape too large to be a matrix."))
 
         self._buf = DataContainer[dtype](self.size)
-<<<<<<< HEAD
         self.buf_type = BufType()
-=======
-
->>>>>>> 44ac4adc
         self.flags = Flags(
             self.shape, self.strides, owndata=True, writeable=True
         )
