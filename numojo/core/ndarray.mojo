--- conflicted
+++ resolved
@@ -64,6 +64,8 @@
 
 import numojo.routines.math._array_funcs as _af
 from numojo.routines.math._math_funcs import Vectorized
+import numojo.routines.math._array_funcs as _af
+from numojo.routines.math._math_funcs import Vectorized
 from numojo.core.datatypes import _concise_dtype_str
 from numojo.core.flags import Flags
 from numojo.core.item import Item
@@ -416,21 +418,12 @@
             raise Error(
                 IndexError(
                     message=(
-<<<<<<< HEAD
                         "Cannot read a scalar value from a non-0D array without"
                         " indices."
                     ),
                     suggestion=(
                         "Use `a[]` for 0D arrays, or pass indices (e.g., `a[i,"
                         " j]`) for higher-dimensional arrays."
-=======
-                        "Cannot get value without index: only 0-D arrays"
-                        " support this operation."
-                    ),
-                    suggestion=(
-                        "Use `array[]` to get the value of a 0-D array, or"
-                        " provide indices for higher-dimensional arrays."
->>>>>>> 591baa71
                     ),
                     location="NDArray.__getitem__()",
                 )
@@ -463,19 +456,10 @@
             raise Error(
                 IndexError(
                     message=String(
-<<<<<<< HEAD
                         "Invalid index length: expected {} but got {}."
                     ).format(self.ndim, index.__len__()),
                     suggestion=String(
                         "Pass exactly {} indices (one per dimension)."
-=======
-                        "Length of index ({}) does not match the number of"
-                        " dimensions ({})."
-                    ).format(index.__len__(), self.ndim),
-                    suggestion=String(
-                        "Ensure that the index list has exactly {} elements to"
-                        " match the array's dimensions."
->>>>>>> 591baa71
                     ).format(self.ndim),
                     location=String("NDArray.__getitem__(index: Item)"),
                 )
@@ -486,7 +470,6 @@
                 raise Error(
                     ShapeError(
                         message=String(
-<<<<<<< HEAD
                             "Index out of range at dim {}: got {}; valid range"
                             " is [0, {})."
                         ).format(i, index[i], self.shape[i]),
@@ -494,15 +477,6 @@
                             "Clamp or validate indices against the dimension"
                             " size ({})."
                         ).format(self.shape[i]),
-=======
-                            "Index out of bounds for dimension {}: received"
-                            " index {} but dimension size is {}."
-                        ).format(i, index[i], self.shape[i]),
-                        suggestion=String(
-                            "Ensure that the index for dimension {} is within"
-                            " the valid range [0, {})."
-                        ).format(i, self.shape[i]),
->>>>>>> 591baa71
                         location=String("NDArray.__getitem__(index: Item)"),
                     )
                 )
@@ -539,20 +513,9 @@
         if self.ndim == 0:
             raise Error(
                 IndexError(
-<<<<<<< HEAD
                     message=String("Cannot slice a 0D array."),
                     suggestion=String(
                         "Use `a.item()` or `a[]` to read its scalar value."
-=======
-                    message=String(
-                        "Cannot slice a 0-d array: slicing is only valid for"
-                        " arrays with at least one dimension."
-                    ),
-                    suggestion=String(
-                        "Ensure the array is at least 1-dimensional before"
-                        " attempting to slice with an integer index. Or use"
-                        " `array[]` to get the value of a 0-D array."
->>>>>>> 591baa71
                     ),
                     location=String("NDArray.__getitem__(self, idx: Int)"),
                 )
@@ -889,20 +852,11 @@
             raise Error(
                 IndexError(
                     message=String(
-<<<<<<< HEAD
                         "Too many indices or slices: received {} but array has"
                         " only {} dimensions."
                     ).format(n_slices, self.ndim),
                     suggestion=String(
                         "Pass at most {} indices/slices (one per dimension)."
-=======
-                        "Too many indices or slices provided: received {} but"
-                        " array has only {} dimensions."
-                    ).format(n_slices, self.ndim),
-                    suggestion=String(
-                        "Reduce the number of indices or slices to match the"
-                        " array's dimensionality ({})."
->>>>>>> 591baa71
                     ).format(self.ndim),
                     location=String(
                         "NDArray.__getitem__(*slices: Variant[Slice, Int])"
@@ -993,24 +947,12 @@
                 raise Error(
                     IndexError(
                         message=String(
-<<<<<<< HEAD
                             "Index out of range at position {}: got {}; valid"
                             " range for the first dimension is [0, {})."
                         ).format(i, indices.item(i), self.shape[0]),
                         suggestion=String(
                             "Validate indices against the first dimension size"
                             " ({})."
-=======
-                            "Index out of bounds: The index at position {} is"
-                            " {}, which exceeds the valid range for the first"
-                            " dimension (size {})."
-                        ).format(i, indices.item(i), self.shape[0]),
-                        suggestion=String(
-                            "Ensure that all the indices provided are within"
-                            " the range [0, {}). Refer to the documentation to"
-                            " understand how this function indexes into the"
-                            " array."
->>>>>>> 591baa71
                         ).format(self.shape[0]),
                         location=String(
                             "NDArray.__getitem__(indices: NDArray[DType.index])"
@@ -2525,19 +2467,10 @@
             raise Error(
                 IndexError(
                     message=String(
-<<<<<<< HEAD
                         "Invalid number of indices: expected {} but got {}."
                     ).format(self.ndim, len(indices)),
                     suggestion=String(
                         "Pass exactly {} indices (one per dimension)."
-=======
-                        "Mismatch in number of indices: expected {} indices"
-                        " (one per dimension) but received {}."
-                    ).format(self.ndim, len(indices)),
-                    suggestion=String(
-                        "Provide exactly {} indices to correctly index into the"
-                        " array."
->>>>>>> 591baa71
                     ).format(self.ndim),
                     location=String(
                         "NDArray.store[width: Int](*indices: Int, val:"
@@ -2555,13 +2488,8 @@
                             " bounds [0, {})."
                         ).format(i, indices[i], self.shape[i]),
                         suggestion=String(
-<<<<<<< HEAD
                             "Clamp or validate indices against the dimension"
                             " size ({})."
-=======
-                            "Ensure that index is within the valid range"
-                            " [0, {})"
->>>>>>> 591baa71
                         ).format(self.shape[i]),
                         location=String(
                             "NDArray.store[width: Int](*indices: Int, val:"
