--- conflicted
+++ resolved
@@ -1204,11 +1204,7 @@
 
         if self.ndim == 1:
             narr.ndim = 0
-<<<<<<< HEAD
-            narr.ndshape._shape[0] = 0
-=======
             narr.ndshape.ndshape[0] = 0
->>>>>>> 413ca6d5
 
         return narr
 
@@ -1793,18 +1789,12 @@
 
     @always_inline("nodebug")
     fn __eq__(self, other: SIMD[dtype, 1]) raises -> NDArray[DType.bool]:
-<<<<<<< HEAD
-        return math.equal[dtype](self, other)
-
-    @always_inline("nodebug")
-    fn __ne__(self, other: SIMD[dtype, 1]) raises -> NDArray[DType.bool]:
-        return math.not_equal[dtype](self, other)
-=======
         """
         Itemwise equivelence between scalar and Array.
         """
         var other_array: Self = NDArray[dtype](self.shape(), fill=other)
         return math.equal[dtype](self, other_array)
+        return math.equal[dtype](self, other)
 
     @always_inline("nodebug")
     fn __ne__(self, other: SIMD[dtype, 1]) raises -> NDArray[DType.bool]:
@@ -1813,7 +1803,7 @@
         """
         var other_array: Self = NDArray[dtype](self.shape(), fill=other)
         return math.not_equal[dtype](self, other_array)
->>>>>>> 413ca6d5
+        return math.not_equal[dtype](self, other)
 
     @always_inline("nodebug")
     fn __ne__(self, other: NDArray[dtype]) raises -> NDArray[DType.bool]:
@@ -1824,15 +1814,12 @@
 
     @always_inline("nodebug")
     fn __lt__(self, other: SIMD[dtype, 1]) raises -> NDArray[DType.bool]:
-<<<<<<< HEAD
-        return math.less[dtype](self, other)
-=======
         """
         Itemwise less than.
         """
         var other_array: Self = NDArray[dtype](self.shape(), fill=other)
         return math.less[dtype](self, other_array)
->>>>>>> 413ca6d5
+        return math.less[dtype](self, other)
 
     @always_inline("nodebug")
     fn __lt__(self, other: NDArray[dtype]) raises -> NDArray[DType.bool]:
@@ -1843,15 +1830,10 @@
 
     @always_inline("nodebug")
     fn __le__(self, other: SIMD[dtype, 1]) raises -> NDArray[DType.bool]:
-<<<<<<< HEAD
+        """
+        Itemwise less than or equal to.
+        """
         return math.less_equal[dtype](self, other)
-=======
-        """
-        Itemwise less than or equal to.
-        """
-        var other_array: Self = NDArray[dtype](self.shape(), fill=other)
-        return math.less_equal[dtype](self, other_array)
->>>>>>> 413ca6d5
 
     @always_inline("nodebug")
     fn __le__(self, other: NDArray[dtype]) raises -> NDArray[DType.bool]:
@@ -1862,15 +1844,10 @@
 
     @always_inline("nodebug")
     fn __gt__(self, other: SIMD[dtype, 1]) raises -> NDArray[DType.bool]:
-<<<<<<< HEAD
+        """
+        Itemwise greater than.
+        """
         return math.greater[dtype](self, other)
-=======
-        """
-        Itemwise greater than.
-        """
-        var other_array: Self = NDArray[dtype](self.shape(), fill=other)
-        return math.greater[dtype](self, other_array)
->>>>>>> 413ca6d5
 
     @always_inline("nodebug")
     fn __gt__(self, other: NDArray[dtype]) raises -> NDArray[DType.bool]:
@@ -1881,15 +1858,10 @@
 
     @always_inline("nodebug")
     fn __ge__(self, other: SIMD[dtype, 1]) raises -> NDArray[DType.bool]:
-<<<<<<< HEAD
+        """
+        Itemwise greater than or equal to.
+        """
         return math.greater_equal[dtype](self, other)
-=======
-        """
-        Itemwise greater than or equal to.
-        """
-        var other_array: Self = NDArray[dtype](self.shape(), fill=other)
-        return math.greater_equal[dtype](self, other_array)
->>>>>>> 413ca6d5
 
     @always_inline("nodebug")
     fn __ge__(self, other: NDArray[dtype]) raises -> NDArray[DType.bool]:
@@ -2908,32 +2880,8 @@
             shape: Variadic list of shape.
             order: Order of the array - Row major `C` or Column major `F`.
         """
-<<<<<<< HEAD
         var s: VariadicList[Int] = shape
         reshape[dtype](self, s, order=order)
-=======
-        var num_elements_new: Int = 1
-        var ndim_new: Int = 0
-        for i in Shape:
-            num_elements_new *= i
-            ndim_new += 1
-
-        if self.ndshape.ndsize != num_elements_new:
-            raise Error("Cannot reshape: Number of elements do not match.")
-
-        var shape_new: List[Int] = List[Int]()
-
-        for i in range(ndim_new):
-            shape_new.append(Shape[i])
-            var temp: Int = 1
-            for j in range(i + 1, ndim_new):  # temp
-                temp *= Shape[j]
-
-        self.ndim = ndim_new
-        self.ndshape = NDArrayShape(shape=shape_new)
-        self.stride = NDArrayStride(shape=shape_new, order=order)
-        self.order = order
->>>>>>> 413ca6d5
 
     fn unsafe_ptr(self) -> DTypePointer[dtype, 0]:
         """
