--- conflicted
+++ resolved
@@ -2088,14 +2088,8 @@
         Enables str(array).
         """
         var res: String
-<<<<<<< HEAD
         try:
             res = self._array_to_string(0, 0, GLOBAL_PRINT_OPTIONS)
-=======
-
-        try:
-            res = self._array_to_string(0, 0, seperator="\t", padding="\t")
->>>>>>> aecc45f7
         except e:
             res = String("Cannot convert array to string") + str(e)
 
@@ -2151,11 +2145,7 @@
                 str("numojo.array[")
                 + _concise_dtype_str(self.dtype)
                 + str('](\n"""\n')
-<<<<<<< HEAD
                 + self._array_to_string(0, 0, GLOBAL_PRINT_OPTIONS)
-=======
-                + self._array_to_string(0, 0, seperator=", ", padding="")
->>>>>>> aecc45f7
                 + '\n"""\n)'
             )
         except e:
@@ -2266,13 +2256,7 @@
         self,
         dimension: Int,
         offset: Int,
-<<<<<<< HEAD
         owned print_options: PrintOptions,
-=======
-        seperator: String = "\t",
-        padding: String = "\t",
-        items_to_display: Int = 6,
->>>>>>> aecc45f7
     ) raises -> String:
         """
         Convert the array to a string.
@@ -2280,7 +2264,6 @@
         Args:
             dimension: The current dimension.
             offset: The offset of the current dimension.
-<<<<<<< HEAD
             print_options: The print options.
         """
         var seperator = print_options.separator
@@ -2354,36 +2337,22 @@
             print_options.float_format = "scientific"
             print_options.formatted_width = 7 + print_options.precision
 
-=======
-            seperator: The seperator between elements.
-            padding: The padding between elements and brackets.
-            items_to_display: The number of items to display.
-        """
->>>>>>> aecc45f7
         if self.ndim == 0:
             return str(self.item(0))
         if dimension == self.ndim - 1:
             var result: String = String("[") + padding
             var number_of_items = self.shape[dimension]
-<<<<<<< HEAD
             if number_of_items <= edge_items * 2:  # Print all items
-=======
-            if number_of_items <= items_to_display:  # Print all items
->>>>>>> aecc45f7
                 for i in range(number_of_items):
                     var value = self.load[width=1](
                         offset + i * self.strides[dimension]
                     )
-<<<<<<< HEAD
                     var formatted_value = format_value(value, print_options)
                     result = result + formatted_value
-=======
->>>>>>> aecc45f7
                     if i < (number_of_items - 1):
                         result = result + seperator
                 result = result + padding
             else:  # Print first 3 and last 3 items
-<<<<<<< HEAD
                 for i in range(edge_items):
                     var value = self.load[width=1](
                         offset + i * self.strides[dimension]
@@ -2399,27 +2368,6 @@
                     )
                     var formatted_value = format_value(value, print_options)
                     result = result + formatted_value
-=======
-                for i in range(items_to_display // 2):
-                    result = (
-                        result
-                        + self.load[width=1](
-                            offset + i * self.strides[dimension]
-                        ).__str__()
-                    )
-                    if i < (items_to_display // 2 - 1):
-                        result = result + seperator
-                result = result + seperator + "..." + seperator
-                for i in range(
-                    number_of_items - items_to_display // 2, number_of_items
-                ):
-                    result = (
-                        result
-                        + self.load[width=1](
-                            offset + i * self.strides[dimension]
-                        ).__str__()
-                    )
->>>>>>> aecc45f7
                     if i < (number_of_items - 1):
                         result = result + seperator
                 result = result + padding
@@ -2428,23 +2376,13 @@
         else:
             var result: String = str("[")
             var number_of_items = self.shape[dimension]
-<<<<<<< HEAD
             if number_of_items <= edge_items * 2:  # Print all items
-=======
-            if number_of_items <= items_to_display:  # Print all items
->>>>>>> aecc45f7
                 for i in range(number_of_items):
                     if i == 0:
                         result = result + self._array_to_string(
                             dimension + 1,
                             offset + i * self.strides[dimension].__int__(),
-<<<<<<< HEAD
                             print_options,
-=======
-                            seperator,
-                            padding,
-                            items_to_display,
->>>>>>> aecc45f7
                         )
                     if i > 0:
                         result = (
@@ -2453,34 +2391,18 @@
                             + self._array_to_string(
                                 dimension + 1,
                                 offset + i * self.strides[dimension].__int__(),
-<<<<<<< HEAD
                                 print_options,
-=======
-                                seperator,
-                                padding,
-                                items_to_display,
->>>>>>> aecc45f7
                             )
                         )
                     if i < (number_of_items - 1):
                         result = result + "\n"
             else:  # Print first 3 and last 3 items
-<<<<<<< HEAD
                 for i in range(edge_items):
-=======
-                for i in range(items_to_display // 2):
->>>>>>> aecc45f7
                     if i == 0:
                         result = result + self._array_to_string(
                             dimension + 1,
                             offset + i * self.strides[dimension].__int__(),
-<<<<<<< HEAD
                             print_options,
-=======
-                            seperator,
-                            padding,
-                            items_to_display,
->>>>>>> aecc45f7
                         )
                     if i > 0:
                         result = (
@@ -2489,38 +2411,20 @@
                             + self._array_to_string(
                                 dimension + 1,
                                 offset + i * self.strides[dimension].__int__(),
-<<<<<<< HEAD
                                 print_options,
-=======
-                                seperator,
-                                padding,
-                                items_to_display,
->>>>>>> aecc45f7
                             )
                         )
                     if i < (number_of_items - 1):
                         result += "\n"
                 result = result + "...\n"
-<<<<<<< HEAD
                 for i in range(number_of_items - edge_items, number_of_items):
-=======
-                for i in range(
-                    number_of_items - items_to_display // 2, number_of_items
-                ):
->>>>>>> aecc45f7
                     result = (
                         result
                         + str(" ") * (dimension + 1)
                         + self._array_to_string(
                             dimension + 1,
                             offset + i * self.strides[dimension].__int__(),
-<<<<<<< HEAD
                             print_options,
-=======
-                            seperator,
-                            padding,
-                            items_to_display,
->>>>>>> aecc45f7
                         )
                     )
                     if i < (number_of_items - 1):
