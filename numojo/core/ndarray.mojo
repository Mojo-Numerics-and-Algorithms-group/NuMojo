--- conflicted
+++ resolved
@@ -295,26 +295,6 @@
         var count: Int = 0
         var spec: List[Int] = List[Int]()
         for i in range(n_slices):
-<<<<<<< HEAD
-            # if slice_list[i].step is None:
-            #     raise Error(String("Step of slice is None."))
-=======
-            if (
-                slice_list[i].start.value() >= self.shape[i]
-                or slice_list[i].end.value() > self.shape[i]
-            ):
-                var message = String(
-                    "Error: Slice value exceeds the array shape!\n"
-                    "The {}-th dimension is of size {}.\n"
-                    "The slice goes from {} to {}"
-                ).format(
-                    i,
-                    self.shape[i],
-                    slice_list[i].start.value(),
-                    slice_list[i].end.value(),
-                )
-                raise Error(message)
->>>>>>> da61823c
             var slice_len: Int = (
                 (slice_list[i].end.value() - slice_list[i].start.value())
                 / slice_list[i].step.or_else(1)
