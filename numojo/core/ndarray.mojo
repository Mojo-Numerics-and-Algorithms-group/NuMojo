--- conflicted
+++ resolved
@@ -813,11 +813,7 @@
 
         return narr^
 
-<<<<<<< HEAD
     fn _getitem_variadic_slices(self, var *slices: Slice) raises -> Self:
-=======
-    fn _getitem_variadic_slices(self, mut *slices: Slice) raises -> Self:
->>>>>>> 63010881
         """
         Alternative implementation of `__getitem__(self, owned *slices: Slice)` which reduces dimension unlike the original one which is compatible with numpy slicing.
 
