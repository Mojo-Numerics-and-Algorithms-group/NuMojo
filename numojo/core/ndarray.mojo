--- conflicted
+++ resolved
@@ -841,42 +841,6 @@
         var n_slices: Int = slice_list.__len__()
         var slices = List[Slice]()
         for i in range(n_slices):
-<<<<<<< HEAD
-            var start: Int = 0
-            var end: Int = 0
-            if slice_list[i].start is None and slice_list[i].end is None:
-                start = 0
-                end = self.ndshape[i]
-                temp = Slice(
-                    start=Optional(start),
-                    end=Optional(end),
-                    step=Optional(slice_list[i].step),
-                )
-                slices.append(temp)
-            if slice_list[i].start is None and slice_list[i].end is not None:
-                start = 0
-                temp = Slice(
-                    start=Optional(start),
-                    end=Optional(slice_list[i].end.value()),
-                    step=Optional(slice_list[i].step),
-                )
-                slices.append(temp)
-            if slice_list[i].start is not None and slice_list[i].end is None:
-                end = self.ndshape[i]
-                temp = Slice(
-                    start=Optional(slice_list[i].start.value()),
-                    end=Optional(end),
-                    step=Optional(slice_list[i].step),
-                )
-                slices.append(temp)
-            if (
-                slice_list[i].start is not None
-                and slice_list[i].end is not None
-            ):
-                slices.append(slice_list[i])
-            else:
-                raise Error("Error: Undefined Slice")
-=======
             if i >= self.ndim:
                 raise Error("Error: Number of slices exceeds array dimensions")
 
@@ -913,7 +877,6 @@
                 )
             )
 
->>>>>>> bfa5825a
         return slices^
 
     fn __getitem__(self, owned *slices: Slice) raises -> Self:
