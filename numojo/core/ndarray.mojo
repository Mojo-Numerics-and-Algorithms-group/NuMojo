"""
# ===----------------------------------------------------------------------=== #
# Implements ROW MAJOR N-DIMENSIONAL ARRAYS
# Last updated: 2024-06-18
# ===----------------------------------------------------------------------=== #
"""

"""
# TODO
1) Add NDArray, NDArrayShape constructor overload for List, VariadicList types etc to cover more cases
3) Generalize mdot, rdot to take any IxJx...xKxL and LxMx...xNxP matrix and matmul it into IxJx..xKxMx...xNxP array.
4) Vectorize row(), col() to retrieve rows and columns for 2D arrays
5) Add __getitem__() overload for (Slice, Int)
7) Add vectorization for _get_index
8) Write more explanatory Error("") statements
9) Vectorize the for loops inside getitem or move these checks to compile time to try and remove the overhead from constantly checking
10) Add List[Int] and Variadic[Int] Shape args for __init__ to make it more flexible
"""

from random import rand
from builtin.math import pow
from builtin.bool import all as allb
from builtin.bool import any as anyb
from algorithm import parallelize, vectorize

import . _array_funcs as _af
from ..math.statistics.stats import mean, prod, sum
from ..math.statistics.cumulative_reduce import (
    cumsum,
    cumprod,
    cummean,
    maxT,
    minT,
)
from ..math.check import any, all
from ..math.arithmetic import abs
from .ndarray_utils import _get_index, _traverse_iterative, to_numpy
from .utility_funcs import is_inttype


@register_passable("trivial")
struct NDArrayShape[dtype: DType = DType.int32](Stringable):
    """Implements the NDArrayShape."""

    # Fields
    var _size: Int  # The total no of elements in the corresponding array
    var _shape: DTypePointer[dtype]  # The shape of the corresponding array
    var _len: Int  # The length of _shape

    @always_inline("nodebug")
    fn __init__(inout self, *shape: Int) raises:
        """
        Initializes the NDArrayShape with variable shape dimensions.

        Args:
            shape: Variable number of integers representing the shape dimensions.
        """
        self._size = 1
        self._len = len(shape)
        self._shape = DTypePointer[dtype].alloc(len(shape))
        memset_zero(self._shape, len(shape))
        for i in range(len(shape)):
            self._shape[i] = shape[i]
            self._size *= shape[i]

    @always_inline("nodebug")
    fn __init__(inout self, *shape: Int, size: Int) raises:
        """
        Initializes the NDArrayShape with variable shape dimensions and a specified size.

        Args:
            shape: Variable number of integers representing the shape dimensions.
            size: The total number of elements in the array.
        """
        self._size = size
        self._len = len(shape)
        self._shape = DTypePointer[dtype].alloc(len(shape))
        memset_zero(self._shape, len(shape))
        var count: Int = 1
        for i in range(len(shape)):
            self._shape[i] = shape[i]
            count *= shape[i]
        if count != size:
            raise Error("Cannot create NDArray: shape and size mismatch")

    @always_inline("nodebug")
    fn __init__(inout self, shape: List[Int]):
        """
        Initializes the NDArrayShape with a list of shape dimensions.

        Args:
            shape: A list of integers representing the shape dimensions.
        """
        self._size = 1
        self._len = len(shape)
        self._shape = DTypePointer[dtype].alloc(len(shape))
        memset_zero(self._shape, len(shape))
        for i in range(len(shape)):
            self._shape[i] = shape[i]
            self._size *= shape[i]

    @always_inline("nodebug")
    fn __init__(inout self, shape: List[Int], size: Int) raises:
        """
        Initializes the NDArrayShape with a list of shape dimensions and a specified size.

        Args:
            shape: A list of integers representing the shape dimensions.
            size: The specified size of the NDArrayShape.
        """
        self._size = (
            size  # maybe I should add a check here to make sure it matches
        )
        self._len = len(shape)
        self._shape = DTypePointer[dtype].alloc(len(shape))
        memset_zero(self._shape, len(shape))
        var count: Int = 1
        for i in range(len(shape)):
            self._shape[i] = shape[i]
            count *= shape[i]
        if count != size:
            raise Error("Cannot create NDArray: shape and size mismatch")

    @always_inline("nodebug")
    fn __init__(inout self, shape: VariadicList[Int]):
        """
        Initializes the NDArrayShape with a list of shape dimensions.

        Args:
            shape: A list of integers representing the shape dimensions.
        """
        self._size = 1
        self._len = len(shape)
        self._shape = DTypePointer[dtype].alloc(len(shape))
        memset_zero(self._shape, len(shape))
        for i in range(len(shape)):
            self._shape[i] = shape[i]
            self._size *= shape[i]

    @always_inline("nodebug")
    fn __init__(inout self, shape: VariadicList[Int], size: Int) raises:
        """
        Initializes the NDArrayShape with a list of shape dimensions and a specified size.

        Args:
            shape: A list of integers representing the shape dimensions.
            size: The specified size of the NDArrayShape.
        """
        self._size = (
            size  # maybe I should add a check here to make sure it matches
        )
        self._len = len(shape)
        self._shape = DTypePointer[dtype].alloc(len(shape))
        memset_zero(self._shape, len(shape))
        var count: Int = 1
        for i in range(len(shape)):
            self._shape[i] = shape[i]
            count *= shape[i]
        if count != size:
            raise Error("Cannot create NDArray: shape and size mismatch")

    @always_inline("nodebug")
    fn __init__(inout self, shape: NDArrayShape) raises:
        """
        Initializes the NDArrayShape with another NDArrayShape.

        Args:
            shape: Another NDArrayShape to initialize from.
        """
        self._size = shape._size
        self._len = shape._len
        self._shape = DTypePointer[dtype].alloc(shape._len)
        memset_zero(self._shape, shape._len)
        for i in range(shape._len):
            self._shape[i] = shape[i]

    fn __copy__(inout self, other: Self):
        self._size = other._size
        self._len = other._len
        self._shape = DTypePointer[dtype].alloc(other._len)
        memcpy(self._shape, other._shape, other._len)

    @always_inline("nodebug")
    fn __getitem__(self, index: Int) raises -> Int:
        if index >= self._len:
            raise Error("Index out of bound")
        if index >= 0:
            return self._shape[index].__int__()
        else:
            return self._shape[self._len + index].__int__()

    @always_inline("nodebug")
    fn __setitem__(inout self, index: Int, val: Int) raises:
        if index >= self._len:
            raise Error("Index out of bound")
        if index >= 0:
            self._shape[index] = val
        else:
            self._shape[self._len + index] = val

    @always_inline("nodebug")
    fn size(self) -> Int:
        return self._size

    @always_inline("nodebug")
    fn len(self) -> Int:
        return self._len

    @always_inline("nodebug")
    fn __str__(self: Self) -> String:
        var result: String = "Shape: ["
        for i in range(self._len):
            if i == self._len - 1:
                result += self._shape[i].__str__()
            else:
                result += self._shape[i].__str__() + ", "
        return result + "]"

    @always_inline("nodebug")
    fn __eq__(self, other: Self) raises -> Bool:
        for i in range(self._len):
            if self[i] != other[i]:
                return False
        return True

    @always_inline("nodebug")
    fn __ne__(self, other: Self) raises -> Bool:
        return not self.__eq__(other)

    @always_inline("nodebug")
    fn __contains__(self, val: Int) raises -> Bool:
        for i in range(self._len):
            if self[i] == val:
                return True
        return False

    # can be used for vectorized index calculation
    @always_inline("nodebug")
    fn load[width: Int = 1](self, index: Int) raises -> SIMD[dtype, width]:
        # if index >= self._len:
        # raise Error("Index out of bound")
        return self._shape.load[width=width](index)

    # can be used for vectorized index retrieval
    @always_inline("nodebug")
    fn store[
        width: Int = 1
    ](inout self, index: Int, val: SIMD[dtype, width]) raises:
        # if index >= self._len:
        #     raise Error("Index out of bound")
        self._shape.store[width=width](index, val)

    @always_inline("nodebug")
    fn load_int(self, index: Int) -> Int:
        return self._shape.load[width=1](index).__int__()

    @always_inline("nodebug")
    fn store_int(inout self, index: Int, val: Int):
        self._shape.store[width=1](index, val)


@register_passable("trivial")
struct NDArrayStride[dtype: DType = DType.int32](Stringable):
    """Implements the NDArrayStride."""

    # Fields
    var _offset: Int
    var _stride: DTypePointer[dtype]
    var _len: Int

    @always_inline("nodebug")
    fn __init__(
        inout self, *stride: Int, offset: Int = 0
    ):  # maybe we should add checks for offset?
        self._offset = offset
        self._len = stride.__len__()
        self._stride = DTypePointer[dtype].alloc(stride.__len__())
        for i in range(stride.__len__()):
            self._stride[i] = stride[i]

    @always_inline("nodebug")
    fn __init__(inout self, stride: List[Int], offset: Int = 0):
        self._offset = offset
        self._len = stride.__len__()
        self._stride = DTypePointer[dtype].alloc(self._len)
        memset_zero(self._stride, self._len)
        for i in range(self._len):
            self._stride[i] = stride[i]

    @always_inline("nodebug")
    fn __init__(inout self, stride: VariadicList[Int], offset: Int = 0):
        self._offset = offset
        self._len = stride.__len__()
        self._stride = DTypePointer[dtype].alloc(self._len)
        memset_zero(self._stride, self._len)
        for i in range(self._len):
            self._stride[i] = stride[i]

    @always_inline("nodebug")
    fn __init__(inout self, stride: NDArrayStride):
        self._offset = stride._offset
        self._len = stride._len
        self._stride = DTypePointer[dtype].alloc(stride._len)
        for i in range(self._len):
            self._stride[i] = stride._stride[i]

    @always_inline("nodebug")
    fn __init__(
        inout self, stride: NDArrayStride, offset: Int = 0
    ):  # separated two methods to remove if condition
        self._offset = offset
        self._len = stride._len
        self._stride = DTypePointer[dtype].alloc(stride._len)
        for i in range(self._len):
            self._stride[i] = stride._stride[i]

    @always_inline("nodebug")
    fn __init__(
        inout self, *shape: Int, offset: Int = 0, order: String = "C"
    ) raises:
        self._offset = offset
        self._len = shape.__len__()
        self._stride = DTypePointer[dtype].alloc(self._len)
        memset_zero(self._stride, self._len)
        if order == "C":
            for i in range(self._len):
                var temp: Int = 1
                for j in range(i + 1, self._len):
                    temp = temp * shape[j]
                self._stride[i] = temp
        elif order == "F":
            self._stride[0] = 1
            for i in range(0, self._len - 1):
                self._stride[i + 1] = self._stride[i] * shape[i]
        else:
            raise Error(
                "Invalid order: Only C style row major `C` & Fortran style"
                " column major `F` are supported"
            )

    @always_inline("nodebug")
    fn __init__(
        inout self, shape: List[Int], offset: Int = 0, order: String = "C"
    ) raises:
        self._offset = offset
        self._len = shape.__len__()
        self._stride = DTypePointer[dtype].alloc(self._len)
        memset_zero(self._stride, self._len)
        if order == "C":
            for i in range(self._len):
                var temp: Int = 1
                for j in range(i + 1, self._len):
                    temp = temp * shape[j]
                self._stride[i] = temp
        elif order == "F":
            self._stride[0] = 1
            for i in range(0, self._len - 1):
                self._stride[i + 1] = self._stride[i] * shape[i]
        else:
            raise Error(
                "Invalid order: Only C style row major `C` & Fortran style"
                " column major `F` are supported"
            )

    @always_inline("nodebug")
    fn __init__(
        inout self,
        shape: VariadicList[Int],
        offset: Int = 0,
        order: String = "C",
    ) raises:
        self._offset = offset
        self._len = shape.__len__()
        self._stride = DTypePointer[dtype].alloc(self._len)
        memset_zero(self._stride, self._len)
        if order == "C":
            for i in range(self._len):
                var temp: Int = 1
                for j in range(i + 1, self._len):
                    temp = temp * shape[j]
                self._stride[i] = temp
        elif order == "F":
            self._stride[0] = 1
            for i in range(0, self._len - 1):
                self._stride[i + 1] = self._stride[i] * shape[i]
        else:
            raise Error(
                "Invalid order: Only C style row major `C` & Fortran style"
                " column major `F` are supported"
            )

    @always_inline("nodebug")
    fn __init__(
        inout self,
        owned shape: NDArrayShape,
        offset: Int = 0,
        order: String = "C",
    ) raises:
        self._offset = offset
        self._len = shape._len
        self._stride = DTypePointer[dtype].alloc(shape._len)
        memset_zero(self._stride, shape._len)
        if order == "C":
            if shape._len == 1:
                self._stride[0] = 1
            else:
                for i in range(shape._len):
                    var temp: Int = 1
                    for j in range(i + 1, shape._len):
                        temp = temp * shape[j]
                    self._stride[i] = temp
        elif order == "F":
            self._stride[0] = 1
            for i in range(0, self._len - 1):
                self._stride[i + 1] = self._stride[i] * shape[i]
        else:
            raise Error(
                "Invalid order: Only C style row major `C` & Fortran style"
                " column major `F` are supported"
            )

    fn __copy__(inout self, other: Self):
        self._offset = other._offset
        self._len = other._len
        self._stride = DTypePointer[dtype].alloc(other._len)
        memcpy(self._stride, other._stride, other._len)

    @always_inline("nodebug")
    fn __getitem__(self, index: Int) raises -> Int:
        if index >= self._len:
            raise Error("Index out of bound")
        if index >= 0:
            return self._stride[index].__int__()
        else:
            return self._stride[self._len + index].__int__()

    @always_inline("nodebug")
    fn __setitem__(inout self, index: Int, val: Int) raises:
        if index >= self._len:
            raise Error("Index out of bound")
        if index >= 0:
            self._stride[index] = val
        else:
            self._stride[self._len + index] = val

    @always_inline("nodebug")
    fn len(self) -> Int:
        return self._len

    @always_inline("nodebug")
    fn __str__(self: Self) -> String:
        var result: String = "Stride: ["
        for i in range(self._len):
            if i == self._len - 1:
                result += self._stride[i].__str__()
            else:
                result += self._stride[i].__str__() + ", "
        return result + "]"

    @always_inline("nodebug")
    fn __eq__(self, other: Self) raises -> Bool:
        for i in range(self._len):
            if self[i] != other[i]:
                return False
        return True

    @always_inline("nodebug")
    fn __ne__(self, other: Self) raises -> Bool:
        return not self.__eq__(other)

    @always_inline("nodebug")
    fn __contains__(self, val: Int) raises -> Bool:
        for i in range(self._len):
            if self[i] == val:
                return True
        return False

    @always_inline("nodebug")
    fn load[width: Int = 1](self, index: Int) raises -> SIMD[dtype, width]:
        # if index >= self._len:
        #     raise Error("Index out of bound")
        return self._stride.load[width=width](index)

    @always_inline("nodebug")
    fn store[
        width: Int = 1
    ](inout self, index: Int, val: SIMD[dtype, width]) raises:
        # if index >= self._len:
        #     raise Error("Index out of bound")
        self._stride.store[width=width](index, val)

    @always_inline("nodebug")
    fn load_unsafe[width: Int = 1](self, index: Int) -> Int:
        return self._stride.load[width=width](index).__int__()

    @always_inline("nodebug")
    fn store_unsafe[
        width: Int = 1
    ](inout self, index: Int, val: SIMD[dtype, width]):
        self._stride.store[width=width](index, val)


@value
struct _NDArrayIter[
    dtype: DType,
    forward: Bool = True,
]:
    """Iterator for NDArray.

    Parameters:
        dtype: The data type of the item.
        forward: The iteration direction. `False` is backwards.

    Notes:
        Need to add lifetimes after the new release.
    """

    var index: Int
    var ptr: DTypePointer[dtype]
    var length: Int

    fn __init__(
        inout self, 
        unsafe_pointer: DTypePointer[dtype], 
        length: Int,
    ):
        self.index = 0 if forward else length
        self.ptr = unsafe_pointer
        self.length = length
        
    fn __iter__(self) -> Self:
        return self

    fn __next__(inout self) -> SIMD[dtype, 1]:
        @parameter
        if forward:
            var current_index = self.index
            self.index += 1
            return self.ptr.load[width=1](current_index)
        else:
            var current_index = self.index
            self.index -= 1
            return self.ptr.load[width=1](current_index)

    fn __len__(self) -> Int:
        @parameter
        if forward:
            return self.length - self.index
        else:
            return self.index

# ===----------------------------------------------------------------------===#
# NDArray
# ===----------------------------------------------------------------------===#


<<<<<<< HEAD
struct NDArray[dtype: DType = DType.float32](Stringable, CollectionElement):
=======
struct NDArray[dtype: DType = DType.float32](Stringable, Sized):
>>>>>>> 9da8a3a3
    """The N-dimensional array (NDArray).

    The array can be uniquely defined by the following:
        1. The data buffer of all items.
        2. The shape of the array.
        3. The stride in each dimension
        4. The number of dimensions
        5. The datatype of the elements
        6. The order of the array: Row vs Columns major
    """

    var data: DTypePointer[dtype]  # Data buffer of the items in the NDArray
    var ndim: Int
    var ndshape: NDArrayShape  # contains size, shape
    var stride: NDArrayStride  # contains offset, strides
    var coefficient: NDArrayStride  # contains offset, coefficient
    var datatype: DType  # The datatype of memory
    var order: String  # Defines 0 for row major, 1 for column major

    alias simd_width: Int = simdwidthof[dtype]()  # Vector size of the data type

    # ===-------------------------------------------------------------------===#
    # Life cycle methods
    # ===-------------------------------------------------------------------===#

    # default constructor
    @always_inline("nodebug")
    fn __init__(
        inout self, *shape: Int, random: Bool = False, order: String = "C"
    ) raises:
        """
        Example:
            NDArray[DType.int8](3,2,4)
            Returns an zero array with shape 3 x 2 x 4.
        """
        self.ndim = shape.__len__()
        # I cannot name self.ndshape as self.shape as lsp gives unrecognized variable error
        self.ndshape = NDArrayShape(shape)
        self.stride = NDArrayStride(shape, offset=0, order=order)
        # I gotta make coefficients empty, but let's just keep it like for now
        self.coefficient = NDArrayStride(shape, offset=0, order=order)
        self.datatype = dtype
        self.order = order
        self.data = DTypePointer[dtype].alloc(self.ndshape._size)
        memset_zero(self.data, self.ndshape._size)
        if random:
            rand[dtype](self.data, self.ndshape._size)

    @always_inline("nodebug")
    fn __init__(
        inout self,
        shape: List[Int],
        random: Bool = False,
        order: String = "C",
    ) raises:
        """
        Example:
            NDArray[DType.float16](VariadicList[Int](3, 2, 4), random=True)
            Returns an array with shape 3 x 2 x 4 and randomly values.
        """
        self.ndim = shape.__len__()
        self.ndshape = NDArrayShape(shape)
        self.stride = NDArrayStride(shape, offset=0, order=order)
        self.coefficient = NDArrayStride(shape, offset=0, order=order)
        self.data = DTypePointer[dtype].alloc(self.ndshape._size)
        memset_zero(self.data, self.ndshape._size)
        self.datatype = dtype
        self.order = order
        if random:
            rand[dtype](self.data, self.ndshape._size)

    @always_inline("nodebug")
    fn __init__(
        inout self,
        shape: VariadicList[Int],
        random: Bool = False,
        order: String = "C",
    ) raises:
        """
        Example:
            NDArray[DType.float16](VariadicList[Int](3, 2, 4), random=True)
            Returns an array with shape 3 x 2 x 4 and randomly values.
        """
        self.ndim = shape.__len__()
        self.ndshape = NDArrayShape(shape)
        self.stride = NDArrayStride(shape, offset=0, order=order)
        self.coefficient = NDArrayStride(shape, offset=0, order=order)
        self.data = DTypePointer[dtype].alloc(self.ndshape._size)
        memset_zero(self.data, self.ndshape._size)
        self.datatype = dtype
        self.order = order
        if random:
            rand[dtype](self.data, self.ndshape._size)

    @always_inline("nodebug")
    fn __init__(
        inout self,
        *shape: Int,
        fill: Scalar[dtype],
        order: String = "C",
    ) raises:
        """
        Example:
            NDArray[DType.float16](VariadicList[Int](3, 2, 4), random=True)
            Returns an array with shape 3 x 2 x 4 and randomly values.
        """
        self.ndim = shape.__len__()
        self.ndshape = NDArrayShape(shape)
        self.stride = NDArrayStride(shape, offset=0, order=order)
        self.coefficient = NDArrayStride(shape, offset=0, order=order)
        self.data = DTypePointer[dtype].alloc(self.ndshape._size)
        memset_zero(self.data, self.ndshape._size)
        self.datatype = dtype
        self.order = order
        for i in range(self.ndshape._size):
            self.data[i] = fill

    @always_inline("nodebug")
    fn __init__(
        inout self,
        shape: List[Int],
        fill: Scalar[dtype],
        order: String = "C",
    ) raises:
        """
        Example:
            NDArray[DType.float16](VariadicList[Int](3, 2, 4), random=True)
            Returns an array with shape 3 x 2 x 4 and randomly values.
        """
        self.ndim = shape.__len__()
        self.ndshape = NDArrayShape(shape)
        self.stride = NDArrayStride(shape, offset=0, order=order)
        self.coefficient = NDArrayStride(shape, offset=0, order=order)
        self.data = DTypePointer[dtype].alloc(self.ndshape._size)
        memset_zero(self.data, self.ndshape._size)
        self.datatype = dtype
        self.order = order
        for i in range(self.ndshape._size):
            self.data[i] = fill

    @always_inline("nodebug")
    fn __init__(
        inout self,
        shape: VariadicList[Int],
        fill: Scalar[dtype],
        order: String = "C",
    ) raises:
        """
        Example:
            NDArray[DType.float16](VariadicList[Int](3, 2, 4), random=True)
            Returns an array with shape 3 x 2 x 4 and randomly values.
        """
        self.ndim = shape.__len__()
        self.ndshape = NDArrayShape(shape)
        self.stride = NDArrayStride(shape, offset=0, order=order)
        self.coefficient = NDArrayStride(shape, offset=0, order=order)
        self.data = DTypePointer[dtype].alloc(self.ndshape._size)
        memset_zero(self.data, self.ndshape._size)
        self.datatype = dtype
        self.order = order
        for i in range(self.ndshape._size):
            self.data[i] = fill

    @always_inline("nodebug")
    fn __init__(
        inout self,
        shape: NDArrayShape,
        random: Bool = False,
        order: String = "C",
    ) raises:
        """
        Example:
            NDArray[DType.float16](VariadicList[Int](3, 2, 4), random=True)
            Returns an array with shape 3 x 2 x 4 and randomly values.
        """
        self.ndim = shape._len
        self.ndshape = NDArrayShape(shape)
        self.stride = NDArrayStride(shape, order=order)
        self.coefficient = NDArrayStride(shape, order=order)
        self.data = DTypePointer[dtype].alloc(self.ndshape._size)
        memset_zero(self.data, self.ndshape._size)
        self.datatype = dtype
        self.order = order
        if random:
            rand[dtype](self.data, self.ndshape._size)

    @always_inline("nodebug")
    fn __init__(
        inout self,
        shape: NDArrayShape,
        fill: Scalar[dtype],
        order: String = "C",
    ) raises:
        """
        Example:
            NDArray[DType.float16](VariadicList[Int](3, 2, 4), random=True)
            Returns an array with shape 3 x 2 x 4 and randomly values.
        """
        self.ndim = shape._len
        self.ndshape = NDArrayShape(shape)
        self.stride = NDArrayStride(shape, order=order)
        self.coefficient = NDArrayStride(shape, order=order)
        self.data = DTypePointer[dtype].alloc(self.ndshape._size)
        memset_zero(self.data, self.ndshape._size)
        self.datatype = dtype
        self.order = order
        for i in range(self.ndshape._size):
            self.data[i] = fill

    fn __init__(
        inout self,
        data: List[SIMD[dtype, 1]],
        shape: List[Int],
        order: String = "C",
    ) raises:
        """
        Example:
            `NDArray[DType.int8](List[Int8](1,2,3,4,5,6), shape=List[Int](2,3))`
            Returns an array with shape 3 x 2 with input values.
        """

        self.ndim = shape.__len__()
        self.ndshape = NDArrayShape(shape)
        self.stride = NDArrayStride(shape, offset=0, order=order)
        self.coefficient = NDArrayStride(shape, offset=0, order=order)
        self.data = DTypePointer[dtype].alloc(self.ndshape._size)
        self.datatype = dtype
        self.order = order
        memset_zero(self.data, self.ndshape._size)
        for i in range(self.ndshape._size):
            self.data[i] = data[i]

    # constructor when rank, ndim, weights, first_index(offset) are known
    fn __init__(
        inout self,
        ndim: Int,
        offset: Int,
        size: Int,
        shape: List[Int],
        strides: List[Int],
        coefficient: List[Int],
        order: String = "C",
    ) raises:
        self.ndim = ndim
        self.ndshape = NDArrayShape(shape)
        self.stride = NDArrayStride(stride=strides, offset=0)
        self.coefficient = NDArrayStride(stride=coefficient, offset=offset)
        self.datatype = dtype
        self.order = order
        self.data = DTypePointer[dtype].alloc(size)
        memset_zero(self.data, size)

    # for creating views
    fn __init__(
        inout self,
        data: DTypePointer[dtype],
        ndim: Int,
        offset: Int,
        shape: List[Int],
        strides: List[Int],
        coefficient: List[Int],
        order: String = "C",
    ) raises:
        self.ndim = ndim
        self.ndshape = NDArrayShape(shape)
        self.stride = NDArrayStride(strides, offset=0, order=order)
        self.coefficient = NDArrayStride(
            coefficient, offset=offset, order=order
        )
        self.datatype = dtype
        self.order = order
        self.data = data + self.stride._offset

    @always_inline("nodebug")
    fn __copyinit__(inout self, other: Self):
        self.ndim = other.ndim
        self.ndshape = other.ndshape
        self.stride = other.stride
        self.coefficient = other.coefficient
        self.datatype = other.datatype
        self.order = other.order
        self.data = DTypePointer[dtype].alloc(other.ndshape.size())
        memcpy(self.data, other.data, other.ndshape.size())

    @always_inline("nodebug")
    fn __moveinit__(inout self, owned existing: Self):
        self.ndim = existing.ndim
        self.ndshape = existing.ndshape
        self.stride = existing.stride
        self.coefficient = existing.coefficient
        self.datatype = existing.datatype
        self.order = existing.order
        self.data = existing.data

    @always_inline("nodebug")
    fn __del__(owned self):
        self.data.free()

    # ===-------------------------------------------------------------------===#
    # Operator dunders
    # ===-------------------------------------------------------------------===#

    @always_inline("nodebug")
    fn __setitem__(inout self, index: Int, val: SIMD[dtype, 1]) raises:
        if index >= self.ndshape._size:
            raise Error("Invalid index: index out of bound")
        if index >= 0:
            self.data.store[width=1](index, val)
        else:
            self.data.store[width=1](index + self.ndshape._size, val)

    @always_inline("nodebug")
    fn __setitem__(inout self, *index: Int, val: SIMD[dtype, 1]) raises:
        if index.__len__() != self.ndim:
            raise Error("Error: Length of Indices do not match the shape")
        for i in range(index.__len__()):
            if index[i] >= self.ndshape[i]:
                raise Error("Error: Elements of `index` exceed the array shape")
        var idx: Int = _get_index(index, self.coefficient)
        self.data.store[width=1](idx, val)

    @always_inline("nodebug")
    fn __setitem__(
        inout self,
        index: List[Int],
        val: SIMD[dtype, 1],
    ) raises:
        if index.__len__() != self.ndim:
            raise Error("Error: Length of Indices do not match the shape")
        for i in range(index.__len__()):
            if index[i] >= self.ndshape[i]:
                raise Error("Error: Elements of `index` exceed the array shape")
        var idx: Int = _get_index(index, self.coefficient)
        self.data.store[width=1](idx, val)

    @always_inline("nodebug")
    fn __setitem__(
        inout self,
        index: VariadicList[Int],
        val: SIMD[dtype, 1],
    ) raises:
        if index.__len__() != self.ndim:
            raise Error("Error: Length of Indices do not match the shape")
        for i in range(index.__len__()):
            if index[i] >= self.ndshape[i]:
                raise Error("Error: Elements of `index` exceed the array shape")
        var idx: Int = _get_index(index, self.coefficient)
        self.data.store[width=1](idx, val)

    fn __getitem__(self, index: Int) raises -> SIMD[dtype, 1]:
        """
        Example:
            `arr[15]` returns the 15th item of the array's data buffer.
        """
        if index >= self.ndshape._size:
            raise Error("Invalid index: index out of bound")
        if index >= 0:
            return self.data.load[width=1](index)
        else:
            return self.data.load[width=1](index + self.ndshape._size)

    fn __getitem__(self, *index: Int) raises -> SIMD[dtype, 1]:
        """
        Example:
            `arr[1,2]` returns the item of 1st row and 2nd column of the array.
        """
        if index.__len__() != self.ndim:
            raise Error("Error: Length of Indices do not match the shape")
        for i in range(index.__len__()):
            if index[i] >= self.ndshape[i]:
                raise Error("Error: Elements of `index` exceed the array shape")
        var idx: Int = _get_index(index, self.coefficient)
        return self.data.load[width=1](idx)

    fn __getitem__(self, index: List[Int]) raises -> SIMD[dtype, 1]:
        """
        Example:
            `arr[1,2]` returns the item of 1st row and 2nd column of the array.
        """
        if index.__len__() != self.ndim:
            raise Error("Error: Length of Indices do not match the shape")

        for i in range(index.__len__()):
            if index[i] >= self.ndshape[i]:
                raise Error("Error: Elements of `index` exceed the array shape")
        var idx: Int = _get_index(index, self.coefficient)
        return self.data.load[width=1](idx)

    fn __getitem__(self, index: VariadicList[Int]) raises -> SIMD[dtype, 1]:
        """
        Example:
            `arr[VariadicList[Int](1,2)]` returns the item of 1st row and
                2nd column of the array.
        """
        if index.__len__() != self.ndim:
            raise Error("Error: Length of Indices do not match the shape")

        for i in range(index.__len__()):
            if index[i] >= self.ndshape[i]:
                raise Error("Error: Elements of `index` exceed the array shape")
        var idx: Int = _get_index(index, self.coefficient)
        return self.data.load[width=1](idx)

    fn _adjust_slice_(self, inout span: Slice, dim: Int):
        if span.start < 0:
            span.start = dim + span.start
        if not span._has_end():
            span.end = dim
        elif span.end < 0:
            span.end = dim + span.end
        if span.end > dim:
            span.end = dim
        if span.end < span.start:
            span.start = 0
            span.end = 0

    fn __getitem__(self, owned *slices: Slice) raises -> Self:
        """
        Example:
            `arr[1:3, 2:4]` returns the corresponding sliced array (2 x 2).
        """

        var n_slices: Int = slices.__len__()
        if n_slices > self.ndim:
            raise Error("Error: No of slices exceed the array dimensions.")
        var slice_list: List[Slice] = List[Slice]()
        for i in range(len(slices)):
            slice_list.append(slices[i])

        if n_slices < self.ndim:
            for i in range(n_slices, self.ndim):
                slice_list.append(Slice(0, self.ndshape[i]))

        var narr: Self = self[slice_list]
        return narr

    fn __getitem__(self, owned slices: List[Slice]) raises -> Self:
        """
        Example:
            `arr[1:3, 2:4]` returns the corresponding sliced array (2 x 2).
        """

        var n_slices: Int = slices.__len__()
        if n_slices > self.ndim or n_slices < self.ndim:
            raise Error("Error: No of slices do not match shape")

        var ndims: Int = 0
        var spec: List[Int] = List[Int]()
        var count: Int = 0
        for i in range(slices.__len__()):
            self._adjust_slice_(slices[i], self.ndshape[i])
            spec.append(slices[i].unsafe_indices())
            if slices[i].unsafe_indices() != 1:
                ndims += 1
            else:
                count += 1
        if count == slices.__len__():
            ndims = 1

        var nshape: List[Int] = List[Int]()
        var ncoefficients: List[Int] = List[Int]()
        var nstrides: List[Int] = List[Int]()
        var nnum_elements: Int = 1

        var j: Int = 0
        count = 0
        for _ in range(ndims):
            while spec[j] == 1:
                count+=1
                j += 1
            if j >= self.ndim:
                break
            nshape.append(slices[j].unsafe_indices())
            nnum_elements *= slices[j].unsafe_indices()
            ncoefficients.append(self.stride[j] * slices[j].step)
            j += 1

        if count == slices.__len__():
            nshape.append(1)
            nnum_elements = 1
            ncoefficients.append(1)

        var noffset: Int = 0
        if self.order == "C":
            noffset = 0
            if ndims == 1:
                nstrides.append(1)
            for i in range(ndims):
                var temp_stride: Int = 1
                for j in range(i + 1, ndims):  # temp
                    temp_stride *= nshape[j]
                nstrides.append(temp_stride)
            for i in range(slices.__len__()):
                noffset += slices[i].start * self.stride[i]

        elif self.order == "F":
            noffset = 0
            nstrides.append(1)
            for i in range(0, ndims - 1):
                nstrides.append(nstrides[i] * nshape[i])
            for i in range(slices.__len__()):
                noffset += slices[i].start * self.stride[i]

        var narr = Self(
            ndims,
            noffset,
            nnum_elements,
            nshape,
            nstrides,
            ncoefficients,
            order=self.order,
        )

        var index = List[Int]()
        for _ in range(ndims):
            index.append(0)

        _traverse_iterative[dtype](
            self, narr, nshape, ncoefficients, nstrides, noffset, index, 0
        )

        return narr

    fn __getitem__(self, owned *slices: Variant[Slice, Int]) raises -> Self:
        """
        Example:
            `arr[1:3, 2:4]` returns the corresponding sliced array (2 x 2).
        """
        var n_slices: Int = slices.__len__()
        if n_slices > self.ndim:
            raise Error("Error: No of slices greater than rank of array")
        var slice_list: List[Slice] = List[Slice]()
        for i in range(len(slices)):
            if slices[i].isa[Slice]():
                slice_list.append(slices[i]._get_ptr[Slice]()[0])
            elif slices[i].isa[Int]():
                var int: Int = slices[i]._get_ptr[Int]()[0]
                slice_list.append(Slice(int, int + 1))

        if n_slices < self.ndim:
            for i in range(n_slices, self.ndim):
                print(i)
                var size_at_dim: Int = self.ndshape[i]
                slice_list.append(Slice(0, size_at_dim - 1))
        var narr: Self = self[slice_list]
        return narr

    fn __int__(self) -> Int:
        return self.ndshape._size

    fn __pos__(self) raises -> Self:
        return self * 1.0

    fn __neg__(self) raises -> Self:
        return self * -1.0

    fn __eq__(self, other: Self) -> Bool:
        return self.data == other.data

    fn __add__(inout self, other: SIMD[dtype, 1]) raises -> Self:
        return _af._math_func_one_array_one_SIMD_in_one_array_out[
            dtype, SIMD.__add__
        ](self, other)

    fn __add__(inout self, other: Self) raises -> Self:
        return _af._math_func_2_array_in_one_array_out[dtype, SIMD.__add__](
            self, other
        )

    fn __radd__(inout self, rhs: SIMD[dtype, 1]) raises -> Self:
        return _af._math_func_one_array_one_SIMD_in_one_array_out[
            dtype, SIMD.__add__
        ](self, rhs)

    fn __iadd__(inout self, other: SIMD[dtype, 1]) raises:
        self = _af._math_func_one_array_one_SIMD_in_one_array_out[
            dtype, SIMD.__add__
        ](self, other)

    fn __iadd__(inout self, other: Self) raises:
        self = _af._math_func_2_array_in_one_array_out[dtype, SIMD.__add__](
            self, other
        )

    fn __sub__(self, other: SIMD[dtype, 1]) raises -> Self:
        return _af._math_func_one_array_one_SIMD_in_one_array_out[
            dtype, SIMD.__sub__
        ](self, other)

    fn __sub__(self, other: Self) raises -> Self:
        return _af._math_func_2_array_in_one_array_out[dtype, SIMD.__sub__](
            self, other
        )

    fn __rsub__(self, s: SIMD[dtype, 1]) raises -> Self:
        return -(self - s)

    fn __isub__(inout self, s: SIMD[dtype, 1]) raises:
        self = self - s

    fn __mul__(self, other: SIMD[dtype, 1]) raises -> Self:
        return _af._math_func_one_array_one_SIMD_in_one_array_out[
            dtype, SIMD.__mul__
        ](self, other)

    fn __mul__(self, other: Self) raises -> Self:
        return _af._math_func_2_array_in_one_array_out[dtype, SIMD.__mul__](
            self, other
        )

    fn __rmul__(self, s: SIMD[dtype, 1]) raises -> Self:
        return self * s

    fn __imul__(inout self, s: SIMD[dtype, 1]) raises:
        self = self * s

    fn __imul__(inout self, s: Self) raises:
        self = self * s

    fn __abs__(self) -> Self:
        return abs(self)

    fn __pow__(self, p: Int) -> Self:
        return self._elementwise_pow(p)

    fn __pow__(self, p: Self) raises -> Self:
        if self.ndshape._size != p.ndshape._size:
            raise Error("Both arrays must have same number of elements")

        var result = Self(self.ndshape)
        alias nelts = simdwidthof[dtype]()

        @parameter
        fn vectorized_pow[simd_width: Int](index: Int) -> None:
            result.data.store[width=simd_width](
                index,
                self.data.load[width=simd_width](index)
                ** p.load[width=simd_width](index),
            )

        vectorize[vectorized_pow, nelts](self.ndshape._size)
        return result

    fn __ipow__(inout self, p: Int):
        self = self.__pow__(p)

    fn _elementwise_pow(self, p: Int) -> Self:
        alias simd_width: Int = simdwidthof[dtype]()
        var new_vec = self

        @parameter
        fn tensor_scalar_vectorize[simd_width: Int](index: Int) -> None:
            new_vec.data.store[width=simd_width](
                index, pow(self.data.load[width=simd_width](index), p)
            )

        vectorize[tensor_scalar_vectorize, simd_width](self.ndshape._size)
        return new_vec

    # ! truediv is multiplying instead of dividing right now lol, I don't know why.
    fn __truediv__(self, other: SIMD[dtype, 1]) raises -> Self:
        return _af._math_func_one_array_one_SIMD_in_one_array_out[
            dtype, SIMD.__truediv__
        ](self, other)

    fn __truediv__(self, other: Self) raises -> Self:
        if self.ndshape._size != other.ndshape._size:
            raise Error("No of elements in both arrays do not match")

        return _af._math_func_2_array_in_one_array_out[dtype, SIMD.__truediv__](
            self, other
        )

    fn __itruediv__(inout self, s: SIMD[dtype, 1]) raises:
        self = self.__truediv__(s)

    fn __itruediv__(inout self, other: Self) raises:
        self = self.__truediv__(other)

    fn __rtruediv__(self, s: SIMD[dtype, 1]) raises -> Self:
        return self.__truediv__(s)

    # ===-------------------------------------------------------------------===#
    # Trait implementations
    # ===-------------------------------------------------------------------===#

    fn __str__(self) -> String:
        try:
            return (
                "\n"
                + self._array_to_string(0, 0)
                + "\n"
                + self.ndshape.__str__()
                + "  DType: "
                + self.dtype.__str__()
                + "\n"
            )
        except e:
            print("Cannot convert array to string", e)
            return ""

    fn __len__(self) -> Int:
        return self.ndshape._size

    fn __iter__(self) -> _NDArrayIter[dtype]:
        """Iterate over elements of the NDArray, returning copied value.

        Returns:
            An iterator of NDArray elements.

        Notes:
            Need to add lifetimes after the new release.
        """

        return _NDArrayIter[dtype](
            unsafe_pointer=self.data,
            length=len(self),
        )

    fn __reversed__(self) -> _NDArrayIter[dtype, forward=False]:
        """Iterate backwards over elements of the NDArray, returning 
        copied value.

        Returns:
            A reversed iterator of NDArray elements.
        """

        return _NDArrayIter[dtype, forward=False](
            unsafe_pointer=self.data,
            length=len(self),
        )

    fn _array_to_string(self, dimension: Int, offset: Int) raises -> String:
        if dimension == self.ndim - 1:
            var result: String = str("[\t")
            var number_of_items = self.ndshape[dimension]
            if number_of_items <= 6:  # Print all items
                for i in range(number_of_items):
                    result = (
                        result
                        + self.load[width=1](
                            offset + i * self.stride[dimension]
                        ).__str__()
                    )
                    result = result + "\t"
            else:  # Print first 3 and last 3 items
                for i in range(3):
                    result = (
                        result
                        + self.load[width=1](
                            offset + i * self.stride[dimension]
                        ).__str__()
                    )
                    result = result + "\t"
                result = result + "...\t"
                for i in range(number_of_items - 3, number_of_items):
                    result = (
                        result
                        + self.load[width=1](
                            offset + i * self.stride[dimension]
                        ).__str__()
                    )
                    result = result + "\t"
            result = result + "]"
            return result
        else:
            var result: String = str("[")
            var number_of_items = self.ndshape[dimension]
            if number_of_items <= 6:  # Print all items
                for i in range(number_of_items):
                    if i == 0:
                        result = result + self._array_to_string(
                            dimension + 1,
                            offset + i * self.stride[dimension].__int__(),
                        )
                    if i > 0:
                        result = (
                            result
                            + str(" ") * (dimension + 1)
                            + self._array_to_string(
                                dimension + 1,
                                offset + i * self.stride[dimension].__int__(),
                            )
                        )
                    if i < (number_of_items - 1):
                        result = result + "\n"
            else:  # Print first 3 and last 3 items
                for i in range(3):
                    if i == 0:
                        result = result + self._array_to_string(
                            dimension + 1,
                            offset + i * self.stride[dimension].__int__(),
                        )
                    if i > 0:
                        result = (
                            result
                            + str(" ") * (dimension + 1)
                            + self._array_to_string(
                                dimension + 1,
                                offset + i * self.stride[dimension].__int__(),
                            )
                        )
                    if i < (number_of_items - 1):
                        result += "\n"
                result = result + "...\n"
                for i in range(number_of_items - 3, number_of_items):
                    result = (
                        result
                        + str(" ") * (dimension + 1)
                        + self._array_to_string(
                            dimension + 1,
                            offset + i * self.stride[dimension].__int__(),
                        )
                    )
                    if i < (number_of_items - 1):
                        result = result + "\n"
            result = result + "]"
            return result

    # ===-------------------------------------------------------------------===#
    # Methods
    # ===-------------------------------------------------------------------===#

    fn vdot(self, other: Self) raises -> SIMD[dtype, 1]:
        """
        Inner product of two vectors.
        """
        if self.ndshape._size != other.ndshape._size:
            raise Error("The lengths of two vectors do not match.")

        var sum = Scalar[dtype](0)
        for i in range(self.ndshape._size):
            sum = sum + self[i] * other[i]
        return sum

    fn mdot(self, other: Self) raises -> Self:
        """
        Dot product of two matrix.
        Matrix A: M * N.
        Matrix B: N * L.
        """

        if (self.ndim != 2) or (other.ndim != 2):
            raise Error("The array should have only two dimensions (matrix).")

        if self.ndshape[1] != other.ndshape[0]:
            raise Error(
                "Second dimension of A does not match first dimension of B."
            )

        var new_matrix = Self(self.ndshape[0], other.ndshape[1])
        for row in range(self.ndshape[0]):
            for col in range(other.ndshape[1]):
                new_matrix.__setitem__(
                    List[Int](row, col),
                    self[row : row + 1, :].vdot(other[:, col : col + 1]),
                )
        return new_matrix

    fn row(self, id: Int) raises -> Self:
        """Get the ith row of the matrix."""

        if self.ndim > 2:
            raise Error("Only support 2-D array (matrix).")

        var width = self.ndshape[1]
        var buffer = Self(width)
        for i in range(width):
            buffer[i] = self.data.load[width=1](i + id * width)
        return buffer

    fn col(self, id: Int) raises -> Self:
        """Get the ith column of the matrix."""

        if self.ndim > 2:
            raise Error("Only support 2-D array (matrix).")

        var width = self.ndshape[1]
        var height = self.ndshape[0]
        var buffer = Self(height)
        for i in range(height):
            buffer[i] = self.data.load[width=1](id + i * width)
        return buffer

    # # * same as mdot
    fn rdot(self, other: Self) raises -> Self:
        """
        Dot product of two matrix.
        Matrix A: M * N.
        Matrix B: N * L.
        """

        if (self.ndim != 2) or (other.ndim != 2):
            raise Error("The array should have only two dimensions (matrix).")
        if self.ndshape._shape[1] != other.ndshape._shape[0]:
            raise Error(
                "Second dimension of A does not match first dimension of B."
            )

        var new_matrix = Self(self.ndshape[0], other.ndshape[1])
        for row in range(self.ndshape[0]):
            for col in range(other.ndshape[1]):
                new_matrix[col + row * other.ndshape[1]] = self.row(row).vdot(
                    other.col(col)
                )
        return new_matrix

    fn size(self) -> Int:
        return self.ndshape._size

    fn num_elements(self) -> Int:
        return self.ndshape._size

    # # TODO: move this initialization to the Fields and constructor
    fn shape(self) -> NDArrayShape:
        return self.ndshape

    fn load[width: Int = 1](self, index: Int) -> SIMD[dtype, width]:
        """
        Loads a SIMD element of size `width` at the given index `index`.
        """
        return self.data.load[width=width](index)

    # # TODO: we should add checks to make sure user don't load out of bound indices, but that will overhead, figure out later
    fn load[width: Int = 1](self, *index: Int) raises -> SIMD[dtype, width]:
        """
        Loads a SIMD element of size `width` at given variadic indices argument.
        """
        var idx: Int = _get_index(index, self.coefficient)
        return self.data.load[width=width](idx)

    fn store[width: Int](inout self, index: Int, val: SIMD[dtype, width]):
        """
        Stores the SIMD element of size `width` at index `index`.
        """
        self.data.store[width=width](index, val)

    fn store[
        width: Int = 1
    ](inout self, *index: Int, val: SIMD[dtype, width]) raises:
        """
        Stores the SIMD element of size `width` at the given variadic indices argument.
        """
        var idx: Int = _get_index(index, self.coefficient)
        self.data.store[width=width](idx, val)

    # # not urgent: argpartition, byteswap, choose, conj, dump, getfield
    # # partition, put, repeat, searchsorted, setfield, squeeze, swapaxes, take,
    # # tobyets, tofile, view
    # TODO: Implement axis parameter for all

    fn all(self) raises -> Bool:
        # make this a compile time check
        if not (self.dtype == DType.bool or is_inttype(dtype)):
            raise Error("Array elements must be Boolean or Integer.")
        # We might need to figure out how we want to handle truthyness before can do this
        alias nelts: Int = simdwidthof[dtype]()
        var result: Bool = True
        @parameter
        fn vectorized_all[simd_width: Int](idx: Int) -> None:
            result = result and allb(self.data.load[width=simd_width](idx) ) 
        vectorize[vectorized_all, nelts](self.ndshape._size)
        return result 

    fn any(self) raises -> Bool:
        # make this a compile time check
        if not (self.dtype == DType.bool or is_inttype(dtype)):
            raise Error("Array elements must be Boolean or Integer.")
        alias nelts: Int = simdwidthof[dtype]()
        var result: Bool = False 
        @parameter
        fn vectorized_any[simd_width: Int](idx: Int) -> None:
            result = result or anyb(self.data.load[width=simd_width](idx) ) 
        vectorize[vectorized_any, nelts](self.ndshape._size)
        return result

    fn argmax(self) -> Int:
        var result: Int = 0
        var max_val: SIMD[dtype, 1] = self.load[width=1](0)
        for i in range(1, self.ndshape._size):
            var temp: SIMD[dtype, 1] = self.load[width=1](i) 
            if  temp > max_val:
                max_val = temp 
                result = i
        return result

    fn argmin(self) -> Int:
        var result: Int = 0
        var min_val: SIMD[dtype, 1] = self.load[width=1](0)
        for i in range(1, self.ndshape._size):
            var temp: SIMD[dtype, 1] = self.load[width=1](i) 
            if  temp < min_val:
                min_val = temp 
                result = i
        return result

    fn argsort(self):
        pass

    fn astype[type: DType](inout self) raises -> NDArray[type]:
        # I wonder if we can do this operation inplace instead of allocating memory.
        alias nelts = simdwidthof[dtype]()
        var narr: NDArray[type] = NDArray[type](self.ndshape, random=False, order=self.order)
        narr.datatype = type
        @parameter
        fn vectorized_astype[width: Int](idx: Int) -> None:
            narr.store[width](idx, self.load[width](idx).cast[type]())

        vectorize[vectorized_astype, nelts](self.ndshape._size)    
        return narr

    # fn clip(self):
    #     pass

    # fn compress(self):
    #     pass

    # fn copy(self):
    #     pass

    fn cumprod(self) -> Scalar[dtype]:
        """
        Cumulative product of a array.

        Returns:
            The cumulative product of the array as a SIMD Value of `dtype`.
        """
        return cumprod[dtype](self)

    fn cumsum(self) -> Scalar[dtype]:
        """
        Cumulative Sum of a array.

        Returns:
            The cumulative sum of the array as a SIMD Value of `dtype`.
        """
        return cumsum[dtype](self)

    fn diagonal(self):
        pass

    fn fill(inout self, val: Scalar[dtype]) -> Self:
        alias simd_width: Int = simdwidthof[dtype]()

        @parameter
        fn vectorized_fill[simd_width: Int](index: Int) -> None:
            self.data.store[width=simd_width](index, val)

        vectorize[vectorized_fill, simd_width](self.ndshape._size)
        return self

    fn flatten(inout self, inplace: Bool = False) raises -> Self:
        # inplace has some problems right now
        # if inplace:
        #     self.ndshape = NDArrayShape(self.ndshape._size, size=self.ndshape._size)
        #     self.stride = NDArrayStride(shape = self.ndshape, offset=0)
        #     return self

        var res: NDArray[dtype] = NDArray[dtype](self.ndshape._size, random=False)
        alias simd_width: Int = simdwidthof[dtype]()
        @parameter
        fn vectorized_flatten[simd_width: Int](index: Int) -> None:
            res.data.store[width=simd_width](
                index, self.data.load[width=simd_width](index)
            )

        vectorize[vectorized_flatten, simd_width](self.ndshape._size)
        return res

    fn item(self, *indices: Int) raises -> SIMD[dtype, 1]:  # I should add
        if indices.__len__() == 1:
            return self.data.load[width=1](indices[0])
        else:
            return self.data.load[width=1](_get_index(indices, self.stride))

    #TODO:  not finished yet
    fn max(self, axis: Int = 0) raises -> Self: 
        var ndim: Int = self.ndim
        var shape: List[Int] = List[Int]()
        for i in range(ndim):
            shape.append(self.ndshape[i])
        if axis > ndim - 1:
            raise Error("axis cannot be greater than the rank of the array")
        var result_shape: List[Int] = List[Int]()
        var axis_size: Int = shape[axis]
        var slices: List[Slice] = List[Slice]()
        for i in range(ndim):
            if i != axis:
                result_shape.append(shape[i])
                slices.append(Slice(0, shape[i]))
            else:
                slices.append(Slice(0, 0))
        print(result_shape.__str__())
        var result: NDArray[dtype] = NDArray[dtype](NDArrayShape(result_shape))

        for i in range(axis_size):
            slices[axis] = Slice(i, i + 1)
            var arr_slice = self[slices]
            result += maxT(arr_slice)

        return result

    fn min(self, axis: Int = 0):
        pass

    fn mean(self: Self, axis: Int) raises -> Self:
        """
        Mean of array elements over a given axis.
        Args:
            array: NDArray.
            axis: The axis along which the mean is performed.
        Returns:
            An NDArray.

        """
        return mean(self, axis)

    fn mean(self) raises -> Scalar[dtype]:
        """
        Cumulative mean of a array.

        Returns:
            The cumulative mean of the array as a SIMD Value of `dtype`.
        """
        return cummean[dtype](self)

    # fn nonzero(self):
    #     pass

    fn prod(self: Self, axis: Int) raises -> Self:
        """
        Product of array elements over a given axis.
        Args:
            array: NDArray.
            axis: The axis along which the product is performed.
        Returns:
            An NDArray.
        """

        return prod(self, axis)

    # fn ravel(self):
    #     pass

    # fn resize(self):
    #     pass

    # fn round(self):
    #     pass

    fn sort(self) raises -> Self:
        return numojo.core.sort.quick_sort(self)

    fn sum(self: Self, axis: Int) raises -> Self:
        """
        Sum of array elements over a given axis.
        Args:
            axis: The axis along which the sum is performed.
        Returns:
            An NDArray.
        """
        return sum(self, axis)

    # fn stdev(self):
    #     pass

    # fn tolist(self):
    #     pass

    # fn tostring(self):
    #     pass

    # fn trace(self):
    #     pass

    # fn transpose(self):
    #     pass

    # fn variance(self):
    #     pass

    # Technically it only changes the ArrayDescriptor and not the fundamental data
    fn reshape(inout self, *Shape: Int, order: String = "C") raises:
        """
        Reshapes the NDArray to given Shape.

        Args:
            Shape: Variadic list of shape.
            order: Order of the array - Row major `C` or Column major `F`.
        """
        var num_elements_new: Int = 1
        var ndim_new: Int = 0
        for i in Shape:
            num_elements_new *= i
            ndim_new += 1

        if self.ndshape._size != num_elements_new:
            raise Error("Cannot reshape: Number of elements do not match.")

        var shape_new: List[Int] = List[Int]()

        for i in range(ndim_new):
            shape_new.append(Shape[i])
            var temp: Int = 1
            for j in range(i + 1, ndim_new):  # temp
                temp *= Shape[j]

        self.ndim = ndim_new
        self.ndshape = NDArrayShape(shape=shape_new)
        self.stride = NDArrayStride(shape=shape_new, order=order)
        self.order = order

    fn unsafe_ptr(self) -> DTypePointer[dtype, 0]:
        return self.data

    fn to_numpy(self) -> PythonObject:
        return to_numpy(self)<|MERGE_RESOLUTION|>--- conflicted
+++ resolved
@@ -554,11 +554,7 @@
 # ===----------------------------------------------------------------------===#
 
 
-<<<<<<< HEAD
-struct NDArray[dtype: DType = DType.float32](Stringable, CollectionElement):
-=======
-struct NDArray[dtype: DType = DType.float32](Stringable, Sized):
->>>>>>> 9da8a3a3
+struct NDArray[dtype: DType = DType.float32](Stringable, CollectionElement, Sized):
     """The N-dimensional array (NDArray).
 
     The array can be uniquely defined by the following:
