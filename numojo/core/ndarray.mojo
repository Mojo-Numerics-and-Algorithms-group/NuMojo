"""
# ===----------------------------------------------------------------------=== #
# Implements ROW MAJOR N-DIMENSIONAL ARRAYS
# Last updated: 2024-06-18
# ===----------------------------------------------------------------------=== #
"""

"""
# TODO
1) Add NDArray, NDArrayShape constructor overload for List, VariadicList types etc to cover more cases
2) Remove the redundant shape from fields and combine it with NDArrayShape to make it easy to do self.shape() == other.shape()
3) Generalize mdot, rdot to take any IxJx...xKxL and LxMx...xNxP matrix and matmul it into IxJx..xKxMx...xNxP array.
4) Vectorize row(), col() to retrieve rows and columns for 2D arrays
5) Add __getitem__() overload for (Slice, Int)
6) Add support for Column Major
7) Add vectorization for _get_index
8) Write more explanatory Error("") statements
9) Vectorize the for loops inside getitem or move these checks to compile time to try and remove the overhead from constantly checking
10) Add List[Int] and Variadic[Int] Shape args for __init__ to make it more flexible
"""

from random import rand
from builtin.math import pow
from algorithm import parallelize, vectorize

<<<<<<< HEAD
import ._array_funcs as _af
from ..math.statistics.stats import mean,prod,sum
from ..math.statistics.cumulative_reduce import cumsum, cumprod, cummean
from ..math.check import any, all
from ..math.arithmetic import abs


@register_passable("trivial")
struct NDArrayShape[dtype: DType = DType.int32](Stringable):
=======
from .ndarray_utils import _get_index, _traverse_iterative, to_numpy
from .ndarrayview import NDArrayView

# ===----------------------------------------------------------------------===#
# NDArrayShape
# ===----------------------------------------------------------------------===#

# ALLOW AN OPTION FOR USER TO CHANGE THIS LATER
alias ALLOWED = 10


@register_passable("trivial")
struct NDArrayShape(Stringable):
>>>>>>> c67fab91
    """Implements the NDArrayShape."""

    # Fields
    var _size: Int
<<<<<<< HEAD
    var _shape: DTypePointer[dtype]

    @always_inline("nodebug")
    fn __init__(inout self, *shape: Int):
        self._size = 1
        self._shape.malloc(len(shape))
=======
    var _shape: StaticIntTuple[ALLOWED]

    @always_inline("nodebug")
    fn __init__(inout self, *shape: Int):
        self._shape = StaticIntTuple[ALLOWED]()
        self._size = 1
>>>>>>> c67fab91
        for i in range(min(len(shape), ALLOWED)):
            self._shape[i] = shape[i]
            self._size *= shape[i]

    @always_inline("nodebug")
    fn __init__(inout self, shape: VariadicList[Int]):
        self._shape = StaticIntTuple[ALLOWED]()
        self._size = 1
        for i in range(min(len(shape), ALLOWED)):
            self._shape[i] = shape[i]
            self._size *= shape[i]

    @always_inline("nodebug")
    fn __init__(inout self, shape: List[Int]):
        self._shape = StaticIntTuple[ALLOWED]()
        self._size = 1
        for i in range(min(len(shape), ALLOWED)):
            self._shape[i] = shape[i]
            self._size *= shape[i]

    @always_inline("nodebug")
    fn __init__[length: Int](inout self, shape: StaticIntTuple[length]):
        self._shape = StaticIntTuple[ALLOWED]()
        self._size = 1
        for i in range(min(length, ALLOWED)):
            self._shape[i] = shape[i]
            self._size *= shape[i]

    @always_inline("nodebug")
    fn __init__(inout self, shape: StaticIntTuple[ALLOWED], size: Int):
        self._shape = shape
        self._size = size

    @always_inline("nodebug")
    fn __init__(inout self, owned shape: NDArrayShape):
        self._shape = StaticIntTuple[ALLOWED]()
        self._size = 1
        for i in range(min(len(self._shape), ALLOWED)):
            self._shape[i] = shape[i]
            self._size *= shape[i]

    @always_inline("nodebug")
    fn __getitem__(self, index: Int) -> Int:
        # takes care of negative indexing
        if index >= 0:
            return self._shape[index]
        else:
            return self._shape[len(self._shape) + index]

    @always_inline("nodebug")
    fn __setitem__(inout self, index: Int, value: Int):
        # takes care of negative indexing
        if index >= 0:
            self._shape[index] = value
        else:
            self._shape[len(self._shape) + index] = value

    @always_inline("nodebug")
    fn size(self) -> Int:
        return self._size

    @always_inline("nodebug")
    fn dim(self) -> Int:
        return len(self._shape)

    @always_inline("nodebug")
    fn __str__(self: Self) -> String:
        var result: String = "Shape: ["
        for i in range(len(self._shape)):
            if self._shape[i] == 0:
                result = result[:-2]
                break
            result += self._shape[i].__str__() + ", "
        return result + "]"
        # return "Shape: " + self._shape.__str__()

    @always_inline("nodebug")
    fn __eq__(self, other: Self) -> Bool:
        for i in range(len(self._shape)):
            if self[i] != other[i]:
                return False
        return True

    @always_inline("nodebug")
    fn __ne__(self, other: Self) -> Bool:
        return not self.__eq__(other)

    @always_inline("nodebug")
    fn __contains__(self, value: Int) -> Bool:
        for i in range(len(self._shape)):
            if self[i] == value:
                return True
        return False
<<<<<<< HEAD

    # FIGURE OUT HOW TO LOAD SIMD VECTORS OUT OF THIS
    @always_inline("nodebug")
    fn load_unsafe(self, idx: Int) -> Int:
        return self._shape[idx]

=======

    # FIGURE OUT HOW TO LOAD SIMD VECTORS OUT OF THIS
    @always_inline("nodebug")
    fn load_unsafe(self, idx: Int) -> Int:
        return self._shape[idx]

>>>>>>> c67fab91
    @always_inline("nodebug")
    fn store_unsafe(inout self, idx: Int, value: Int):
        self._shape[idx] = value


@register_passable("trivial")
struct NDArrayStrides(Stringable):
    """Implements the NDArrayStrides."""

    # Fields
    var _offset: Int
    var _stride: StaticIntTuple[ALLOWED]

    @always_inline("nodebug")
    fn __init__(inout self, *shape: Int, ndim: Int, offset: Int = 0):
        self._offset = offset
        self._stride = StaticIntTuple[ALLOWED]()
        for i in range(min(ndim, ALLOWED)):
            var temp: Int = 1
            for j in range(i + 1, ndim):  # temp
                temp *= shape[j]
            self._stride[i] = temp

    @always_inline("nodebug")
    fn __init__(
        inout self, shape: VariadicList[Int], ndim: Int, offset: Int = 0
    ):
        self._offset = offset
        self._stride = StaticIntTuple[ALLOWED]()
        for i in range(min(ndim, ALLOWED)):
            var temp: Int = 1
            for j in range(i + 1, ndim):  # temp
                temp *= shape[j]
            self._stride[i] = temp

    @always_inline("nodebug")
    fn __init__(inout self, shape: List[Int], ndim: Int, offset: Int = 0):
        self._offset = offset
        self._stride = StaticIntTuple[ALLOWED]()
        for i in range(min(ndim, ALLOWED)):
            var temp: Int = 1
            for j in range(i + 1, ndim):  # temp
                temp *= shape[j]
            self._stride[i] = temp

    @always_inline("nodebug")
    fn __init__[
        length: Int
    ](inout self, shape: StaticIntTuple[length], ndim: Int, offset: Int = 0):
        self._offset = offset
        self._stride = StaticIntTuple[ALLOWED]()
        for i in range(min(ndim, ALLOWED)):
            var temp: Int = 1
            for j in range(i + 1, ndim):  # temp
                temp *= shape[j]
            self._stride[i] = temp

    @always_inline("nodebug")
    fn __init__(inout self, stride: StaticIntTuple[ALLOWED], offset: Int = 0):
        self._offset = offset
        self._stride = stride

    @always_inline("nodebug")
    fn __init__(
        inout self, owned shape: NDArrayShape, ndim: Int, offset: Int = 0
    ):
        self._offset = offset
        self._stride = StaticIntTuple[ALLOWED]()

        if (
            ndim == 1
        ):  # TODO: make sure this is present in all __init__() to account for 1D arrays.
            self._stride[0] = 1
        else:
            for i in range(min(ndim, ALLOWED)):
                var temp: Int = 1
                for j in range(
                    i + 1, ndim
                ):  # make sure i don't need to add min() here
                    temp *= shape[j]
                self._stride[i] = temp

    fn __init__(inout self, owned stride: NDArrayStrides, offset: Int = 0):
        self._offset = offset
        self._stride = stride._stride

    @always_inline("nodebug")
    fn __getitem__(self, index: Int) -> Int:
        # takes care of negative indexing
        if index >= 0:
            return self._stride[index]
        else:
            return self._stride[len(self._stride) + index]

    @always_inline("nodebug")
    fn __setitem__(inout self, index: Int, value: Int):
        # takes care of negative indexing
        if index >= 0:
            self._stride[index] = value
        else:
            self._stride[len(self._stride) + index] = value

    @always_inline("nodebug")
    fn size(self) -> Int:
        var result = 1
        for i in range(len(self._stride)):
            result *= self._stride[i]
        return result

    @always_inline("nodebug")
    fn dim(self) -> Int:
        return len(self._stride)

    @always_inline("nodebug")
    fn __str__(self: Self) -> String:
        var result: String = "Stride: ["
        for i in range(len(self._stride)):
            if self._stride[i] == 0:
                result = result[:-2]
                break
            result += self._stride[i].__str__() + ", "
        return result + "]"
        # return "Stride: " + self._stride.__str__()

    @always_inline("nodebug")
    fn __eq__(self, other: Self) -> Bool:
        for i in range(len(self._stride)):
            if self[i] != other[i]:
                return False
        return True

    @always_inline("nodebug")
    fn __ne__(self, other: Self) -> Bool:
        return not self.__eq__(other)

    @always_inline("nodebug")
    fn __contains__(self, value: Int) -> Bool:
        for i in range(len(self._stride)):
            if self[i] == value:
                return True
        return False

    # FIGURE OUT HOW TO LOAD SIMD VECTORS OUT OF THIS
    @always_inline("nodebug")
    fn load_unsafe(self, idx: Int) -> Int:
        return self._stride[idx]

    @always_inline("nodebug")
    fn store_unsafe(inout self, idx: Int, value: Int):
        self._stride[idx] = value
<<<<<<< HEAD

=======
>>>>>>> c67fab91


# ===----------------------------------------------------------------------===#
# NDArray
# ===----------------------------------------------------------------------===#


# * COLUMN MAJOR INDEXING
struct NDArray[dtype: DType = DType.float32](Stringable):
    """The N-dimensional array (NDArray).

    The array can be uniquely defined by three parameters:
        1. The data buffer of all items.
        2. The shape of the array.
        3. Is the array row-major ('C') or column-major ('F')?
            Currently, we only implement methods using row-major.
    """

    var data: DTypePointer[dtype]  # Data buffer of the items in the NDArray
    var ndim: Int
    var ndshape: NDArrayShape  # contains size, shape
    var stride: NDArrayStrides  # contains offset, strides
    var coefficients: NDArrayStrides  # contains offset, coefficients
    var datatype: DType  # The datatype of memory
    var order: Int  # Defines 0 for row major, 1 for column major

    alias simd_width: Int = simdwidthof[dtype]()  # Vector size of the data type
<<<<<<< HEAD
    var info: ArrayDescriptor[dtype]  # Infomation regarding the NDArray.
=======
>>>>>>> c67fab91

    # ===-------------------------------------------------------------------===#
    # Life cycle methods
    # ===-------------------------------------------------------------------===#

    # default constructor
    @always_inline("nodebug")
    fn __init__(inout self, *shape: Int, random: Bool = False):
        """
        Example:
            NDArray[DType.int8](3,2,4)
            Returns an zero array with shape 3 x 2 x 4.
        """
        self.ndim = shape.__len__()
        self.ndshape = NDArrayShape(
            shape
        )  # for some reason lsp shows error for using self.shape name, so keep it as ndshape for now
        self.stride = NDArrayStrides(shape, self.ndim)
        self.coefficients = NDArrayStrides(
            shape, self.ndim
        )  # I gotta make it empty, but let's just keep it like for tnow
        self.datatype = dtype
        self.order = 0
        self.data = DTypePointer[dtype].alloc(self.ndshape._size)
        memset_zero(self.data, self.ndshape._size)

<<<<<<< HEAD
        self._arr = DTypePointer[dtype].alloc(size)
        memset_zero(self._arr, size)
        self.info = ArrayDescriptor[dtype](
            dimension, first_index, size, shapeInfo, strides
        )
=======
>>>>>>> c67fab91
        if random:
            rand[dtype](self.data, self.ndshape._size)

    @always_inline("nodebug")
    fn __init__(
        inout self,
        shape: VariadicList[Int],
        random: Bool = False,
        value: SIMD[dtype, 1] = SIMD[dtype, 1](0),
    ):
        """
        Example:
            NDArray[DType.float16](VariadicList[Int](3, 2, 4), random=True)
            Returns an array with shape 3 x 2 x 4 and randomly values.
        """
<<<<<<< HEAD
        var dimension: Int = shape.__len__()
        var first_index: Int = 0
        var size: Int = 1
        var shapeInfo: List[Int] = List[Int]()
        var strides: List[Int] = List[Int]()

        for i in range(dimension):
            shapeInfo.append(shape[i])
            size *= shape[i]
            var temp: Int = 1
            for j in range(i + 1, dimension):  # temp
                temp *= shape[j]
            strides.append(temp)

        self._arr = DTypePointer[dtype].alloc(size)
        memset_zero(self._arr, size)
        self.info = ArrayDescriptor[dtype](
            dimension, first_index, size, shapeInfo, strides
        )
=======
        self.ndim = shape.__len__()
        self.ndshape = NDArrayShape(
            shape
        )  # for some reason lsp shows error for using self.shape name, so keep it as ndshape for now
        self.stride = NDArrayStrides(shape, self.ndim)
        self.coefficients = NDArrayStrides(
            shape, self.ndim
        )  # I gotta make it empty, but let's just keep it like for tnow
        self.data = DTypePointer[dtype].alloc(self.ndshape._size)
        memset_zero(self.data, self.ndshape._size)
        self.datatype = dtype
        self.order = 0
>>>>>>> c67fab91

        if random:
            rand[dtype](self.data, self.ndshape._size)

        else:
            for i in range(self.ndshape._size):
                self.data[i] = value.cast[dtype]()

    fn __init__(inout self, data: List[SIMD[dtype, 1]], shape: List[Int]):
        """
        Example:
            `NDArray[DType.int8](List[Int8](1,2,3,4,5,6), shape=List[Int](2,3))`
            Returns an array with shape 3 x 2 with input values.
        """

<<<<<<< HEAD
        var dimension: Int = shape.__len__()
        var first_index: Int = 0
        var size: Int = 1
        var shapeInfo: List[Int] = List[Int]()
        var strides: List[Int] = List[Int]()

        for i in range(dimension):
            shapeInfo.append(shape[i])
            size *= shape[i]
            var temp: Int = 1
            for j in range(i + 1, dimension):  # temp
                temp *= shape[j]
            strides.append(temp)

        self._arr = DTypePointer[dtype].alloc(size)
        memset_zero(self._arr, size)
        for i in range(size):
            self._arr[i] = data[i]
        self.info = ArrayDescriptor[dtype](
            dimension, first_index, size, shapeInfo, strides
        )

    fn __init__(inout self, shape: List[Int], random: Bool = False):
        """
        Example:
            NDArray[DType.float16](List[Int](3, 2, 4), random=True)
            Returns an array with shape 3 x 2 x 4 and randomly values.
        """

        var dimension: Int = shape.__len__()
        var first_index: Int = 0
        var size: Int = 1
        var shapeInfo: List[Int] = List[Int]()
        var strides: List[Int] = List[Int]()

        for i in range(dimension):
            shapeInfo.append(shape[i])
            size *= shape[i]
            var temp: Int = 1
            for j in range(i + 1, dimension):  # temp
                temp *= shape[j]
            strides.append(temp)

        self._arr = DTypePointer[dtype].alloc(size)
        memset_zero(self._arr, size)
        self.info = ArrayDescriptor[dtype](
            dimension, first_index, size, shapeInfo, strides
        )
        if random:
            rand[dtype](self._arr, size)
=======
        self.ndim = shape.__len__()
        self.ndshape = NDArrayShape(
            shape
        )  # for some reason lsp shows error for using self.shape name, so keep it as ndshape for now
        self.stride = NDArrayStrides(shape, self.ndim)
        self.coefficients = NDArrayStrides(
            shape, self.ndim
        )  # I gotta make it empty, but let's just keep it like for tnow
        self.data = DTypePointer[dtype].alloc(self.ndshape._size)
        memset_zero(self.data, self.ndshape._size)
        self.datatype = dtype
        self.order = 0

        for i in range(self.ndshape._size):
            self.data[i] = data[i]
>>>>>>> c67fab91

    fn __init__(
        inout self,
        shape: NDArrayShape,
        random: Bool = False,
        value: SIMD[dtype, 1] = SIMD[dtype, 1](0),  # make it Optional[]
    ):
        self.ndim = 0
        for i in range(len(shape._shape)):
            if shape[i] != 0:
                self.ndim += 1

        self.ndshape = shape
        # self.ndshape = NDArrayShape(
        # shape
        # )  # for some reason lsp shows error for using self.shape name, so keep it as ndshape for now
        self.stride = NDArrayStrides(shape, self.ndim)
        self.coefficients = self.stride
        # self.coefficients = NDArrayStrides(
        # shape, self.ndim
        # )  # I gotta make it empty, but let's just keep it like for tnow
        self.data = DTypePointer[dtype].alloc(self.ndshape._size)
        memset_zero(self.data, self.ndshape._size)
        self.datatype = dtype
        self.order = 0

<<<<<<< HEAD
        for i in range(dimension):
            size *= shape.shape[i]
            var temp: Int = 1
            for j in range(i + 1, dimension):  # temp
                temp *= shape.shape[j]
            strides.append(temp)

        self._arr = DTypePointer[dtype].alloc(size)
        memset_zero(self._arr, size)
        self.info = ArrayDescriptor[dtype](
            dimension, first_index, size, shape.shape, strides
        )
=======
>>>>>>> c67fab91
        if random:
            rand[dtype](self.data, self.ndshape._size)

        else:
            for i in range(self.ndshape._size):
                self.data[i] = value.cast[dtype]()

    # constructor when rank, ndim, weights, first_index(offset) are known
    fn __init__(
        inout self,
        ndim: Int,
        offset: Int,
        size: Int,
        shape: StaticIntTuple[ALLOWED],
        strides: StaticIntTuple[ALLOWED],
        coefficients: StaticIntTuple[ALLOWED],
    ):
<<<<<<< HEAD
        self._arr = DTypePointer[dtype].alloc(size)
        memset_zero(self._arr, size)
        self.info = ArrayDescriptor[dtype](
            ndim, offset, size, shape, strides, coefficients
        )

    fn __copyinit__(inout self, new: Self):
        self.info = new.info
        self._arr = DTypePointer[dtype].alloc(new.info.size)
        for i in range(new.info.size):
            self._arr[i] = new._arr[i]

=======
        self.ndim = ndim
        self.ndshape = NDArrayShape(
            shape, size
        )  # for some reason lsp shows error for using self.shape name, so keep it as ndshape for now
        self.stride = NDArrayStrides(strides, offset=offset)
        self.coefficients = NDArrayStrides(
            coefficients, offset=offset
        )  # I gotta make it empty, but let's just keep it like for tnow
        self.datatype = dtype
        self.order = 0
        self.data = DTypePointer[dtype].alloc(size)
        memset_zero(self.data, size)

    # for creating views
    fn __init__(
        inout self,
        data: DTypePointer[dtype],
        ndim: Int,
        offset: Int,
        size: Int,
        shape: StaticIntTuple[ALLOWED],
        strides: StaticIntTuple[ALLOWED],
        coefficients: StaticIntTuple[ALLOWED],
    ):
        self.ndim = ndim
        self.ndshape = NDArrayShape(
            shape, size
        )  # for some reason lsp shows error for using self.shape name, so keep it as ndshape for now
        self.stride = NDArrayStrides(strides, offset=offset)
        self.coefficients = NDArrayStrides(
            coefficients, offset=offset
        )  # I gotta make it empty, but let's just keep it like for tnow
        self.datatype = dtype
        self.order = 0
        self.data = data + self.stride._offset

    @always_inline("nodebug")
    fn __copyinit__(inout self, other: Self):
        self.ndim = other.ndim
        self.ndshape = other.ndshape
        self.stride = other.stride
        self.coefficients = other.coefficients
        self.datatype = other.datatype
        self.order = other.order
        self.data = DTypePointer[dtype].alloc(other.ndshape.size())
        memcpy(self.data, other.data, other.ndshape.size())

    @always_inline("nodebug")
>>>>>>> c67fab91
    fn __moveinit__(inout self, owned existing: Self):
        self.ndim = existing.ndim
        self.ndshape = existing.ndshape
        self.stride = existing.stride
        self.coefficients = existing.coefficients
        self.datatype = existing.datatype
        self.order = existing.order
        self.data = existing.data

    # @always_inline("nodebug")
    # fn __del__(owned self):
    #     self.data.free()

    # ===-------------------------------------------------------------------===#
    # Operator dunders
    # ===-------------------------------------------------------------------===#

    @always_inline("nodebug")
    fn __setitem__(inout self, index: Int, val: SIMD[dtype, 1]) raises:
        if index >= self.ndshape._size:
            raise Error("Invalid index: index out of bound")
<<<<<<< HEAD
        self.store(index, value)

    fn __setitem__(inout self, *index: Int, value: SIMD[dtype, 1]) raises:
        var idx: Int = _get_index(index, self.info.strides)
        if idx >= self.info.size:
            raise Error("Invalid index: index out of bound")
        self.store(idx, value)
=======
        # self.data[index] = val
        self.data[index] = val

    # lsp shows unused variable because of the if condition, be careful with this
    # this setter is not working -> Shows expression must be mutable in assignment
    @always_inline("nodebug")
    fn __setitem__(inout self, *index: Int, val: SIMD[dtype, 1]) raises:
        var idx: Int = _get_index(index, self.stride._stride)
        if idx >= self.ndshape._size:
            raise Error("Invalid index: index out of bound")
>>>>>>> c67fab91

        self.data[idx] = val

    # @always_inline("nodebug")
    fn __setitem__(
        inout self,
        indices: List[Int],
        val: SIMD[dtype, 1],
    ) raises:
        var idx: Int = _get_index(indices, self.coefficients._stride)
        if idx >= self.ndshape._size:
            raise Error("Invalid index: index out of bound")
<<<<<<< HEAD
        self.store(idx, val)
=======

        self.data[idx] = val

    fn __setitem__(
        inout self,
        indices: VariadicList[Int],
        val: SIMD[dtype, 1],
    ) raises:
        var idx: Int = _get_index(indices, self.coefficients._stride)
        if idx >= self.ndshape._size:
            raise Error("Invalid index: index out of bound")

        self.data[idx] = val
>>>>>>> c67fab91

    fn __getitem__(self, index: Int) raises -> SIMD[dtype, 1]:
        """
        Example:
            `arr[15]` returns the 15th item of the array's data buffer.
        """
        if index >= self.ndshape._size:
            raise Error("Invalid index: index out of bound")

        return self.data[index]

    fn __getitem__(self, *indices: Int) raises -> SIMD[dtype, 1]:
        """
        Example:
            `arr[1,2]` returns the item of 1st row and 2nd column of the array.
        """
        if indices.__len__() != self.ndim:
            raise Error("Error: Length of Indices do not match the shape")

        for i in range(indices.__len__()):
            if indices[i] >= self.ndshape._shape[i]:
                raise Error(
                    "Error: Elements of Indices exceed the shape values"
                )

        var idx: Int = _get_index(indices, self.coefficients._stride)
        return self.data[idx]

    # same as above, but explicit VariadicList
    fn __getitem__(self, indices: VariadicList[Int]) raises -> SIMD[dtype, 1]:
        """
        Example:
            `arr[VariadicList[Int](1,2)]` returns the item of 1st row and
                2nd column of the array.
        """
        if indices.__len__() != self.ndim:
            raise Error("Error: Length of Indices do not match the shape")

        for i in range(indices.__len__()):
            if indices[i] >= self.ndshape._shape[i]:
                raise Error(
                    "Error: Elements of Indices exceed the shape values"
                )

        var index: Int = _get_index(indices, self.coefficients._stride)
        return self.data[index]

    fn __getitem__(
        self,
        indices: List[Int],
        offset: Int,
        coefficients: StaticIntTuple[ALLOWED],
    ) -> SIMD[dtype, 1]:
        """
        Example:
            `arr[List[Int](1,2), 1, List[Int](1,1)]` returns the item of
            1st row and 3rd column of the array.
        """
        var index: Int = offset + _get_index(indices, coefficients)
        return self.data.__getitem__(index)

    fn _adjust_slice_(self, inout span: Slice, dim: Int):
        if span.start < 0:
            span.start = dim + span.start
        if not span._has_end():
            span.end = dim
        elif span.end < 0:
            span.end = dim + span.end
        if span.end > dim:
            span.end = dim
        if span.end < span.start:
            span.start = 0
            span.end = 0

    fn __getitem__(self, owned *slices: Slice) raises -> Self:
        """
        Example:
            `arr[1:3, 2:4]` returns the corresponding sliced array (2 x 2).
        """

        var n_slices: Int = slices.__len__()
        if n_slices > self.ndim or n_slices < self.ndim:
            print("Error: No of slices do not match shape")

        var ndims: Int = 0
        var spec: StaticIntTuple[ALLOWED] = StaticIntTuple[ALLOWED]()
        for i in range(slices.__len__()):
            self._adjust_slice_(slices[i], self.ndshape._shape[i])
            spec[i] = slices[i].unsafe_indices()
            if slices[i].unsafe_indices() != 1:
                ndims += 1

        var nshape: StaticIntTuple[ALLOWED] = StaticIntTuple[ALLOWED]()
        var ncoefficients: StaticIntTuple[ALLOWED] = StaticIntTuple[ALLOWED]()
        var nstrides: StaticIntTuple[ALLOWED] = StaticIntTuple[ALLOWED]()
        var nnum_elements: Int = 1

        var j: Int = 0
        for i in range(ndims):
            while spec[j] == 1:
                j += 1
            if j >= self.ndim:
                break
            nshape[i] = slices[j].unsafe_indices()
            nnum_elements *= slices[j].unsafe_indices()
            ncoefficients[i] = self.coefficients._stride[j] * slices[j].step
            j += 1

        for k in range(ndims):
            var temp: Int = 1
            for j in range(k + 1, ndims):  # temp
                temp *= nshape[j]
            nstrides[k] = temp

        # row major
        var noffset: Int = 0
        for i in range(slices.__len__()):
            var temp: Int = 1
            for j in range(i + 1, slices.__len__()):
                temp *= self.ndshape._shape[j]
            noffset += slices[i].start * temp

        # # creates a NDArrayView with same Pointer -> useful for views
        # var narr = NDArrayView[dtype](
        #     self.data,
        #     ndims,
        #     noffset,
        #     nnum_elements,
        #     nshape,
        #     nstrides,
        #     ncoefficients
        # )

        # The following also does similar by passing pointer, but it creates an NDArray instance, this works as long as __del__ is not called.
        # var narr = Self(self.data,ndims,noffset,nnum_elements,nshape,nstrides,ncoefficients)

        var narr = Self(
            ndims, noffset, nnum_elements, nshape, nstrides, ncoefficients
        )

        # Starting index to traverse the new array
        var index = StaticIntTuple[ALLOWED]()
        for i in range(ndims):
            index[i] = 0

        _traverse_iterative[dtype](
            self,
            narr,
            ndims,
            nshape,
            ncoefficients,
            nstrides,
            noffset,
            index,
            0,
        )
        return narr

    fn __getitem__(self, owned slices: List[Slice]) raises -> Self:
        """
        Example:
            `arr[1:3, 2:4]` returns the corresponding sliced array (2 x 2).
        """
        var n_slices: Int = slices.__len__()
<<<<<<< HEAD
        if n_slices > self.info.ndim or n_slices < self.info.ndim:
            raise Error("Error: No of slices do not match shape")
=======
        if n_slices > self.ndim or n_slices < self.ndim:
            print("Error: No of slices do not match shape")
>>>>>>> c67fab91

        var ndims: Int = 0
        var spec: StaticIntTuple[ALLOWED] = StaticIntTuple[ALLOWED]()
        for i in range(slices.__len__()):
            self._adjust_slice_(slices[i], self.ndshape._shape[i])
            spec[i] = slices[i].unsafe_indices()
            if slices[i].unsafe_indices() != 1:
                ndims += 1

        var nshape: StaticIntTuple[ALLOWED] = StaticIntTuple[ALLOWED]()
        var ncoefficients: StaticIntTuple[ALLOWED] = StaticIntTuple[ALLOWED]()
        var nstrides: StaticIntTuple[ALLOWED] = StaticIntTuple[ALLOWED]()
        var nnum_elements: Int = 1

        var j: Int = 0
        for i in range(ndims):
            while spec[j] == 1:
                j += 1
            if j >= self.ndim:
                break
            nshape[i] = slices[j].unsafe_indices()
            nnum_elements *= slices[j].unsafe_indices()
            ncoefficients[i] = self.coefficients._stride[j] * slices[j].step
            j += 1

        for k in range(ndims):
            var temp: Int = 1
            for j in range(k + 1, ndims):  # temp
                temp *= nshape[j]
            nstrides[k] = temp

        # row major
        var noffset: Int = 0
        for i in range(slices.__len__()):
            var temp: Int = 1
            for j in range(i + 1, slices.__len__()):
                temp *= self.ndshape._shape[j]
            noffset += slices[i].start * temp

        var narr = Self(
            ndims, noffset, nnum_elements, nshape, nstrides, ncoefficients
        )

        var index = StaticIntTuple[ALLOWED]()
        for i in range(ndims):
            index[i] = 0

        _traverse_iterative[dtype](
            self,
            narr,
            ndims,
            nshape,
            ncoefficients,
            nstrides,
            noffset,
            index,
            0,
        )

        return narr

    fn __getitem__(self, owned *slices: Variant[Slice, Int]) raises -> Self:
        """
        Example:
            `arr[1:3, 2:4]` returns the corresponding sliced array (2 x 2).
        """
        var n_slices: Int = slices.__len__()
        if n_slices > self.info.ndim:
            raise Error("Error: No of slices greater than rank of array")
        var slice_list: List[Slice] = List[Slice]()
        for i in range(len(slices)):
            if slices[i].isa[Slice]():
                slice_list.append(slices[i]._get_ptr[Slice]()[0])
            elif slices[i].isa[Int]():
                var int: Int = slices[i]._get_ptr[Int]()[0]
<<<<<<< HEAD
                slice_list.append(Slice(int,int+1))
                # print(int,"=",Slice(int,int+1))
        if n_slices < self.info.ndim:
            for i in range(n_slices,self.info.ndim):
                print(i)
                var size_at_dim: Int = self.info.shape[i]
                slice_list.append(Slice(0,size_at_dim-1))
=======
                slice_list.append(Slice(int, int + 1))
>>>>>>> c67fab91
        var narr: Self = self[slice_list]
        return narr

    fn __int__(self) -> Int:
        return self.ndshape._size

    fn __pos__(self) -> Self:
        return self * 1.0

    fn __neg__(self) -> Self:
        return self * -1.0

    fn __eq__(self, other: Self) -> Bool:
        return self.data == other.data

<<<<<<< HEAD
=======
    fn _elementwise_scalar_arithmetic[
        func: fn[dtype: DType, width: Int] (
            SIMD[dtype, width], SIMD[dtype, width]
        ) -> SIMD[dtype, width]
    ](self, s: SIMD[dtype, 1]) -> Self:
        alias simd_width: Int = simdwidthof[dtype]()
        var new_array = self

        @parameter
        fn elemwise_vectorize[simd_width: Int](idx: Int) -> None:
            new_array.data.store[width=simd_width](
                idx,
                func[dtype, simd_width](
                    SIMD[dtype, simd_width](s),
                    self.data.load[width=simd_width](idx),
                ),
            )

        vectorize[elemwise_vectorize, simd_width](self.ndshape._size)
        return new_array

    fn _elementwise_array_arithmetic[
        func: fn[dtype: DType, width: Int] (
            SIMD[dtype, width], SIMD[dtype, width]
        ) -> SIMD[dtype, width]
    ](self, other: Self) -> Self:
        alias simd_width = simdwidthof[dtype]()
        var new_vec = self

        @parameter
        fn elemwise_arithmetic[simd_width: Int](index: Int) -> None:
            new_vec.data.store[width=simd_width](
                index,
                func[dtype, simd_width](
                    self.data.load[width=simd_width](index),
                    other.data.load[width=simd_width](index),
                ),
            )

        vectorize[elemwise_arithmetic, simd_width](self.ndshape._size)
        return new_vec

>>>>>>> c67fab91
    fn __add__(inout self, other: SIMD[dtype, 1]) -> Self:
        return _af._math_func_one_array_one_SIMD_in_one_array_out[dtype,SIMD.__add__](self,other)

    fn __add__(inout self, other: Self) raises -> Self:
        return _af._math_func_2_array_in_one_array_out[dtype,SIMD.__add__](self,other)

    fn __radd__(inout self, rhs: SIMD[dtype, 1]) -> Self:
        return _af._math_func_one_array_one_SIMD_in_one_array_out[dtype,SIMD.__add__](self,rhs)

    fn __iadd__(inout self, other: SIMD[dtype, 1]):
        self = _af._math_func_one_array_one_SIMD_in_one_array_out[dtype,SIMD.__add__](self,other)

    fn __iadd__(inout self, other: Self)raises:
        self = _af._math_func_2_array_in_one_array_out[dtype,SIMD.__add__](self,other)

    fn __sub__(self, other: SIMD[dtype, 1]) -> Self:
        return _af._math_func_one_array_one_SIMD_in_one_array_out[dtype,SIMD.__sub__](self,other)

    fn __sub__(self, other: Self)raises -> Self:
        return _af._math_func_2_array_in_one_array_out[dtype,SIMD.__sub__](self,other)

    fn __rsub__(self, s: SIMD[dtype, 1]) -> Self:
        return -(self - s)

    fn __isub__(inout self, s: SIMD[dtype, 1]):
        self = self - s

    fn __mul__(self, other: SIMD[dtype, 1]) -> Self:
        return _af._math_func_one_array_one_SIMD_in_one_array_out[dtype,SIMD.__mul__](self,other)

    fn __mul__(self, other: Self)raises -> Self:
        return _af._math_func_2_array_in_one_array_out[dtype,SIMD.__mul__](self,other)

    fn __rmul__(self, s: SIMD[dtype, 1]) -> Self:
        return self * s

    fn __imul__(inout self, s: SIMD[dtype, 1]):
        self = self * s

    fn __imul__(inout self, s: Self)raises:
        self = self * s

<<<<<<< HEAD
    # Same as cumsum consider removing
    # fn reduce_sum(self) -> SIMD[dtype, 1]:
    #     var reduced = SIMD[dtype, 1](0.0)
    #     alias simd_width: Int = simdwidthof[dtype]()

    #     @parameter
    #     fn vectorize_reduce[simd_width: Int](idx: Int) -> None:
    #         reduced += self._arr.load[width=simd_width](idx).reduce_add()
=======
        @parameter
        fn vectorize_reduce[simd_width: Int](idx: Int) -> None:
            reduced += self.data.load[width=simd_width](idx).reduce_add()

        vectorize[vectorize_reduce, simd_width](self.ndshape._size)
        return reduced
>>>>>>> c67fab91

    #     vectorize[vectorize_reduce, simd_width](self.info.size)
    #     return reduced
    
    # Same as cumprod consider removing
    # fn reduce_mul(self) -> SIMD[dtype, 1]:
    #     var reduced = SIMD[dtype, 1](0.0)
    #     alias simd_width: Int = simdwidthof[dtype]()

<<<<<<< HEAD
    #     @parameter
    #     fn vectorize_reduce[simd_width: Int](idx: Int) -> None:
    #         reduced *= self._arr.load[width=simd_width](idx).reduce_mul()

    #     vectorize[vectorize_reduce, simd_width](self.info.size)
    #     return reduced

    fn __abs__(self) -> Self:
        return abs(self)
        # var result = Self(self.info.shape)
        # alias nelts = simdwidthof[dtype]()

        # @parameter
        # fn vectorized_abs[simd_width: Int](idx: Int) -> None:
        #     result._arr.store[width=simd_width](
        #         idx, abs(self._arr.load[width=simd_width](idx))
        #     )

        # vectorize[vectorized_abs, nelts](self.info.size)
        # return result
=======
        @parameter
        fn vectorize_reduce[simd_width: Int](idx: Int) -> None:
            reduced *= self.data.load[width=simd_width](idx).reduce_mul()

        vectorize[vectorize_reduce, simd_width](self.ndshape._size)
        return reduced

    fn __abs__(self) -> Self:
        var result = Self(self.ndshape._shape)
        alias nelts = simdwidthof[dtype]()

        @parameter
        fn vectorized_abs[simd_width: Int](idx: Int) -> None:
            result.data.store[width=simd_width](
                idx, abs(self.data.load[width=simd_width](idx))
            )

        vectorize[vectorized_abs, nelts](self.ndshape._size)
        return result
>>>>>>> c67fab91

    # all elements raised to some integer power
    fn __pow__(self, p: Int) -> Self:
        return self._elementwise_pow(p)

    fn __pow__(self, p: Self) raises -> Self:
        if (
            self.ndshape._size != p.ndshape._size
        ):  # This lets us do the operation as long as they have same no of elements
            raise Error("Both arrays must have same number of elements")

        var result = Self(self.ndshape._shape)
        alias nelts = simdwidthof[dtype]()

        @parameter
        fn vectorized_pow[simd_width: Int](idx: Int) -> None:
            result.data.store[width=simd_width](
                idx,
                self.data.load[width=simd_width](idx)
                ** p.load[width=simd_width](idx),
            )

        vectorize[vectorized_pow, nelts](self.ndshape._size)
        return result

    fn __ipow__(inout self, p: Int):
        self = self.__pow__(p)

    fn _elementwise_pow(self, p: Int) -> Self:
        alias simd_width: Int = simdwidthof[dtype]()
        var new_vec = self

        @parameter
        fn tensor_scalar_vectorize[simd_width: Int](idx: Int) -> None:
            new_vec.data.store[width=simd_width](
                idx, pow(self.data.load[width=simd_width](idx), p)
            )

        vectorize[tensor_scalar_vectorize, simd_width](self.ndshape._size)
        return new_vec

    # ! truediv is multiplying instead of dividing right now lol, I don't know why.
    fn __truediv__(self, other: SIMD[dtype, 1]) -> Self:
        return _af._math_func_one_array_one_SIMD_in_one_array_out[dtype, SIMD.__truediv__](self,other)

    fn __truediv__(self, other: Self) raises -> Self:
        if self.ndshape._size != other.ndshape._size:
            raise Error("No of elements in both arrays do not match")

        return _af._math_func_2_array_in_one_array_out[dtype,SIMD.__truediv__](self, other)


    fn __itruediv__(inout self, s: SIMD[dtype, 1]):
        self = self.__truediv__(s)

    fn __itruediv__(inout self, other: Self) raises:
        self = self.__truediv__(other)

    fn __rtruediv__(self, s: SIMD[dtype, 1]) -> Self:
        return self.__truediv__(s)

    # ===-------------------------------------------------------------------===#
    # Trait implementations
    # ===-------------------------------------------------------------------===#

    fn __str__(self) -> String:
        return (
            "\n"
            + self._array_to_string(0, 0)
            + "\n"
            + self.ndshape.__str__()
            + "  DType: "
            + self.dtype.__str__()
            + "\n"
        )

    fn __len__(inout self) -> Int:
        return self.ndshape._size

    fn _array_to_string(self, dimension: Int, offset: Int) -> String:
        if dimension == self.ndim - 1:
            var result: String = str("[\t")
            var number_of_items = self.ndshape._shape[dimension]
            if number_of_items <= 6:  # Print all items
                for i in range(number_of_items):
                    result = (
                        result
                        + self.data.load[width=1](
                            offset + i * self.stride._stride[dimension]
                        ).__str__()
                    )
                    result = result + "\t"
            else:  # Print first 3 and last 3 items
                for i in range(3):
                    result = (
                        result
                        + self.data[
                            offset + i * self.stride._stride[dimension]
                        ].__str__()
                    )
                    result = result + "\t"
                result = result + "...\t"
                for i in range(number_of_items - 3, number_of_items):
                    result = (
                        result
                        + self.data[
                            offset + i * self.stride._stride[dimension]
                        ].__str__()
                    )
                    result = result + "\t"
            result = result + "]"
            return result
        else:
            var result: String = str("[")
            var number_of_items = self.ndshape._shape[dimension]
            if number_of_items <= 6:  # Print all items
                for i in range(number_of_items):
                    if i == 0:
                        result = result + self._array_to_string(
                            dimension + 1,
                            offset + i * self.stride._stride[dimension],
                        )
                    if i > 0:
                        result = (
                            result
                            + str(" ") * (dimension + 1)
                            + self._array_to_string(
                                dimension + 1,
                                offset + i * self.stride._stride[dimension],
                            )
                        )
                    if i < (number_of_items - 1):
                        result = result + "\n"
            else:  # Print first 3 and last 3 items
                for i in range(3):
                    if i == 0:
                        result = result + self._array_to_string(
                            dimension + 1,
                            offset + i * self.stride._stride[dimension],
                        )
                    if i > 0:
                        result = (
                            result
                            + str(" ") * (dimension + 1)
                            + self._array_to_string(
                                dimension + 1,
                                offset + i * self.stride._stride[dimension],
                            )
                        )
                    if i < (number_of_items - 1):
                        result += "\n"
                result = result + "...\n"
                for i in range(number_of_items - 3, number_of_items):
                    result = (
                        result
                        + str(" ") * (dimension + 1)
                        + self._array_to_string(
                            dimension + 1,
                            offset + i * self.stride._stride[dimension],
                        )
                    )
                    if i < (number_of_items - 1):
                        result = result + "\n"
            result = result + "]"
            return result

    # ===-------------------------------------------------------------------===#
    # Methods
    # ===-------------------------------------------------------------------===#

    fn vdot(self, other: Self) raises -> SIMD[dtype, 1]:
        """
        Inner product of two vectors.
        """
        if self.ndshape._size != other.ndshape._size:
            raise Error("The lengths of two vectors do not match.")

        var sum = Scalar[dtype](0)
        for i in range(self.ndshape._size):
            sum = sum + self[i] * other[i]
        return sum

    fn mdot(self, other: Self) raises -> Self:
        """
        Dot product of two matrix.
        Matrix A: M * N.
        Matrix B: N * L.
        """

        if (self.ndim != 2) or (other.ndim != 2):
            raise Error("The array should have only two dimensions (matrix).")

        if self.ndshape._shape[1] != other.ndshape._shape[0]:
            raise Error(
                "Second dimension of A does not match first dimension of B."
            )

        var new_matrix = Self(self.ndshape._shape[0], other.ndshape._shape[1])
        for row in range(self.ndshape._shape[0]):
            for col in range(other.ndshape._shape[1]):
                new_matrix.__setitem__(
                    List[Int](row, col),
                    self[row : row + 1, :].vdot(other[:, col : col + 1]),
                )
        return new_matrix

    fn row(self, id: Int) raises -> Self:
        """Get the ith row of the matrix."""

        if self.ndim > 2:
            raise Error("Only support 2-D array (matrix).")

        # If bug fixed, then
        # Tensor[dtype](shape=width, self.data.offset(something))

        var width = self.ndshape._shape[1]
        var buffer = Self(width)
        for i in range(width):
            buffer[i] = self.data[i + id * width]
        return buffer

    fn col(self, id: Int) raises -> Self:
        """Get the ith column of the matrix."""

        if self.ndim > 2:
            raise Error("Only support 2-D array (matrix).")

        var width = self.ndshape._shape[1]
        var height = self.ndshape._shape[0]
        var buffer = Self(height)
        for i in range(height):
            buffer[i] = self.data[id + i * width]
        return buffer

    # # * same as mdot
    fn rdot(self, other: Self) raises -> Self:
        """
        Dot product of two matrix.
        Matrix A: M * N.
        Matrix B: N * L.
        """

        if (self.ndim != 2) or (other.ndim != 2):
            raise Error("The array should have only two dimensions (matrix).")
        if self.ndshape._shape[1] != other.ndshape._shape[0]:
            raise Error(
                "Second dimension of A does not match first dimension of B."
            )

        var new_matrix = Self(self.ndshape._shape[0], other.ndshape._shape[1])
        for row in range(self.ndshape._shape[0]):
            for col in range(other.ndshape._shape[1]):
                new_matrix[col + row * other.ndshape._shape[1]] = self.row(
                    row
                ).vdot(other.col(col))
        return new_matrix

    fn size(self) -> Int:
        return self.ndshape._size

    fn num_elements(self) -> Int:
        return self.ndshape._size

    # # TODO: move this initialization to the Fields and constructor
    fn shape(self) -> NDArrayShape:
        return self.ndshape

    fn load[width: Int](self, idx: Int) -> SIMD[dtype, width]:
        """
        Loads a SIMD element of size `width` at the given index `idx`.
        """
        return self.data.load[width=width](idx)

    # # TODO: we should add checks to make sure user don't load out of bound indices, but that will overhead, figure out later
    fn load[width: Int = 1](self, *indices: Int) -> SIMD[dtype, width]:
        """
        Loads a SIMD element of size `width` at given variadic indices argument.
        """
        var index: Int = _get_index(indices, self.coefficients._stride)
        return self.data.load[width=width](index)

    fn store[width: Int](inout self, idx: Int, val: SIMD[dtype, width]):
        """
        Stores the SIMD element of size `width` at index `idx`.
        """
        self.data.store[width=width](idx, val)

    fn store[
        width: Int = 1
    ](inout self, *indices: Int, val: SIMD[dtype, width]):
        """
        Stores the SIMD element of size `width` at the given variadic indices argument.
        """
        var idx: Int = _get_index(indices, self.coefficients._stride)
        self.data.store[width=width](idx, val)

    # # not urgent: argpartition, byteswap, choose, conj, dump, getfield
    # # partition, put, repeat, searchsorted, setfield, squeeze, swapaxes, take,
    # # tobyets, tofile, view

<<<<<<< HEAD
    fn all(self):
        # We might need to figure out how we want to handle truthyness before can do this
        pass
            
=======
    # fn all(self):
    #     pass
>>>>>>> c67fab91

    # fn any(self):
    #     pass

    # fn argmax(self):
    #     pass

    # fn argmin(self):
    #     pass

    # fn argsort(self):
    #     pass

    # fn astype(self):
    #     pass

    # fn clip(self):
    #     pass

    # fn compress(self):
    #     pass

    # fn copy(self):
    #     pass

<<<<<<< HEAD
    fn cumprod(self)->Scalar[dtype]:
        """
        Cumulative product of a array.
        
        Returns:
            The cumulative product of the array as a SIMD Value of `dtype`.
        """
        return cumprod[dtype](self)

    fn cumsum(self)->Scalar[dtype]:
        """
        Cumulative Sum of a array.
        
        Returns:
            The cumulative sum of the array as a SIMD Value of `dtype`.
        """
        return cumsum[dtype](self)
=======
    # fn cumprod(self):
    #     pass

    # fn cumsum(self):
    #     pass
>>>>>>> c67fab91

    # fn diagonal(self):
    #     pass

    # fn fill(self):
    #     pass

    # fn flatten(self):
    #     pass

    # fn item(self):
    #     pass

    # fn max(self):
    #     pass

    # fn min(self):
    #     pass

<<<<<<< HEAD
    fn mean(self:Self,axis: Int)raises->Self:
        """
        Mean of array elements over a given axis.
        Args:
            array: NDArray.
            axis: The axis along which the mean is performed.
        Returns:
            An NDArray.

        """
        return mean(self,axis)

    fn mean(self)raises->Scalar[dtype]:
        """
        Cumulative mean of a array.
        
        Returns:
            The cumulative mean of the array as a SIMD Value of `dtype`.
        """
        return cummean[dtype](self)
=======
    # fn mean(self):
    #     pass
>>>>>>> c67fab91

    # fn nonzero(self):
    #     pass

<<<<<<< HEAD
    fn prod(self:Self,axis: Int)raises->Self:
        """
        Product of array elements over a given axis.
        Args:
            array: NDArray.
            axis: The axis along which the product is performed.
        Returns:
            An NDArray.
        """

        return prod(self,axis)
=======
    # fn prod(self):
    #     pass
>>>>>>> c67fab91

    # fn ravel(self):
    #     pass

    # fn resize(self):
    #     pass

    # fn round(self):
    #     pass

    # fn sort(self):
    #     pass

<<<<<<< HEAD
    fn sum(self:Self,axis: Int)raises->Self:
        """
        Sum of array elements over a given axis.
        Args:
            axis: The axis along which the sum is performed.
        Returns:
            An NDArray.
        """
        return sum(self,axis)
=======
    # fn sum(self):
    #     pass
>>>>>>> c67fab91

    # fn stdev(self):
    #     pass

    # fn tolist(self):
    #     pass

    # fn tostring(self):
    #     pass

    # fn trace(self):
    #     pass

    # fn transpose(self):
    #     pass

    # fn variance(self):
    #     pass

    # Technically it only changes the ArrayDescriptor and not the fundamental data
    fn reshape(inout self, *Shape: Int) raises:
        """
        Reshapes the NDArray to given Shape.

        Args:
            Shape: Variadic list of shape.
        """
        var num_elements_new: Int = 1
        var ndim_new: Int = 0
        for i in Shape:
            num_elements_new *= i
            ndim_new += 1

        if self.ndshape._size != num_elements_new:
            raise Error("Cannot reshape: Number of elements do not match.")

        var shape_new: StaticIntTuple[ALLOWED] = StaticIntTuple[ALLOWED]()
        var strides_new: StaticIntTuple[ALLOWED] = StaticIntTuple[ALLOWED]()

        for i in range(ndim_new):
            shape_new[i] = Shape[i]
            var temp: Int = 1
            for j in range(i + 1, ndim_new):  # temp
                temp *= Shape[j]
            strides_new[i] = temp

        self.ndim = ndim_new
        var shape: NDArrayShape = NDArrayShape(shape_new, num_elements_new)
        var stride: NDArrayStrides = NDArrayStrides(strides_new, 0)
        self.ndshape = shape
        self.stride = stride

        print(self.ndshape, self.ndshape._size)
        print(self.stride, self.stride._offset)

    fn unsafe_ptr(self) -> DTypePointer[dtype, 0]:
        return self.data

    # fn to_numpy(self) -> PythonObject:
    #     return self.to_numpy(self)<|MERGE_RESOLUTION|>--- conflicted
+++ resolved
@@ -23,7 +23,6 @@
 from builtin.math import pow
 from algorithm import parallelize, vectorize
 
-<<<<<<< HEAD
 import ._array_funcs as _af
 from ..math.statistics.stats import mean,prod,sum
 from ..math.statistics.cumulative_reduce import cumsum, cumprod, cummean
@@ -33,40 +32,16 @@
 
 @register_passable("trivial")
 struct NDArrayShape[dtype: DType = DType.int32](Stringable):
-=======
-from .ndarray_utils import _get_index, _traverse_iterative, to_numpy
-from .ndarrayview import NDArrayView
-
-# ===----------------------------------------------------------------------===#
-# NDArrayShape
-# ===----------------------------------------------------------------------===#
-
-# ALLOW AN OPTION FOR USER TO CHANGE THIS LATER
-alias ALLOWED = 10
-
-
-@register_passable("trivial")
-struct NDArrayShape(Stringable):
->>>>>>> c67fab91
     """Implements the NDArrayShape."""
 
     # Fields
     var _size: Int
-<<<<<<< HEAD
     var _shape: DTypePointer[dtype]
 
     @always_inline("nodebug")
     fn __init__(inout self, *shape: Int):
         self._size = 1
         self._shape.malloc(len(shape))
-=======
-    var _shape: StaticIntTuple[ALLOWED]
-
-    @always_inline("nodebug")
-    fn __init__(inout self, *shape: Int):
-        self._shape = StaticIntTuple[ALLOWED]()
-        self._size = 1
->>>>>>> c67fab91
         for i in range(min(len(shape), ALLOWED)):
             self._shape[i] = shape[i]
             self._size *= shape[i]
@@ -147,9 +122,12 @@
     fn __eq__(self, other: Self) -> Bool:
         for i in range(len(self._shape)):
             if self[i] != other[i]:
+        for i in range(len(self._shape)):
+            if self[i] != other[i]:
                 return False
         return True
 
+    @always_inline("nodebug")
     @always_inline("nodebug")
     fn __ne__(self, other: Self) -> Bool:
         return not self.__eq__(other)
@@ -160,21 +138,32 @@
             if self[i] == value:
                 return True
         return False
-<<<<<<< HEAD
 
     # FIGURE OUT HOW TO LOAD SIMD VECTORS OUT OF THIS
     @always_inline("nodebug")
     fn load_unsafe(self, idx: Int) -> Int:
         return self._shape[idx]
 
-=======
+    @always_inline("nodebug")
+    fn store_unsafe(inout self, idx: Int, value: Int):
+        self._shape[idx] = value
+
+
+@register_passable("trivial")
+struct NDArrayStrides(Stringable):
+    """Implements the NDArrayStrides."""
+    @always_inline("nodebug")
+    fn __contains__(self, value: Int) -> Bool:
+        for i in range(len(self._shape)):
+            if self[i] == value:
+                return True
+        return False
 
     # FIGURE OUT HOW TO LOAD SIMD VECTORS OUT OF THIS
     @always_inline("nodebug")
     fn load_unsafe(self, idx: Int) -> Int:
         return self._shape[idx]
 
->>>>>>> c67fab91
     @always_inline("nodebug")
     fn store_unsafe(inout self, idx: Int, value: Int):
         self._shape[idx] = value
@@ -199,7 +188,59 @@
             self._stride[i] = temp
 
     @always_inline("nodebug")
+    var _offset: Int
+    var _stride: StaticIntTuple[ALLOWED]
+
+    @always_inline("nodebug")
+    fn __init__(inout self, *shape: Int, ndim: Int, offset: Int = 0):
+        self._offset = offset
+        self._stride = StaticIntTuple[ALLOWED]()
+        for i in range(min(ndim, ALLOWED)):
+            var temp: Int = 1
+            for j in range(i + 1, ndim):  # temp
+                temp *= shape[j]
+            self._stride[i] = temp
+
+    @always_inline("nodebug")
     fn __init__(
+        inout self, shape: VariadicList[Int], ndim: Int, offset: Int = 0
+    ):
+        self._offset = offset
+        self._stride = StaticIntTuple[ALLOWED]()
+        for i in range(min(ndim, ALLOWED)):
+            var temp: Int = 1
+            for j in range(i + 1, ndim):  # temp
+                temp *= shape[j]
+            self._stride[i] = temp
+
+    @always_inline("nodebug")
+    fn __init__(inout self, shape: List[Int], ndim: Int, offset: Int = 0):
+        self._offset = offset
+        self._stride = StaticIntTuple[ALLOWED]()
+        for i in range(min(ndim, ALLOWED)):
+            var temp: Int = 1
+            for j in range(i + 1, ndim):  # temp
+                temp *= shape[j]
+            self._stride[i] = temp
+
+    @always_inline("nodebug")
+    fn __init__[
+        length: Int
+    ](inout self, shape: StaticIntTuple[length], ndim: Int, offset: Int = 0):
+        self._offset = offset
+        self._stride = StaticIntTuple[ALLOWED]()
+        for i in range(min(ndim, ALLOWED)):
+            var temp: Int = 1
+            for j in range(i + 1, ndim):  # temp
+                temp *= shape[j]
+            self._stride[i] = temp
+
+    @always_inline("nodebug")
+    fn __init__(inout self, stride: StaticIntTuple[ALLOWED], offset: Int = 0):
+        self._offset = offset
+        self._stride = stride
+
+    @always_inline("nodebug")
         inout self, shape: VariadicList[Int], ndim: Int, offset: Int = 0
     ):
         self._offset = offset
@@ -325,10 +366,7 @@
     @always_inline("nodebug")
     fn store_unsafe(inout self, idx: Int, value: Int):
         self._stride[idx] = value
-<<<<<<< HEAD
-
-=======
->>>>>>> c67fab91
+
 
 
 # ===----------------------------------------------------------------------===#
@@ -356,10 +394,6 @@
     var order: Int  # Defines 0 for row major, 1 for column major
 
     alias simd_width: Int = simdwidthof[dtype]()  # Vector size of the data type
-<<<<<<< HEAD
-    var info: ArrayDescriptor[dtype]  # Infomation regarding the NDArray.
-=======
->>>>>>> c67fab91
 
     # ===-------------------------------------------------------------------===#
     # Life cycle methods
@@ -386,14 +420,6 @@
         self.data = DTypePointer[dtype].alloc(self.ndshape._size)
         memset_zero(self.data, self.ndshape._size)
 
-<<<<<<< HEAD
-        self._arr = DTypePointer[dtype].alloc(size)
-        memset_zero(self._arr, size)
-        self.info = ArrayDescriptor[dtype](
-            dimension, first_index, size, shapeInfo, strides
-        )
-=======
->>>>>>> c67fab91
         if random:
             rand[dtype](self.data, self.ndshape._size)
 
@@ -409,27 +435,6 @@
             NDArray[DType.float16](VariadicList[Int](3, 2, 4), random=True)
             Returns an array with shape 3 x 2 x 4 and randomly values.
         """
-<<<<<<< HEAD
-        var dimension: Int = shape.__len__()
-        var first_index: Int = 0
-        var size: Int = 1
-        var shapeInfo: List[Int] = List[Int]()
-        var strides: List[Int] = List[Int]()
-
-        for i in range(dimension):
-            shapeInfo.append(shape[i])
-            size *= shape[i]
-            var temp: Int = 1
-            for j in range(i + 1, dimension):  # temp
-                temp *= shape[j]
-            strides.append(temp)
-
-        self._arr = DTypePointer[dtype].alloc(size)
-        memset_zero(self._arr, size)
-        self.info = ArrayDescriptor[dtype](
-            dimension, first_index, size, shapeInfo, strides
-        )
-=======
         self.ndim = shape.__len__()
         self.ndshape = NDArrayShape(
             shape
@@ -442,7 +447,6 @@
         memset_zero(self.data, self.ndshape._size)
         self.datatype = dtype
         self.order = 0
->>>>>>> c67fab91
 
         if random:
             rand[dtype](self.data, self.ndshape._size)
@@ -458,58 +462,6 @@
             Returns an array with shape 3 x 2 with input values.
         """
 
-<<<<<<< HEAD
-        var dimension: Int = shape.__len__()
-        var first_index: Int = 0
-        var size: Int = 1
-        var shapeInfo: List[Int] = List[Int]()
-        var strides: List[Int] = List[Int]()
-
-        for i in range(dimension):
-            shapeInfo.append(shape[i])
-            size *= shape[i]
-            var temp: Int = 1
-            for j in range(i + 1, dimension):  # temp
-                temp *= shape[j]
-            strides.append(temp)
-
-        self._arr = DTypePointer[dtype].alloc(size)
-        memset_zero(self._arr, size)
-        for i in range(size):
-            self._arr[i] = data[i]
-        self.info = ArrayDescriptor[dtype](
-            dimension, first_index, size, shapeInfo, strides
-        )
-
-    fn __init__(inout self, shape: List[Int], random: Bool = False):
-        """
-        Example:
-            NDArray[DType.float16](List[Int](3, 2, 4), random=True)
-            Returns an array with shape 3 x 2 x 4 and randomly values.
-        """
-
-        var dimension: Int = shape.__len__()
-        var first_index: Int = 0
-        var size: Int = 1
-        var shapeInfo: List[Int] = List[Int]()
-        var strides: List[Int] = List[Int]()
-
-        for i in range(dimension):
-            shapeInfo.append(shape[i])
-            size *= shape[i]
-            var temp: Int = 1
-            for j in range(i + 1, dimension):  # temp
-                temp *= shape[j]
-            strides.append(temp)
-
-        self._arr = DTypePointer[dtype].alloc(size)
-        memset_zero(self._arr, size)
-        self.info = ArrayDescriptor[dtype](
-            dimension, first_index, size, shapeInfo, strides
-        )
-        if random:
-            rand[dtype](self._arr, size)
-=======
         self.ndim = shape.__len__()
         self.ndshape = NDArrayShape(
             shape
@@ -525,7 +477,6 @@
 
         for i in range(self.ndshape._size):
             self.data[i] = data[i]
->>>>>>> c67fab91
 
     fn __init__(
         inout self,
@@ -552,21 +503,6 @@
         self.datatype = dtype
         self.order = 0
 
-<<<<<<< HEAD
-        for i in range(dimension):
-            size *= shape.shape[i]
-            var temp: Int = 1
-            for j in range(i + 1, dimension):  # temp
-                temp *= shape.shape[j]
-            strides.append(temp)
-
-        self._arr = DTypePointer[dtype].alloc(size)
-        memset_zero(self._arr, size)
-        self.info = ArrayDescriptor[dtype](
-            dimension, first_index, size, shape.shape, strides
-        )
-=======
->>>>>>> c67fab91
         if random:
             rand[dtype](self.data, self.ndshape._size)
 
@@ -584,20 +520,6 @@
         strides: StaticIntTuple[ALLOWED],
         coefficients: StaticIntTuple[ALLOWED],
     ):
-<<<<<<< HEAD
-        self._arr = DTypePointer[dtype].alloc(size)
-        memset_zero(self._arr, size)
-        self.info = ArrayDescriptor[dtype](
-            ndim, offset, size, shape, strides, coefficients
-        )
-
-    fn __copyinit__(inout self, new: Self):
-        self.info = new.info
-        self._arr = DTypePointer[dtype].alloc(new.info.size)
-        for i in range(new.info.size):
-            self._arr[i] = new._arr[i]
-
-=======
         self.ndim = ndim
         self.ndshape = NDArrayShape(
             shape, size
@@ -646,7 +568,6 @@
         memcpy(self.data, other.data, other.ndshape.size())
 
     @always_inline("nodebug")
->>>>>>> c67fab91
     fn __moveinit__(inout self, owned existing: Self):
         self.ndim = existing.ndim
         self.ndshape = existing.ndshape
@@ -668,7 +589,6 @@
     fn __setitem__(inout self, index: Int, val: SIMD[dtype, 1]) raises:
         if index >= self.ndshape._size:
             raise Error("Invalid index: index out of bound")
-<<<<<<< HEAD
         self.store(index, value)
 
     fn __setitem__(inout self, *index: Int, value: SIMD[dtype, 1]) raises:
@@ -676,18 +596,6 @@
         if idx >= self.info.size:
             raise Error("Invalid index: index out of bound")
         self.store(idx, value)
-=======
-        # self.data[index] = val
-        self.data[index] = val
-
-    # lsp shows unused variable because of the if condition, be careful with this
-    # this setter is not working -> Shows expression must be mutable in assignment
-    @always_inline("nodebug")
-    fn __setitem__(inout self, *index: Int, val: SIMD[dtype, 1]) raises:
-        var idx: Int = _get_index(index, self.stride._stride)
-        if idx >= self.ndshape._size:
-            raise Error("Invalid index: index out of bound")
->>>>>>> c67fab91
 
         self.data[idx] = val
 
@@ -700,23 +608,7 @@
         var idx: Int = _get_index(indices, self.coefficients._stride)
         if idx >= self.ndshape._size:
             raise Error("Invalid index: index out of bound")
-<<<<<<< HEAD
         self.store(idx, val)
-=======
-
-        self.data[idx] = val
-
-    fn __setitem__(
-        inout self,
-        indices: VariadicList[Int],
-        val: SIMD[dtype, 1],
-    ) raises:
-        var idx: Int = _get_index(indices, self.coefficients._stride)
-        if idx >= self.ndshape._size:
-            raise Error("Invalid index: index out of bound")
-
-        self.data[idx] = val
->>>>>>> c67fab91
 
     fn __getitem__(self, index: Int) raises -> SIMD[dtype, 1]:
         """
@@ -881,13 +773,8 @@
             `arr[1:3, 2:4]` returns the corresponding sliced array (2 x 2).
         """
         var n_slices: Int = slices.__len__()
-<<<<<<< HEAD
         if n_slices > self.info.ndim or n_slices < self.info.ndim:
             raise Error("Error: No of slices do not match shape")
-=======
-        if n_slices > self.ndim or n_slices < self.ndim:
-            print("Error: No of slices do not match shape")
->>>>>>> c67fab91
 
         var ndims: Int = 0
         var spec: StaticIntTuple[ALLOWED] = StaticIntTuple[ALLOWED]()
@@ -963,7 +850,6 @@
                 slice_list.append(slices[i]._get_ptr[Slice]()[0])
             elif slices[i].isa[Int]():
                 var int: Int = slices[i]._get_ptr[Int]()[0]
-<<<<<<< HEAD
                 slice_list.append(Slice(int,int+1))
                 # print(int,"=",Slice(int,int+1))
         if n_slices < self.info.ndim:
@@ -971,9 +857,6 @@
                 print(i)
                 var size_at_dim: Int = self.info.shape[i]
                 slice_list.append(Slice(0,size_at_dim-1))
-=======
-                slice_list.append(Slice(int, int + 1))
->>>>>>> c67fab91
         var narr: Self = self[slice_list]
         return narr
 
@@ -989,51 +872,6 @@
     fn __eq__(self, other: Self) -> Bool:
         return self.data == other.data
 
-<<<<<<< HEAD
-=======
-    fn _elementwise_scalar_arithmetic[
-        func: fn[dtype: DType, width: Int] (
-            SIMD[dtype, width], SIMD[dtype, width]
-        ) -> SIMD[dtype, width]
-    ](self, s: SIMD[dtype, 1]) -> Self:
-        alias simd_width: Int = simdwidthof[dtype]()
-        var new_array = self
-
-        @parameter
-        fn elemwise_vectorize[simd_width: Int](idx: Int) -> None:
-            new_array.data.store[width=simd_width](
-                idx,
-                func[dtype, simd_width](
-                    SIMD[dtype, simd_width](s),
-                    self.data.load[width=simd_width](idx),
-                ),
-            )
-
-        vectorize[elemwise_vectorize, simd_width](self.ndshape._size)
-        return new_array
-
-    fn _elementwise_array_arithmetic[
-        func: fn[dtype: DType, width: Int] (
-            SIMD[dtype, width], SIMD[dtype, width]
-        ) -> SIMD[dtype, width]
-    ](self, other: Self) -> Self:
-        alias simd_width = simdwidthof[dtype]()
-        var new_vec = self
-
-        @parameter
-        fn elemwise_arithmetic[simd_width: Int](index: Int) -> None:
-            new_vec.data.store[width=simd_width](
-                index,
-                func[dtype, simd_width](
-                    self.data.load[width=simd_width](index),
-                    other.data.load[width=simd_width](index),
-                ),
-            )
-
-        vectorize[elemwise_arithmetic, simd_width](self.ndshape._size)
-        return new_vec
-
->>>>>>> c67fab91
     fn __add__(inout self, other: SIMD[dtype, 1]) -> Self:
         return _af._math_func_one_array_one_SIMD_in_one_array_out[dtype,SIMD.__add__](self,other)
 
@@ -1076,7 +914,6 @@
     fn __imul__(inout self, s: Self)raises:
         self = self * s
 
-<<<<<<< HEAD
     # Same as cumsum consider removing
     # fn reduce_sum(self) -> SIMD[dtype, 1]:
     #     var reduced = SIMD[dtype, 1](0.0)
@@ -1085,14 +922,6 @@
     #     @parameter
     #     fn vectorize_reduce[simd_width: Int](idx: Int) -> None:
     #         reduced += self._arr.load[width=simd_width](idx).reduce_add()
-=======
-        @parameter
-        fn vectorize_reduce[simd_width: Int](idx: Int) -> None:
-            reduced += self.data.load[width=simd_width](idx).reduce_add()
-
-        vectorize[vectorize_reduce, simd_width](self.ndshape._size)
-        return reduced
->>>>>>> c67fab91
 
     #     vectorize[vectorize_reduce, simd_width](self.info.size)
     #     return reduced
@@ -1102,7 +931,6 @@
     #     var reduced = SIMD[dtype, 1](0.0)
     #     alias simd_width: Int = simdwidthof[dtype]()
 
-<<<<<<< HEAD
     #     @parameter
     #     fn vectorize_reduce[simd_width: Int](idx: Int) -> None:
     #         reduced *= self._arr.load[width=simd_width](idx).reduce_mul()
@@ -1123,27 +951,6 @@
 
         # vectorize[vectorized_abs, nelts](self.info.size)
         # return result
-=======
-        @parameter
-        fn vectorize_reduce[simd_width: Int](idx: Int) -> None:
-            reduced *= self.data.load[width=simd_width](idx).reduce_mul()
-
-        vectorize[vectorize_reduce, simd_width](self.ndshape._size)
-        return reduced
-
-    fn __abs__(self) -> Self:
-        var result = Self(self.ndshape._shape)
-        alias nelts = simdwidthof[dtype]()
-
-        @parameter
-        fn vectorized_abs[simd_width: Int](idx: Int) -> None:
-            result.data.store[width=simd_width](
-                idx, abs(self.data.load[width=simd_width](idx))
-            )
-
-        vectorize[vectorized_abs, nelts](self.ndshape._size)
-        return result
->>>>>>> c67fab91
 
     # all elements raised to some integer power
     fn __pow__(self, p: Int) -> Self:
@@ -1444,15 +1251,10 @@
     # # partition, put, repeat, searchsorted, setfield, squeeze, swapaxes, take,
     # # tobyets, tofile, view
 
-<<<<<<< HEAD
     fn all(self):
         # We might need to figure out how we want to handle truthyness before can do this
         pass
             
-=======
-    # fn all(self):
-    #     pass
->>>>>>> c67fab91
 
     # fn any(self):
     #     pass
@@ -1478,7 +1280,6 @@
     # fn copy(self):
     #     pass
 
-<<<<<<< HEAD
     fn cumprod(self)->Scalar[dtype]:
         """
         Cumulative product of a array.
@@ -1496,13 +1297,6 @@
             The cumulative sum of the array as a SIMD Value of `dtype`.
         """
         return cumsum[dtype](self)
-=======
-    # fn cumprod(self):
-    #     pass
-
-    # fn cumsum(self):
-    #     pass
->>>>>>> c67fab91
 
     # fn diagonal(self):
     #     pass
@@ -1522,7 +1316,6 @@
     # fn min(self):
     #     pass
 
-<<<<<<< HEAD
     fn mean(self:Self,axis: Int)raises->Self:
         """
         Mean of array elements over a given axis.
@@ -1543,15 +1336,10 @@
             The cumulative mean of the array as a SIMD Value of `dtype`.
         """
         return cummean[dtype](self)
-=======
-    # fn mean(self):
-    #     pass
->>>>>>> c67fab91
 
     # fn nonzero(self):
     #     pass
 
-<<<<<<< HEAD
     fn prod(self:Self,axis: Int)raises->Self:
         """
         Product of array elements over a given axis.
@@ -1563,10 +1351,6 @@
         """
 
         return prod(self,axis)
-=======
-    # fn prod(self):
-    #     pass
->>>>>>> c67fab91
 
     # fn ravel(self):
     #     pass
@@ -1580,7 +1364,6 @@
     # fn sort(self):
     #     pass
 
-<<<<<<< HEAD
     fn sum(self:Self,axis: Int)raises->Self:
         """
         Sum of array elements over a given axis.
@@ -1590,10 +1373,6 @@
             An NDArray.
         """
         return sum(self,axis)
-=======
-    # fn sum(self):
-    #     pass
->>>>>>> c67fab91
 
     # fn stdev(self):
     #     pass
