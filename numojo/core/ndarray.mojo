--- conflicted
+++ resolved
@@ -1402,7 +1402,6 @@
         OtherDType: DType,
         ResultDType: DType = TypeCoercion.result_type[dtype, OtherDType](),
     ](self, other: Scalar[OtherDType]) raises -> NDArray[ResultDType]:
-<<<<<<< HEAD
         """
         Enables `scalar + array`.
         """
@@ -1414,19 +1413,6 @@
         """
         Enables `scalar + array`.
         """
-=======
-        """
-        Enables `scalar + array`.
-        """
-        return math.add[ResultDType](
-            self.astype[ResultDType](), other.cast[ResultDType]()
-        )
-
-    fn __radd__(mut self, other: SIMD[dtype, 1]) raises -> Self:
-        """
-        Enables `scalar + array`.
-        """
->>>>>>> b8f637e2
         return math.add[dtype](self, other)
 
     # TODO make an inplace version of arithmetic functions for the i dunders
@@ -1485,7 +1471,6 @@
         OtherDType: DType,
         ResultDType: DType = TypeCoercion.result_type[dtype, OtherDType](),
     ](self, other: Scalar[OtherDType]) raises -> NDArray[ResultDType]:
-<<<<<<< HEAD
         """
         Enables `scalar - array`.
         """
@@ -1497,19 +1482,6 @@
         """
         Enables `scalar - array`.
         """
-=======
-        """
-        Enables `scalar - array`.
-        """
-        return math.sub[ResultDType](
-            other.cast[ResultDType](), self.astype[ResultDType]()
-        )
-
-    fn __rsub__(mut self, other: SIMD[dtype, 1]) raises -> Self:
-        """
-        Enables `scalar - array`.
-        """
->>>>>>> b8f637e2
         return math.sub[dtype](other, self)
 
     fn __isub__(mut self, other: SIMD[dtype, 1]) raises:
@@ -1565,7 +1537,6 @@
         OtherDType: DType,
         ResultDType: DType = TypeCoercion.result_type[dtype, OtherDType](),
     ](self, other: Scalar[OtherDType]) raises -> NDArray[ResultDType]:
-<<<<<<< HEAD
         """
         Enables `scalar * array`.
         """
@@ -1579,21 +1550,6 @@
         """
         return math.mul[dtype](self, other)
 
-=======
-        """
-        Enables `scalar * array`.
-        """
-        return math.mul[ResultDType](
-            self.astype[ResultDType](), other.cast[ResultDType]()
-        )
-
-    fn __rmul__(mut self, other: SIMD[dtype, 1]) raises -> Self:
-        """
-        Enables `scalar * array`.
-        """
-        return math.mul[dtype](self, other)
-
->>>>>>> b8f637e2
     fn __imul__(mut self, other: SIMD[dtype, 1]) raises:
         """
         Enables `array *= scalar`.
