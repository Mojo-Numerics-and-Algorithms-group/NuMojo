--- conflicted
+++ resolved
@@ -540,7 +540,6 @@
         self._buf.store(idx, val)
 
     # compiler doesn't accept this
-<<<<<<< HEAD
     fn __setitem__(
         inout self, mask: NDArray[DType.bool], value: Scalar[dtype]
     ) raises:
@@ -551,7 +550,6 @@
             mask.shape != self.shape
         ):  # this behaviour could be removed potentially
             raise Error("Mask and array must have the same shape")
-=======
     # fn __setitem__(
     #     mut self, mask: NDArray[DType.bool], value: Scalar[dtype]
     # ) raises:
@@ -562,7 +560,6 @@
     #         mask.shape != self.shape
     #     ):  # this behavious could be removed potentially
     #         raise Error("Mask and array must have the same shape")
->>>>>>> 12b13846
 
         for i in range(mask.size):
             if mask._buf.load[width=1](i):
@@ -855,8 +852,6 @@
         var idx: Int = _get_index(index, self.coefficient)
         return self._buf.load[width=1](idx)
 
-<<<<<<< HEAD
-=======
     fn _adjust_slice_(self, slice_list: List[Slice]) raises -> List[Slice]:
         """
         Adjusts the slice values to lie within 0 and dim.
@@ -903,7 +898,6 @@
 
         return slices^
 
->>>>>>> 12b13846
     fn __getitem__(self, owned *slices: Slice) raises -> Self:
         """
         Retreive slices of an array from variadic slices.
