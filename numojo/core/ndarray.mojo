--- conflicted
+++ resolved
@@ -35,6 +35,7 @@
 )
 
 import numojo.routines.creation as creation
+import numojo.routines.creation as creation
 import numojo.routines.sorting as sorting
 import numojo.routines.math.arithmetic as arithmetic
 import numojo.routines.logic.comparison as comparison
@@ -54,11 +55,7 @@
 #
 # TODO: Generalize mdot, rdot to take any IxJx...xKxL and LxMx...xNxP matrix and
 #       matmul it into IxJx..xKxMx...xNxP array.
-<<<<<<< HEAD
 # TODO: Add vectorization for _get_offset.
-=======
-# TODO: Add vectorization for _get_index.
->>>>>>> 2450b433
 # TODO: Create NDArrayView that points to the buffer of the raw array.
 #       This requires enhancement of functionalities of traits from Mojo's side.
 #       The data buffer can implement an ArrayData trait (RawData or RefData)
