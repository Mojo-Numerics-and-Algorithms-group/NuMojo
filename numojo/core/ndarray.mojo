--- conflicted
+++ resolved
@@ -2636,14 +2636,8 @@
         """
         If all true return true.
         """
-<<<<<<< HEAD
-        # make this a compile time check
-        # Respnse to above compile time errors are way harder to read at the moment.
-        if not (is_inttype(self.dtype) or is_booltype(self.dtype)):
-=======
         # make this a compile time check when they become more readable
         if not (self.dtype is DType.bool or self.dtype.is_integral()):
->>>>>>> c0516185
             raise Error("Array elements must be Boolean or Integer.")
         # We might need to figure out how we want to handle truthyness before can do this
         var result: Bool = True
