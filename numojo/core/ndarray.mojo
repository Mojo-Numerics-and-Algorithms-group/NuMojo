"""
# ===----------------------------------------------------------------------=== #
# Implements ROW MAJOR N-DIMENSIONAL ARRAYS
# Last updated: 2024-06-18
# ===----------------------------------------------------------------------=== #
"""

"""
# TODO
1) Add NDArray, NDArrayShape constructor overload for List, VariadicList types etc to cover more cases
2) Remove the redundant shape from fields and combine it with NDArrayShape to make it easy to do self.shape() == other.shape()
3) Generalize mdot, rdot to take any IxJx...xKxL and LxMx...xNxP matrix and matmul it into IxJx..xKxMx...xNxP array.
4) Vectorize row(), col() to retrieve rows and columns for 2D arrays
5) Add __getitem__() overload for (Slice, Int)
6) Add support for Column Major
7) Add vectorization for _get_index
8) Write more explanatory Error("") statements
9) Vectorize the for loops inside getitem or move these checks to compile time to try and remove the overhead from constantly checking
10) Add List[Int] and Variadic[Int] Shape args for __init__ to make it more flexible
"""

from random import rand
from builtin.math import pow
from algorithm import parallelize, vectorize

from .ndarray_utils import _get_index, _traverse_iterative, to_numpy
from .ndarrayview import NDArrayView

# ===----------------------------------------------------------------------===#
# NDArrayShape
# ===----------------------------------------------------------------------===#

# ALLOW AN OPTION FOR USER TO CHANGE THIS LATER
alias ALLOWED = 10


@register_passable("trivial")
struct NDArrayShape(Stringable):
    """Implements the NDArrayShape."""

    # Fields
    var _size: Int
    var _shape: StaticIntTuple[ALLOWED]

    @always_inline("nodebug")
    fn __init__(inout self, *shape: Int):
        self._shape = StaticIntTuple[ALLOWED]()
        self._size = 1
        for i in range(min(len(shape), ALLOWED)):
            self._shape[i] = shape[i]
            self._size *= shape[i]

    @always_inline("nodebug")
    fn __init__(inout self, shape: VariadicList[Int]):
        self._shape = StaticIntTuple[ALLOWED]()
        self._size = 1
        for i in range(min(len(shape), ALLOWED)):
            self._shape[i] = shape[i]
            self._size *= shape[i]

    @always_inline("nodebug")
    fn __init__(inout self, shape: List[Int]):
        self._shape = StaticIntTuple[ALLOWED]()
        self._size = 1
        for i in range(min(len(shape), ALLOWED)):
            self._shape[i] = shape[i]
            self._size *= shape[i]

    @always_inline("nodebug")
    fn __init__[length: Int](inout self, shape: StaticIntTuple[length]):
        self._shape = StaticIntTuple[ALLOWED]()
        self._size = 1
        for i in range(min(length, ALLOWED)):
            self._shape[i] = shape[i]
            self._size *= shape[i]

    @always_inline("nodebug")
    fn __init__(inout self, shape: StaticIntTuple[ALLOWED], size: Int):
        self._shape = shape
        self._size = size

    @always_inline("nodebug")
    fn __init__(inout self, owned shape: NDArrayShape):
        self._shape = StaticIntTuple[ALLOWED]()
        self._size = 1
        for i in range(min(len(self._shape), ALLOWED)):
            self._shape[i] = shape[i]
            self._size *= shape[i]

    @always_inline("nodebug")
    fn __getitem__(self, index: Int) -> Int:
        # takes care of negative indexing
        if index >= 0:
            return self._shape[index]
        else:
            return self._shape[len(self._shape) + index]

    @always_inline("nodebug")
    fn __setitem__(inout self, index: Int, value: Int):
        # takes care of negative indexing
        if index >= 0:
            self._shape[index] = value
        else:
            self._shape[len(self._shape) + index] = value

    @always_inline("nodebug")
    fn size(self) -> Int:
        return self._size

    @always_inline("nodebug")
    fn dim(self) -> Int:
        return len(self._shape)

    @always_inline("nodebug")
    fn __str__(self: Self) -> String:
        var result: String = "Shape: ["
        for i in range(len(self._shape)):
            if self._shape[i] == 0:
                result = result[:-2]
                break
            result += self._shape[i].__str__() + ", "
        return result + "]"
        # return "Shape: " + self._shape.__str__()

    @always_inline("nodebug")
    fn __eq__(self, other: Self) -> Bool:
        for i in range(len(self._shape)):
            if self[i] != other[i]:
                return False
        return True

    @always_inline("nodebug")
    fn __ne__(self, other: Self) -> Bool:
        return not self.__eq__(other)

    @always_inline("nodebug")
    fn __contains__(self, value: Int) -> Bool:
        for i in range(len(self._shape)):
            if self[i] == value:
                return True
        return False

    # FIGURE OUT HOW TO LOAD SIMD VECTORS OUT OF THIS
    @always_inline("nodebug")
    fn load_unsafe(self, idx: Int) -> Int:
        return self._shape[idx]

    @always_inline("nodebug")
    fn store_unsafe(inout self, idx: Int, value: Int):
        self._shape[idx] = value


@register_passable("trivial")
struct NDArrayStrides(Stringable):
    """Implements the NDArrayStrides."""

    # Fields
    var _offset: Int
    var _stride: StaticIntTuple[ALLOWED]

    @always_inline("nodebug")
    fn __init__(inout self, *shape: Int, ndim: Int, offset: Int = 0):
        self._offset = offset
        self._stride = StaticIntTuple[ALLOWED]()
        for i in range(min(ndim, ALLOWED)):
            var temp: Int = 1
            for j in range(i + 1, ndim):  # temp
                temp *= shape[j]
            self._stride[i] = temp

    @always_inline("nodebug")
    fn __init__(
        inout self, shape: VariadicList[Int], ndim: Int, offset: Int = 0
    ):
        self._offset = offset
        self._stride = StaticIntTuple[ALLOWED]()
        for i in range(min(ndim, ALLOWED)):
            var temp: Int = 1
            for j in range(i + 1, ndim):  # temp
                temp *= shape[j]
            self._stride[i] = temp

    @always_inline("nodebug")
    fn __init__(inout self, shape: List[Int], ndim: Int, offset: Int = 0):
        self._offset = offset
        self._stride = StaticIntTuple[ALLOWED]()
        for i in range(min(ndim, ALLOWED)):
            var temp: Int = 1
            for j in range(i + 1, ndim):  # temp
                temp *= shape[j]
            self._stride[i] = temp

    @always_inline("nodebug")
    fn __init__[
        length: Int
    ](inout self, shape: StaticIntTuple[length], ndim: Int, offset: Int = 0):
        self._offset = offset
        self._stride = StaticIntTuple[ALLOWED]()
        for i in range(min(ndim, ALLOWED)):
            var temp: Int = 1
            for j in range(i + 1, ndim):  # temp
                temp *= shape[j]
            self._stride[i] = temp

    @always_inline("nodebug")
    fn __init__(inout self, stride: StaticIntTuple[ALLOWED], offset: Int = 0):
        self._offset = offset
        self._stride = stride

    @always_inline("nodebug")
    fn __init__(
        inout self, owned shape: NDArrayShape, ndim: Int, offset: Int = 0
    ):
        self._offset = offset
        self._stride = StaticIntTuple[ALLOWED]()

        if (
            ndim == 1
        ):  # TODO: make sure this is present in all __init__() to account for 1D arrays.
            self._stride[0] = 1
        else:
            for i in range(min(ndim, ALLOWED)):
                var temp: Int = 1
                for j in range(
                    i + 1, ndim
                ):  # make sure i don't need to add min() here
                    temp *= shape[j]
                self._stride[i] = temp

    fn __init__(inout self, owned stride: NDArrayStrides, offset: Int = 0):
        self._offset = offset
        self._stride = stride._stride

    @always_inline("nodebug")
    fn __getitem__(self, index: Int) -> Int:
        # takes care of negative indexing
        if index >= 0:
            return self._stride[index]
        else:
            return self._stride[len(self._stride) + index]

    @always_inline("nodebug")
    fn __setitem__(inout self, index: Int, value: Int):
        # takes care of negative indexing
        if index >= 0:
            self._stride[index] = value
        else:
            self._stride[len(self._stride) + index] = value

    @always_inline("nodebug")
    fn size(self) -> Int:
        var result = 1
        for i in range(len(self._stride)):
            result *= self._stride[i]
        return result

    @always_inline("nodebug")
    fn dim(self) -> Int:
        return len(self._stride)

    @always_inline("nodebug")
    fn __str__(self: Self) -> String:
        var result: String = "Stride: ["
        for i in range(len(self._stride)):
            if self._stride[i] == 0:
                result = result[:-2]
                break
            result += self._stride[i].__str__() + ", "
        return result + "]"
        # return "Stride: " + self._stride.__str__()

    @always_inline("nodebug")
    fn __eq__(self, other: Self) -> Bool:
        for i in range(len(self._stride)):
            if self[i] != other[i]:
                return False
        return True

    @always_inline("nodebug")
    fn __ne__(self, other: Self) -> Bool:
        return not self.__eq__(other)

    @always_inline("nodebug")
    fn __contains__(self, value: Int) -> Bool:
        for i in range(len(self._stride)):
            if self[i] == value:
                return True
        return False

    # FIGURE OUT HOW TO LOAD SIMD VECTORS OUT OF THIS
    @always_inline("nodebug")
    fn load_unsafe(self, idx: Int) -> Int:
        return self._stride[idx]

    @always_inline("nodebug")
    fn store_unsafe(inout self, idx: Int, value: Int):
        self._stride[idx] = value


# ===----------------------------------------------------------------------===#
# NDArray
# ===----------------------------------------------------------------------===#


# * COLUMN MAJOR INDEXING
struct NDArray[dtype: DType = DType.float32](Stringable):
    """The N-dimensional array (NDArray).

    The array can be uniquely defined by three parameters:
        1. The data buffer of all items.
        2. The shape of the array.
        3. Is the array row-major ('C') or column-major ('F')?
            Currently, we only implement methods using row-major.
    """

    var data: DTypePointer[dtype]  # Data buffer of the items in the NDArray
    var ndim: Int
    var ndshape: NDArrayShape  # contains size, shape
    var stride: NDArrayStrides  # contains offset, strides
    var coefficients: NDArrayStrides  # contains offset, coefficients
    var datatype: DType  # The datatype of memory
    var order: Int  # Defines 0 for row major, 1 for column major

    alias simd_width: Int = simdwidthof[dtype]()  # Vector size of the data type

    # ===-------------------------------------------------------------------===#
    # Life cycle methods
    # ===-------------------------------------------------------------------===#

    # default constructor
    @always_inline("nodebug")
    fn __init__(inout self, *shape: Int, random: Bool = False):
        """
        Example:
            NDArray[DType.int8](3,2,4)
            Returns an zero array with shape 3 x 2 x 4.
        """
        self.ndim = shape.__len__()
        self.ndshape = NDArrayShape(
            shape
        )  # for some reason lsp shows error for using self.shape name, so keep it as ndshape for now
        self.stride = NDArrayStrides(shape, self.ndim)
        self.coefficients = NDArrayStrides(
            shape, self.ndim
        )  # I gotta make it empty, but let's just keep it like for tnow
        self.datatype = dtype
        self.order = 0
        self.data = DTypePointer[dtype].alloc(self.ndshape._size)
        memset_zero(self.data, self.ndshape._size)

        if random:
            rand[dtype](self.data, self.ndshape._size)

    @always_inline("nodebug")
    fn __init__(
        inout self,
        shape: VariadicList[Int],
        random: Bool = False,
        value: SIMD[dtype, 1] = SIMD[dtype, 1](0),
    ):
        """
        Example:
            NDArray[DType.float16](VariadicList[Int](3, 2, 4), random=True)
            Returns an array with shape 3 x 2 x 4 and randomly values.
        """
        self.ndim = shape.__len__()
        self.ndshape = NDArrayShape(
            shape
        )  # for some reason lsp shows error for using self.shape name, so keep it as ndshape for now
        self.stride = NDArrayStrides(shape, self.ndim)
        self.coefficients = NDArrayStrides(
            shape, self.ndim
        )  # I gotta make it empty, but let's just keep it like for tnow
        self.data = DTypePointer[dtype].alloc(self.ndshape._size)
        memset_zero(self.data, self.ndshape._size)
        self.datatype = dtype
        self.order = 0

        if random:
            rand[dtype](self.data, self.ndshape._size)

        else:
            for i in range(self.ndshape._size):
                self.data[i] = value.cast[dtype]()

    fn __init__(inout self, data: List[SIMD[dtype, 1]], shape: List[Int]):
        """
        Example:
            `NDArray[DType.int8](List[Int8](1,2,3,4,5,6), shape=List[Int](2,3))`
            Returns an array with shape 3 x 2 with input values.
        """

        self.ndim = shape.__len__()
        self.ndshape = NDArrayShape(
            shape
        )  # for some reason lsp shows error for using self.shape name, so keep it as ndshape for now
        self.stride = NDArrayStrides(shape, self.ndim)
        self.coefficients = NDArrayStrides(
            shape, self.ndim
        )  # I gotta make it empty, but let's just keep it like for tnow
        self.data = DTypePointer[dtype].alloc(self.ndshape._size)
        memset_zero(self.data, self.ndshape._size)
        self.datatype = dtype
        self.order = 0

        for i in range(self.ndshape._size):
            self.data[i] = data[i]

    fn __init__(
        inout self,
        shape: NDArrayShape,
        random: Bool = False,
        value: SIMD[dtype, 1] = SIMD[dtype, 1](0),  # make it Optional[]
    ):
        self.ndim = 0
        for i in range(len(shape._shape)):
            if shape[i] != 0:
                self.ndim += 1

        self.ndshape = shape
        # self.ndshape = NDArrayShape(
        # shape
        # )  # for some reason lsp shows error for using self.shape name, so keep it as ndshape for now
        self.stride = NDArrayStrides(shape, self.ndim)
        self.coefficients = self.stride
        # self.coefficients = NDArrayStrides(
        # shape, self.ndim
        # )  # I gotta make it empty, but let's just keep it like for tnow
        self.data = DTypePointer[dtype].alloc(self.ndshape._size)
        memset_zero(self.data, self.ndshape._size)
        self.datatype = dtype
        self.order = 0

        if random:
            rand[dtype](self.data, self.ndshape._size)

        else:
            for i in range(self.ndshape._size):
                self.data[i] = value.cast[dtype]()

    # constructor when rank, ndim, weights, first_index(offset) are known
    fn __init__(
        inout self,
        ndim: Int,
        offset: Int,
        size: Int,
        shape: StaticIntTuple[ALLOWED],
        strides: StaticIntTuple[ALLOWED],
        coefficients: StaticIntTuple[ALLOWED],
    ):
        self.ndim = ndim
        self.ndshape = NDArrayShape(
            shape, size
        )  # for some reason lsp shows error for using self.shape name, so keep it as ndshape for now
        self.stride = NDArrayStrides(strides, offset=offset)
        self.coefficients = NDArrayStrides(
            coefficients, offset=offset
        )  # I gotta make it empty, but let's just keep it like for tnow
        self.datatype = dtype
        self.order = 0
        self.data = DTypePointer[dtype].alloc(size)
        memset_zero(self.data, size)

    # for creating views
    fn __init__(
        inout self,
        data: DTypePointer[dtype],
        ndim: Int,
        offset: Int,
        size: Int,
        shape: StaticIntTuple[ALLOWED],
        strides: StaticIntTuple[ALLOWED],
        coefficients: StaticIntTuple[ALLOWED],
    ):
        self.ndim = ndim
        self.ndshape = NDArrayShape(
            shape, size
        )  # for some reason lsp shows error for using self.shape name, so keep it as ndshape for now
        self.stride = NDArrayStrides(strides, offset=offset)
        self.coefficients = NDArrayStrides(
            coefficients, offset=offset
        )  # I gotta make it empty, but let's just keep it like for tnow
        self.datatype = dtype
        self.order = 0
        self.data = data + self.stride._offset

    @always_inline("nodebug")
    fn __copyinit__(inout self, other: Self):
        self.ndim = other.ndim
        self.ndshape = other.ndshape
        self.stride = other.stride
        self.coefficients = other.coefficients
        self.datatype = other.datatype
        self.order = other.order
        self.data = DTypePointer[dtype].alloc(other.ndshape.size())
        memcpy(self.data, other.data, other.ndshape.size())

    @always_inline("nodebug")
    fn __moveinit__(inout self, owned existing: Self):
        self.ndim = existing.ndim
        self.ndshape = existing.ndshape
        self.stride = existing.stride
        self.coefficients = existing.coefficients
        self.datatype = existing.datatype
        self.order = existing.order
        self.data = existing.data

    # @always_inline("nodebug")
    # fn __del__(owned self):
    #     self.data.free()

    # ===-------------------------------------------------------------------===#
    # Operator dunders
    # ===-------------------------------------------------------------------===#

    @always_inline("nodebug")
    fn __setitem__(inout self, index: Int, val: SIMD[dtype, 1]) raises:
        if index >= self.ndshape._size:
            raise Error("Invalid index: index out of bound")
        # self.data[index] = val
        self.data[index] = val

    # lsp shows unused variable because of the if condition, be careful with this
    # this setter is not working -> Shows expression must be mutable in assignment
    @always_inline("nodebug")
    fn __setitem__(inout self, *index: Int, val: SIMD[dtype, 1]) raises:
        var idx: Int = _get_index(index, self.stride._stride)
        if idx >= self.ndshape._size:
            raise Error("Invalid index: index out of bound")

        self.data[idx] = val

    # @always_inline("nodebug")
    fn __setitem__(
        inout self,
        indices: List[Int],
        val: SIMD[dtype, 1],
    ) raises:
        var idx: Int = _get_index(indices, self.coefficients._stride)
        if idx >= self.ndshape._size:
            raise Error("Invalid index: index out of bound")

        self.data[idx] = val

    fn __setitem__(
        inout self,
        indices: VariadicList[Int],
        val: SIMD[dtype, 1],
    ) raises:
        var idx: Int = _get_index(indices, self.coefficients._stride)
        if idx >= self.ndshape._size:
            raise Error("Invalid index: index out of bound")

        self.data[idx] = val

    fn __getitem__(self, index: Int) raises -> SIMD[dtype, 1]:
        """
        Example:
            `arr[15]` returns the 15th item of the array's data buffer.
        """
        if index >= self.ndshape._size:
            raise Error("Invalid index: index out of bound")

        return self.data[index]

    fn __getitem__(self, *indices: Int) raises -> SIMD[dtype, 1]:
        """
        Example:
            `arr[1,2]` returns the item of 1st row and 2nd column of the array.
        """
        if indices.__len__() != self.ndim:
            raise Error("Error: Length of Indices do not match the shape")

        for i in range(indices.__len__()):
            if indices[i] >= self.ndshape._shape[i]:
                raise Error(
                    "Error: Elements of Indices exceed the shape values"
                )

        var idx: Int = _get_index(indices, self.coefficients._stride)
        return self.data[idx]

    # same as above, but explicit VariadicList
    fn __getitem__(self, indices: VariadicList[Int]) raises -> SIMD[dtype, 1]:
        """
        Example:
            `arr[VariadicList[Int](1,2)]` returns the item of 1st row and
                2nd column of the array.
        """
        if indices.__len__() != self.ndim:
            raise Error("Error: Length of Indices do not match the shape")

        for i in range(indices.__len__()):
            if indices[i] >= self.ndshape._shape[i]:
                raise Error(
                    "Error: Elements of Indices exceed the shape values"
                )

        var index: Int = _get_index(indices, self.coefficients._stride)
        return self.data[index]

    fn __getitem__(
        self,
        indices: List[Int],
        offset: Int,
        coefficients: StaticIntTuple[ALLOWED],
    ) -> SIMD[dtype, 1]:
        """
        Example:
            `arr[List[Int](1,2), 1, List[Int](1,1)]` returns the item of
            1st row and 3rd column of the array.
        """
        var index: Int = offset + _get_index(indices, coefficients)
        return self.data.__getitem__(index)

    fn _adjust_slice_(self, inout span: Slice, dim: Int):
        if span.start < 0:
            span.start = dim + span.start
        if not span._has_end():
            span.end = dim
        elif span.end < 0:
            span.end = dim + span.end
        if span.end > dim:
            span.end = dim
        if span.end < span.start:
            span.start = 0
            span.end = 0

    fn __getitem__(self, owned *slices: Slice) raises -> Self:
        """
        Example:
            `arr[1:3, 2:4]` returns the corresponding sliced array (2 x 2).
        """

        var n_slices: Int = slices.__len__()
        if n_slices > self.ndim or n_slices < self.ndim:
            print("Error: No of slices do not match shape")

        var ndims: Int = 0
        var spec: StaticIntTuple[ALLOWED] = StaticIntTuple[ALLOWED]()
        for i in range(slices.__len__()):
            self._adjust_slice_(slices[i], self.ndshape._shape[i])
            spec[i] = slices[i].unsafe_indices()
            if slices[i].unsafe_indices() != 1:
                ndims += 1

        var nshape: StaticIntTuple[ALLOWED] = StaticIntTuple[ALLOWED]()
        var ncoefficients: StaticIntTuple[ALLOWED] = StaticIntTuple[ALLOWED]()
        var nstrides: StaticIntTuple[ALLOWED] = StaticIntTuple[ALLOWED]()
        var nnum_elements: Int = 1

        var j: Int = 0
        for i in range(ndims):
            while spec[j] == 1:
                j += 1
            if j >= self.ndim:
                break
            nshape[i] = slices[j].unsafe_indices()
            nnum_elements *= slices[j].unsafe_indices()
            ncoefficients[i] = self.coefficients._stride[j] * slices[j].step
            j += 1

        for k in range(ndims):
            var temp: Int = 1
            for j in range(k + 1, ndims):  # temp
                temp *= nshape[j]
            nstrides[k] = temp

        # row major
        var noffset: Int = 0
        for i in range(slices.__len__()):
            var temp: Int = 1
            for j in range(i + 1, slices.__len__()):
                temp *= self.ndshape._shape[j]
            noffset += slices[i].start * temp

        # # creates a NDArrayView with same Pointer -> useful for views
        # var narr = NDArrayView[dtype](
        #     self.data,
        #     ndims,
        #     noffset,
        #     nnum_elements,
        #     nshape,
        #     nstrides,
        #     ncoefficients
        # )

        # The following also does similar by passing pointer, but it creates an NDArray instance, this works as long as __del__ is not called.
        # var narr = Self(self.data,ndims,noffset,nnum_elements,nshape,nstrides,ncoefficients)

        var narr = Self(
            ndims, noffset, nnum_elements, nshape, nstrides, ncoefficients
        )

        # Starting index to traverse the new array
        var index = StaticIntTuple[ALLOWED]()
        for i in range(ndims):
            index[i] = 0

        _traverse_iterative[dtype](
            self,
            narr,
            ndims,
            nshape,
            ncoefficients,
            nstrides,
            noffset,
            index,
            0,
        )
        return narr

    fn __getitem__(self, owned slices: List[Slice]) raises -> Self:
        """
        Example:
            `arr[1:3, 2:4]` returns the corresponding sliced array (2 x 2).
        """
        var n_slices: Int = slices.__len__()
        if n_slices > self.ndim or n_slices < self.ndim:
            print("Error: No of slices do not match shape")

        var ndims: Int = 0
        var spec: StaticIntTuple[ALLOWED] = StaticIntTuple[ALLOWED]()
        for i in range(slices.__len__()):
            self._adjust_slice_(slices[i], self.ndshape._shape[i])
            spec[i] = slices[i].unsafe_indices()
            if slices[i].unsafe_indices() != 1:
                ndims += 1

        var nshape: StaticIntTuple[ALLOWED] = StaticIntTuple[ALLOWED]()
        var ncoefficients: StaticIntTuple[ALLOWED] = StaticIntTuple[ALLOWED]()
        var nstrides: StaticIntTuple[ALLOWED] = StaticIntTuple[ALLOWED]()
        var nnum_elements: Int = 1

        var j: Int = 0
        for i in range(ndims):
            while spec[j] == 1:
                j += 1
            if j >= self.ndim:
                break
            nshape[i] = slices[j].unsafe_indices()
            nnum_elements *= slices[j].unsafe_indices()
            ncoefficients[i] = self.coefficients._stride[j] * slices[j].step
            j += 1

        for k in range(ndims):
            var temp: Int = 1
            for j in range(k + 1, ndims):  # temp
                temp *= nshape[j]
            nstrides[k] = temp

        # row major
        var noffset: Int = 0
        for i in range(slices.__len__()):
            var temp: Int = 1
            for j in range(i + 1, slices.__len__()):
                temp *= self.ndshape._shape[j]
            noffset += slices[i].start * temp

        var narr = Self(
            ndims, noffset, nnum_elements, nshape, nstrides, ncoefficients
        )

        var index = StaticIntTuple[ALLOWED]()
        for i in range(ndims):
            index[i] = 0

        _traverse_iterative[dtype](
            self,
            narr,
            ndims,
            nshape,
            ncoefficients,
            nstrides,
            noffset,
            index,
            0,
        )

        return narr

    fn __getitem__(self, owned *slices: Variant[Slice, Int]) raises -> Self:
        """
        Example:
            `arr[1:3, 2:4]` returns the corresponding sliced array (2 x 2).
        """
        var slice_list: List[Slice] = List[Slice]()
        for i in range(len(slices)):
            if slices[i].isa[Slice]():
                slice_list.append(slices[i]._get_ptr[Slice]()[0])
            elif slices[i].isa[Int]():
                var int: Int = slices[i]._get_ptr[Int]()[0]
                slice_list.append(Slice(int, int + 1))
        var narr: Self = self[slice_list]
        return narr

    fn __int__(self) -> Int:
        return self.ndshape._size

    fn __pos__(self) -> Self:
        return self * 1.0

    fn __neg__(self) -> Self:
        return self * -1.0

    fn __eq__(self, other: Self) -> Bool:
        return self.data == other.data

    fn _elementwise_scalar_arithmetic[
        func: fn[dtype: DType, width: Int] (
            SIMD[dtype, width], SIMD[dtype, width]
        ) -> SIMD[dtype, width]
    ](self, s: SIMD[dtype, 1]) -> Self:
        alias simd_width: Int = simdwidthof[dtype]()
        var new_array = self

        @parameter
        fn elemwise_vectorize[simd_width: Int](idx: Int) -> None:
            new_array.data.store[width=simd_width](
                idx,
                func[dtype, simd_width](
                    SIMD[dtype, simd_width](s),
                    self.data.load[width=simd_width](idx),
                ),
            )

        vectorize[elemwise_vectorize, simd_width](self.ndshape._size)
        return new_array

    fn _elementwise_array_arithmetic[
        func: fn[dtype: DType, width: Int] (
            SIMD[dtype, width], SIMD[dtype, width]
        ) -> SIMD[dtype, width]
    ](self, other: Self) -> Self:
        alias simd_width = simdwidthof[dtype]()
        var new_vec = self

        @parameter
        fn elemwise_arithmetic[simd_width: Int](index: Int) -> None:
            new_vec.data.store[width=simd_width](
                index,
                func[dtype, simd_width](
                    self.data.load[width=simd_width](index),
                    other.data.load[width=simd_width](index),
                ),
            )

        vectorize[elemwise_arithmetic, simd_width](self.ndshape._size)
        return new_vec

    fn __add__(inout self, other: SIMD[dtype, 1]) -> Self:
        return self._elementwise_scalar_arithmetic[SIMD.__add__](other)

    fn __add__(inout self, other: Self) -> Self:
        return self._elementwise_array_arithmetic[SIMD.__add__](other)

    fn __radd__(inout self, s: SIMD[dtype, 1]) -> Self:
        return self + s

    fn __iadd__(inout self, s: SIMD[dtype, 1]):
        self = self + s

    fn __sub__(self, other: SIMD[dtype, 1]) -> Self:
        return self._elementwise_scalar_arithmetic[SIMD.__sub__](other)

    fn __sub__(self, other: Self) -> Self:
        return self._elementwise_array_arithmetic[SIMD.__sub__](other)

    fn __rsub__(self, s: SIMD[dtype, 1]) -> Self:
        return -(self - s)

    fn __isub__(inout self, s: SIMD[dtype, 1]):
        self = self - s

    fn __mul__(self, s: SIMD[dtype, 1]) -> Self:
        return self._elementwise_scalar_arithmetic[SIMD.__mul__](s)

    fn __mul__(self, other: Self) -> Self:
        return self._elementwise_array_arithmetic[SIMD.__mul__](other)

    fn __rmul__(self, s: SIMD[dtype, 1]) -> Self:
        return self * s

    fn __imul__(inout self, s: SIMD[dtype, 1]):
        self = self * s

    fn reduce_sum(self) -> SIMD[dtype, 1]:
        var reduced = SIMD[dtype, 1](0.0)
        alias simd_width: Int = simdwidthof[dtype]()

        @parameter
        fn vectorize_reduce[simd_width: Int](idx: Int) -> None:
            reduced += self.data.load[width=simd_width](idx).reduce_add()

        vectorize[vectorize_reduce, simd_width](self.ndshape._size)
        return reduced

    fn reduce_mul(self) -> SIMD[dtype, 1]:
        var reduced = SIMD[dtype, 1](0.0)
        alias simd_width: Int = simdwidthof[dtype]()

        @parameter
        fn vectorize_reduce[simd_width: Int](idx: Int) -> None:
            reduced *= self.data.load[width=simd_width](idx).reduce_mul()

        vectorize[vectorize_reduce, simd_width](self.ndshape._size)
        return reduced

    fn __abs__(self) -> Self:
        var result = Self(self.ndshape._shape)
        alias nelts = simdwidthof[dtype]()

        @parameter
        fn vectorized_abs[simd_width: Int](idx: Int) -> None:
            result.data.store[width=simd_width](
                idx, abs(self.data.load[width=simd_width](idx))
            )

        vectorize[vectorized_abs, nelts](self.ndshape._size)
        return result

    # all elements raised to some integer power
    fn __pow__(self, p: Int) -> Self:
        return self._elementwise_pow(p)

    fn __pow__(self, p: Self) raises -> Self:
        if (
            self.ndshape._size != p.ndshape._size
        ):  # This lets us do the operation as long as they have same no of elements
            raise Error("Both arrays must have same number of elements")

        var result = Self(self.ndshape._shape)
        alias nelts = simdwidthof[dtype]()

        @parameter
        fn vectorized_pow[simd_width: Int](idx: Int) -> None:
            result.data.store[width=simd_width](
                idx,
                self.data.load[width=simd_width](idx)
                ** p.load[width=simd_width](idx),
            )

        vectorize[vectorized_pow, nelts](self.ndshape._size)
        return result

    fn __ipow__(inout self, p: Int):
        self = self.__pow__(p)

    fn _elementwise_pow(self, p: Int) -> Self:
        alias simd_width: Int = simdwidthof[dtype]()
        var new_vec = self

        @parameter
        fn tensor_scalar_vectorize[simd_width: Int](idx: Int) -> None:
            new_vec.data.store[width=simd_width](
                idx, pow(self.data.load[width=simd_width](idx), p)
            )

        vectorize[tensor_scalar_vectorize, simd_width](self.ndshape._size)
        return new_vec

    # ! truediv is multiplying instead of dividing right now lol, I don't know why.
    fn __truediv__(self, s: SIMD[dtype, 1]) -> Self:
        return self._elementwise_scalar_arithmetic[SIMD.__truediv__](s)

    fn __truediv__(self, other: Self) raises -> Self:
        if self.ndshape._size != other.ndshape._size:
            raise Error("No of elements in both arrays do not match")

        return self._elementwise_array_arithmetic[SIMD.__truediv__](other)

    fn __itruediv__(inout self, s: SIMD[dtype, 1]):
        self = self.__truediv__(s)

    fn __itruediv__(inout self, other: Self) raises:
        self = self.__truediv__(other)

    fn __rtruediv__(self, s: SIMD[dtype, 1]) -> Self:
        return self.__truediv__(s)

    # ===-------------------------------------------------------------------===#
    # Trait implementations
    # ===-------------------------------------------------------------------===#

    fn __str__(self) -> String:
        return (
            "\n"
            + self._array_to_string(0, 0)
            + "\n"
            + self.ndshape.__str__()
            + "  DType: "
            + self.dtype.__str__()
            + "\n"
        )

    fn __len__(inout self) -> Int:
        return self.ndshape._size

    fn _array_to_string(self, dimension: Int, offset: Int) -> String:
        if dimension == self.ndim - 1:
            var result: String = str("[\t")
            var number_of_items = self.ndshape._shape[dimension]
            if number_of_items <= 6:  # Print all items
                for i in range(number_of_items):
                    result = (
                        result
                        + self.data.load[width=1](
                            offset + i * self.stride._stride[dimension]
                        ).__str__()
                    )
                    result = result + "\t"
            else:  # Print first 3 and last 3 items
                for i in range(3):
                    result = (
                        result
                        + self.data[
                            offset + i * self.stride._stride[dimension]
                        ].__str__()
                    )
                    result = result + "\t"
                result = result + "...\t"
                for i in range(number_of_items - 3, number_of_items):
                    result = (
                        result
                        + self.data[
                            offset + i * self.stride._stride[dimension]
                        ].__str__()
                    )
                    result = result + "\t"
            result = result + "]"
            return result
        else:
            var result: String = str("[")
            var number_of_items = self.ndshape._shape[dimension]
            if number_of_items <= 6:  # Print all items
                for i in range(number_of_items):
                    if i == 0:
                        result = result + self._array_to_string(
                            dimension + 1,
                            offset + i * self.stride._stride[dimension],
                        )
                    if i > 0:
                        result = (
                            result
                            + str(" ") * (dimension + 1)
                            + self._array_to_string(
                                dimension + 1,
                                offset + i * self.stride._stride[dimension],
                            )
                        )
                    if i < (number_of_items - 1):
                        result = result + "\n"
            else:  # Print first 3 and last 3 items
                for i in range(3):
                    if i == 0:
                        result = result + self._array_to_string(
                            dimension + 1,
                            offset + i * self.stride._stride[dimension],
                        )
                    if i > 0:
                        result = (
                            result
                            + str(" ") * (dimension + 1)
                            + self._array_to_string(
                                dimension + 1,
                                offset + i * self.stride._stride[dimension],
                            )
                        )
                    if i < (number_of_items - 1):
                        result += "\n"
                result = result + "...\n"
                for i in range(number_of_items - 3, number_of_items):
                    result = (
                        result
                        + str(" ") * (dimension + 1)
                        + self._array_to_string(
                            dimension + 1,
                            offset + i * self.stride._stride[dimension],
                        )
                    )
                    if i < (number_of_items - 1):
                        result = result + "\n"
            result = result + "]"
            return result

    # ===-------------------------------------------------------------------===#
    # Methods
    # ===-------------------------------------------------------------------===#

    fn vdot(self, other: Self) raises -> SIMD[dtype, 1]:
        """
        Inner product of two vectors.
        """
        if self.ndshape._size != other.ndshape._size:
            raise Error("The lengths of two vectors do not match.")

        var sum = Scalar[dtype](0)
        for i in range(self.ndshape._size):
            sum = sum + self[i] * other[i]
        return sum

    fn mdot(self, other: Self) raises -> Self:
        """
        Dot product of two matrix.
        Matrix A: M * N.
        Matrix B: N * L.
        """

        if (self.ndim != 2) or (other.ndim != 2):
            raise Error("The array should have only two dimensions (matrix).")

        if self.ndshape._shape[1] != other.ndshape._shape[0]:
            raise Error(
                "Second dimension of A does not match first dimension of B."
            )

        var new_matrix = Self(self.ndshape._shape[0], other.ndshape._shape[1])
        for row in range(self.ndshape._shape[0]):
<<<<<<< HEAD
            for col in range(other.ndshape._shape[1]):
=======
            for col in range(other.ndshape._shape[0]):
>>>>>>> 7f153e16
                new_matrix.__setitem__(
                    List[Int](row, col),
                    self[row : row + 1, :].vdot(other[:, col : col + 1]),
                )
        return new_matrix

    fn row(self, id: Int) raises -> Self:
        """Get the ith row of the matrix."""

        if self.ndim > 2:
            raise Error("Only support 2-D array (matrix).")

        # If bug fixed, then
        # Tensor[dtype](shape=width, self.data.offset(something))

        var width = self.ndshape._shape[1]
        var buffer = Self(width)
        for i in range(width):
            buffer[i] = self.data[i + id * width]
        return buffer

    fn col(self, id: Int) raises -> Self:
        """Get the ith column of the matrix."""

        if self.ndim > 2:
            raise Error("Only support 2-D array (matrix).")

        var width = self.ndshape._shape[1]
        var height = self.ndshape._shape[0]
        var buffer = Self(height)
        for i in range(height):
            buffer[i] = self.data[id + i * width]
        return buffer

    # # * same as mdot
    fn rdot(self, other: Self) raises -> Self:
        """
        Dot product of two matrix.
        Matrix A: M * N.
        Matrix B: N * L.
        """

        if (self.ndim != 2) or (other.ndim != 2):
            raise Error("The array should have only two dimensions (matrix).")
        if self.ndshape._shape[1] != other.ndshape._shape[0]:
            raise Error(
                "Second dimension of A does not match first dimension of B."
            )

        var new_matrix = Self(self.ndshape._shape[0], other.ndshape._shape[1])
        for row in range(self.ndshape._shape[0]):
            for col in range(other.ndshape._shape[1]):
                new_matrix[col + row * other.ndshape._shape[1]] = self.row(
                    row
                ).vdot(other.col(col))
        return new_matrix

    fn size(self) -> Int:
        return self.ndshape._size

    fn num_elements(self) -> Int:
        return self.ndshape._size

    # # TODO: move this initialization to the Fields and constructor
    fn shape(self) -> NDArrayShape:
        return self.ndshape

    fn load[width: Int](self, idx: Int) -> SIMD[dtype, width]:
        """
        Loads a SIMD element of size `width` at the given index `idx`.
        """
        return self.data.load[width=width](idx)

    # # TODO: we should add checks to make sure user don't load out of bound indices, but that will overhead, figure out later
    fn load[width: Int = 1](self, *indices: Int) -> SIMD[dtype, width]:
        """
        Loads a SIMD element of size `width` at given variadic indices argument.
        """
        var index: Int = _get_index(indices, self.coefficients._stride)
        return self.data.load[width=width](index)

    fn store[width: Int](inout self, idx: Int, val: SIMD[dtype, width]):
        """
        Stores the SIMD element of size `width` at index `idx`.
        """
        self.data.store[width=width](idx, val)

    fn store[
        width: Int = 1
    ](inout self, *indices: Int, val: SIMD[dtype, width]):
        """
        Stores the SIMD element of size `width` at the given variadic indices argument.
        """
        var idx: Int = _get_index(indices, self.coefficients._stride)
        self.data.store[width=width](idx, val)

    # # not urgent: argpartition, byteswap, choose, conj, dump, getfield
    # # partition, put, repeat, searchsorted, setfield, squeeze, swapaxes, take,
    # # tobyets, tofile, view

    # fn all(self):
    #     pass

    # fn any(self):
    #     pass

    # fn argmax(self):
    #     pass

    # fn argmin(self):
    #     pass

    # fn argsort(self):
    #     pass

    # fn astype(self):
    #     pass

    # fn clip(self):
    #     pass

    # fn compress(self):
    #     pass

    # fn copy(self):
    #     pass

    # fn cumprod(self):
    #     pass

    # fn cumsum(self):
    #     pass

    # fn diagonal(self):
    #     pass

    # fn fill(self):
    #     pass

    # fn flatten(self):
    #     pass

    # fn item(self):
    #     pass

    # fn max(self):
    #     pass

    # fn min(self):
    #     pass

    # fn mean(self):
    #     pass

    # fn nonzero(self):
    #     pass

    # fn prod(self):
    #     pass

    # fn ravel(self):
    #     pass

    # fn resize(self):
    #     pass

    # fn round(self):
    #     pass

    # fn sort(self):
    #     pass

    # fn sum(self):
    #     pass

    # fn stdev(self):
    #     pass

    # fn tolist(self):
    #     pass

    # fn tostring(self):
    #     pass

    # fn trace(self):
    #     pass

    # fn transpose(self):
    #     pass

    # fn variance(self):
    #     pass

    # Technically it only changes the ArrayDescriptor and not the fundamental data
    fn reshape(inout self, *Shape: Int) raises:
        """
        Reshapes the NDArray to given Shape.

        Args:
            Shape: Variadic list of shape.
        """
        var num_elements_new: Int = 1
        var ndim_new: Int = 0
        for i in Shape:
            num_elements_new *= i
            ndim_new += 1

        if self.ndshape._size != num_elements_new:
            raise Error("Cannot reshape: Number of elements do not match.")

        var shape_new: StaticIntTuple[ALLOWED] = StaticIntTuple[ALLOWED]()
        var strides_new: StaticIntTuple[ALLOWED] = StaticIntTuple[ALLOWED]()

        for i in range(ndim_new):
            shape_new[i] = Shape[i]
            var temp: Int = 1
            for j in range(i + 1, ndim_new):  # temp
                temp *= Shape[j]
            strides_new[i] = temp

        self.ndim = ndim_new
        var shape: NDArrayShape = NDArrayShape(shape_new, num_elements_new)
        var stride: NDArrayStrides = NDArrayStrides(strides_new, 0)
        self.ndshape = shape
        self.stride = stride

        print(self.ndshape, self.ndshape._size)
        print(self.stride, self.stride._offset)

    fn unsafe_ptr(self) -> DTypePointer[dtype, 0]:
        return self.data

    # fn to_numpy(self) -> PythonObject:
    #     return self.to_numpy(self)<|MERGE_RESOLUTION|>--- conflicted
+++ resolved
@@ -1116,11 +1116,7 @@
 
         var new_matrix = Self(self.ndshape._shape[0], other.ndshape._shape[1])
         for row in range(self.ndshape._shape[0]):
-<<<<<<< HEAD
             for col in range(other.ndshape._shape[1]):
-=======
-            for col in range(other.ndshape._shape[0]):
->>>>>>> 7f153e16
                 new_matrix.__setitem__(
                     List[Int](row, col),
                     self[row : row + 1, :].vdot(other[:, col : col + 1]),
