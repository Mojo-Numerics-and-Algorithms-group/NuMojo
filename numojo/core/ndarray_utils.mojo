--- conflicted
+++ resolved
@@ -262,13 +262,9 @@
             np_dtype = np.int8
 
         numpyarray = np.empty(np_arr_dim, dtype=np_dtype)
-<<<<<<< HEAD
-        var pointer_d = numpyarray.__array_interface__["data"][0].unsafe_get_as_pointer[dtype]()
-=======
         var pointer_d = numpyarray.__array_interface__["data"][
             0
         ].unsafe_get_as_pointer[dtype]()
->>>>>>> 5d0fa9a8
         memcpy(pointer_d, array.unsafe_ptr(), array.num_elements())
         _ = array
 
