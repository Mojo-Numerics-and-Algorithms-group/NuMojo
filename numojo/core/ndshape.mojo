--- conflicted
+++ resolved
@@ -228,9 +228,6 @@
                 return True
         return False
 
-<<<<<<< HEAD
-    # can be used for vectorized index calculation
-=======
     # ===-------------------------------------------------------------------===#
     # Other private methods
     # ===-------------------------------------------------------------------===#
@@ -285,7 +282,6 @@
         return shape
 
     # # can be used for vectorized index calculation
->>>>>>> 1b7c6ba3
     # @always_inline("nodebug")
     # fn load[width: Int = 1](self, index: Int) raises -> SIMD[dtype, width]:
     #     """
