"""
Implements NDArrayShape type.

`NDArrayShape` is a series of `DType.int32` on the heap.
"""

from memory import memset_zero, memcpy
from utils import Variant
from builtin.type_aliases import AnyLifetime

<<<<<<< HEAD
=======
alias Shape = NDArrayShape
alias shape = NDArrayShape

>>>>>>> 48ca7709

@register_passable("trivial")
struct NDArrayShape[dtype: DType = DType.int32](Stringable, Formattable):
    """Implements the NDArrayShape."""

    # Fields
    var ndsize: Int
    """Total no of elements in the corresponding array."""
    var ndshape: UnsafePointer[Scalar[dtype]]
    """Shape of the corresponding array."""
    var ndlen: Int
    """Length of ndshape."""

    @always_inline("nodebug")
    fn __init__(inout self, *shape: Int) raises:
        """
        Initializes the NDArrayShape with variable shape dimensions.

        Args:
            shape: Variable number of integers representing the shape dimensions.
        """
        self.ndsize = 1
        self.ndlen = len(shape)
        self.ndshape = UnsafePointer[Scalar[dtype]]().alloc(len(shape))
        memset_zero(self.ndshape, len(shape))
        for i in range(len(shape)):
            self.ndshape[i] = shape[i]
            self.ndsize *= shape[i]

    @always_inline("nodebug")
    fn __init__(inout self, *shape: Int, size: Int) raises:
        """
        Initializes the NDArrayShape with variable shape dimensions and a specified size.

        Args:
            shape: Variable number of integers representing the shape dimensions.
            size: The total number of elements in the array.
        """
        self.ndsize = size
        self.ndlen = len(shape)
        self.ndshape = UnsafePointer[Scalar[dtype]]().alloc(len(shape))
        memset_zero(self.ndshape, len(shape))
        var count: Int = 1
        for i in range(len(shape)):
            self.ndshape[i] = shape[i]
            count *= shape[i]
        if count != size:
            raise Error("Cannot create NDArray: shape and size mismatch")

    @always_inline("nodebug")
    fn __init__(inout self, shape: List[Int]):
        """
        Initializes the NDArrayShape with a list of shape dimensions.

        Args:
            shape: A list of integers representing the shape dimensions.
        """
        self.ndsize = 1
        self.ndlen = len(shape)
        self.ndshape = UnsafePointer[Scalar[dtype]]().alloc(len(shape))
        memset_zero(self.ndshape, len(shape))
        for i in range(len(shape)):
            self.ndshape[i] = shape[i]
            self.ndsize *= shape[i]

    @always_inline("nodebug")
    fn __init__(inout self, shape: List[Int], size: Int) raises:
        """
        Initializes the NDArrayShape with a list of shape dimensions and a specified size.

        Args:
            shape: A list of integers representing the shape dimensions.
            size: The specified size of the NDArrayShape.
        """
        self.ndsize = (
            size  # maybe I should add a check here to make sure it matches
        )
        self.ndlen = len(shape)
        self.ndshape = UnsafePointer[Scalar[dtype]]().alloc(len(shape))
        memset_zero(self.ndshape, len(shape))
        var count: Int = 1
        for i in range(len(shape)):
            self.ndshape[i] = shape[i]
            count *= shape[i]
        if count != size:
            raise Error("Cannot create NDArray: shape and size mismatch")

    @always_inline("nodebug")
    fn __init__(inout self, shape: VariadicList[Int]):
        """
        Initializes the NDArrayShape with a list of shape dimensions.

        Args:
            shape: A list of integers representing the shape dimensions.
        """
        self.ndsize = 1
        self.ndlen = len(shape)
        self.ndshape = UnsafePointer[Scalar[dtype]]().alloc(len(shape))
        memset_zero(self.ndshape, len(shape))
        for i in range(len(shape)):
            self.ndshape[i] = shape[i]
            self.ndsize *= shape[i]

    @always_inline("nodebug")
    fn __init__(inout self, shape: VariadicList[Int], size: Int) raises:
        """
        Initializes the NDArrayShape with a list of shape dimensions and a specified size.

        Args:
            shape: A list of integers representing the shape dimensions.
            size: The specified size of the NDArrayShape.
        """
        self.ndsize = (
            size  # maybe I should add a check here to make sure it matches
        )
        self.ndlen = len(shape)
        self.ndshape = UnsafePointer[Scalar[dtype]]().alloc(len(shape))
        memset_zero(self.ndshape, len(shape))
        var count: Int = 1
        for i in range(len(shape)):
            self.ndshape[i] = shape[i]
            count *= shape[i]
        if count != size:
            raise Error("Cannot create NDArray: shape and size mismatch")

    @always_inline("nodebug")
    fn __init__(inout self, shape: NDArrayShape) raises:
        """
        Initializes the NDArrayShape with another NDArrayShape.

        Args:
            shape: Another NDArrayShape to initialize from.
        """
        self.ndsize = shape.ndsize
        self.ndlen = shape.ndlen
        self.ndshape = UnsafePointer[Scalar[dtype]]().alloc(shape.ndlen)
        memset_zero(self.ndshape, shape.ndlen)
        for i in range(shape.ndlen):
            self.ndshape[i] = shape[i]

    fn __copy__(inout self, other: Self):
        """
        Copy from other into self.
        """
        self.ndsize = other.ndsize
        self.ndlen = other.ndlen
        self.ndshape = UnsafePointer[Scalar[dtype]]().alloc(other.ndlen)
        memcpy(self.ndshape, other.ndshape, other.ndlen)

    @always_inline("nodebug")
    fn __getitem__(self, index: Int) raises -> Int:
        """
        Get shape at specified index.
        """
        if index >= self.ndlen:
            raise Error("Index out of bound")
        if index >= 0:
            return self.ndshape[index].__int__()
        else:
            return self.ndshape[self.ndlen + index].__int__()

    @always_inline("nodebug")
    fn __setitem__(inout self, index: Int, val: Int) raises:
        """
        Set shape at specified index.
        """
        if index >= self.ndlen:
            raise Error("Index out of bound")
        if index >= 0:
            self.ndshape[index] = val
        else:
            self.ndshape[self.ndlen + index] = val

    @always_inline("nodebug")
    fn size(self) -> Int:
        """
        Get Size of array described by arrayshape.
        """
        return self.ndsize

    @always_inline("nodebug")
    fn len(self) -> Int:
        """
        Get number of dimensions of the array described by arrayshape.
        """
        return self.ndlen

    @always_inline("nodebug")
    fn __str__(self) -> String:
        """
        Return a string of the shape of the array described by arrayshape.
        """
        return String.format_sequence(self)

    fn format_to(self, inout writer: Formatter):
        var result: String = "Shape: ["
        for i in range(self.ndlen):
            if i == self.ndlen - 1:
                result += self.ndshape[i].__str__()
            else:
                result += self.ndshape[i].__str__() + ", "
        result = result + "]"
        writer.write(result)

    @always_inline("nodebug")
    fn __eq__(self, other: Self) raises -> Bool:
        """
        Check if two arrayshapes have identical dimensions.
        """
        for i in range(self.ndlen):
            if self[i] != other[i]:
                return False
        return True

    @always_inline("nodebug")
    fn __ne__(self, other: Self) raises -> Bool:
        """
        Check if two arrayshapes don't have identical dimensions.
        """
        return not self.__eq__(other)

    @always_inline("nodebug")
    fn __contains__(self, val: Int) raises -> Bool:
        """
        Check if any of the dimensions are equal to a value.
        """
        for i in range(self.ndlen):
            if self[i] == val:
                return True
        return False

    # can be used for vectorized index calculation
    @always_inline("nodebug")
    fn load[width: Int = 1](self, index: Int) raises -> SIMD[dtype, width]:
        """
        SIMD load dimensional information.
        """
        # if index >= self.ndlen:
        # raise Error("Index out of bound")
        return self.ndshape.load[width=width](index)

    # can be used for vectorized index retrieval
    @always_inline("nodebug")
    fn store[
        width: Int = 1
    ](inout self, index: Int, val: SIMD[dtype, width]) raises:
        """
        SIMD store dimensional information.
        """
        # if index >= self.ndlen:
        #     raise Error("Index out of bound")
        self.ndshape.store[width=width](index, val)

    @always_inline("nodebug")
    fn load_int(self, index: Int) -> Int:
        """
        SIMD load dimensional information.
        """
        return self.ndshape.load[width=1](index).__int__()

    @always_inline("nodebug")
    fn store_int(inout self, index: Int, val: Int):
        """
        SIMD store dimensional information.
        """
        self.ndshape.store[width=1](index, val)<|MERGE_RESOLUTION|>--- conflicted
+++ resolved
@@ -8,12 +8,9 @@
 from utils import Variant
 from builtin.type_aliases import AnyLifetime
 
-<<<<<<< HEAD
-=======
 alias Shape = NDArrayShape
 alias shape = NDArrayShape
 
->>>>>>> 48ca7709
 
 @register_passable("trivial")
 struct NDArrayShape[dtype: DType = DType.int32](Stringable, Formattable):
