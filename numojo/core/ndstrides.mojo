# ===----------------------------------------------------------------------=== #
# Distributed under the Apache 2.0 License with LLVM Exceptions.
# See LICENSE and the LLVM License for more information.
# https://github.com/Mojo-Numerics-and-Algorithms-group/NuMojo/blob/main/LICENSE
# https://llvm.org/LICENSE.txt
# ===----------------------------------------------------------------------=== #
"""
Implements NDArrayStrides type.
"""

from memory import UnsafePointer, memcmp, memcpy

from numojo.core.error import IndexError, ValueError

alias strides = NDArrayStrides
alias Strides = NDArrayStrides
"""An alias of the NDArrayStrides."""


@register_passable
struct NDArrayStrides(
    ImplicitlyCopyable, Movable, Representable, Sized, Stringable, Writable
):
    """
    Presents the strides of `NDArray` type.

    The data buffer of the NDArrayStrides is a series of `Int` on memory.
    The number of elements in the strides must be positive.
    The number of dimension is checked upon creation of the strides.
    """

    # Aliases
    alias _type: DType = DType.int

    # Fields
    var _buf: UnsafePointer[Scalar[Self._type]]
    """Data buffer."""
    var ndim: Int
    """Number of dimensions of array. It must be larger than 0."""

    @always_inline("nodebug")
    fn __init__(out self, *strides: Int) raises:
        """
        Initializes the NDArrayStrides from strides.

        Raises:
           Error: If the number of dimensions is not positive.

        Args:
            strides: Strides of the array.
        """
        if len(strides) <= 0:
            raise Error(
                ValueError(
                    message=String(
                        "Number of dimensions must be positive, got {}."
                    ).format(len(strides)),
                    suggestion="Provide at least one stride value.",
                    location="NDArrayStrides.__init__(*strides: Int)",
                )
            )

        self.ndim = len(strides)
        self._buf = UnsafePointer[Scalar[Self._type]]().alloc(self.ndim)
        for i in range(self.ndim):
            (self._buf + i).init_pointee_copy(strides[i])

    @always_inline("nodebug")
    fn __init__(out self, strides: List[Int]) raises:
        """
        Initializes the NDArrayStrides from a list of strides.

        Raises:
           Error: If the number of dimensions is not positive.

        Args:
            strides: Strides of the array.
        """
        if len(strides) <= 0:
            raise Error(
                ValueError(
                    message=String(
                        "Number of dimensions must be positive, got {}."
                    ).format(len(strides)),
                    suggestion="Provide a non-empty list of strides.",
                    location="NDArrayStrides.__init__(strides: List[Int])",
                )
            )

        self.ndim = len(strides)
        self._buf = UnsafePointer[Scalar[Self._type]]().alloc(self.ndim)
        for i in range(self.ndim):
            (self._buf + i).init_pointee_copy(strides[i])

    @always_inline("nodebug")
    fn __init__(out self, strides: VariadicList[Int]) raises:
        """
        Initializes the NDArrayStrides from a variadic list of strides.

        Raises:
           Error: If the number of dimensions is not positive.

        Args:
            strides: Strides of the array.
        """
        if len(strides) <= 0:
            raise Error(
                ValueError(
                    message=String(
                        "Number of dimensions must be positive, got {}."
                    ).format(len(strides)),
                    suggestion="Provide a non-empty variadic list of strides.",
                    location=(
                        "NDArrayStrides.__init__(strides: VariadicList[Int])"
                    ),
                )
            )

        self.ndim = len(strides)
        self._buf = UnsafePointer[Scalar[Self._type]]().alloc(self.ndim)
        for i in range(self.ndim):
            (self._buf + i).init_pointee_copy(strides[i])

    @always_inline("nodebug")
    fn __init__(out self, strides: NDArrayStrides):
        """
        Initializes the NDArrayStrides from another strides.
        A deep-copy of the elements is conducted.

        Args:
            strides: Strides of the array.
        """

        self.ndim = strides.ndim
        self._buf = UnsafePointer[Scalar[Self._type]]().alloc(self.ndim)
        memcpy(self._buf, strides._buf, strides.ndim)

    @always_inline("nodebug")
    fn __init__(
        out self,
        shape: NDArrayShape,
        order: String = "C",
    ) raises:
        """
        Initializes the NDArrayStrides from a shape and an order.

        Raises:
            ValueError: If the order argument is not `C` or `F`.

        Args:
            shape: Shape of the array.
            order: Order of the memory layout
                (row-major "C" or column-major "F").
                Default is "C".
        """

        self.ndim = shape.ndim
        self._buf = UnsafePointer[Scalar[Self._type]]().alloc(shape.ndim)

        if order == "C":
            var temp = 1
            for i in range(self.ndim - 1, -1, -1):
                (self._buf + i).init_pointee_copy(temp)
                temp *= shape[i]
        elif order == "F":
            var temp = 1
            # Should we check for temp overflow here? Maybe no?
            for i in range(0, self.ndim):
                (self._buf + i).init_pointee_copy(temp)
                temp *= shape[i]
        else:
            raise Error(
                ValueError(
                    message=String(
                        "Invalid order '{}'; expected 'C' or 'F'."
                    ).format(order),
                    suggestion=(
                        "Use 'C' for row-major or 'F' for column-major layout."
                    ),
                    location="NDArrayStrides.__init__(shape, order)",
                )
            )

    @always_inline("nodebug")
    fn __init__(out self, *shape: Int, order: String) raises:
        """
        Overloads the function `__init__(shape: NDArrayStrides, order: String)`.
        Initializes the NDArrayStrides from a given shapes and an order.

        Raises:
            ValueError: If the order argument is not `C` or `F`.

        Args:
            shape: Shape of the array.
            order: Order of the memory layout
                (row-major "C" or column-major "F").
                Default is "C".
        """
        self = Self(shape=NDArrayShape(shape), order=order)

    @always_inline("nodebug")
    fn __init__(out self, shape: List[Int], order: String = "C") raises:
        """
        Overloads the function `__init__(shape: NDArrayStrides, order: String)`.
        Initializes the NDArrayStrides from a given shapes and an order.

        Raises:
            ValueError: If the order argument is not `C` or `F`.

        Args:
            shape: Shape of the array.
            order: Order of the memory layout
                (row-major "C" or column-major "F").
                Default is "C".
        """
        self = Self(shape=NDArrayShape(shape), order=order)

    @always_inline("nodebug")
    fn __init__(
        out self,
        shape: VariadicList[Int],
        order: String = "C",
    ) raises:
        """
        Overloads the function `__init__(shape: NDArrayStrides, order: String)`.
        Initializes the NDArrayStrides from a given shapes and an order.

        Raises:
            ValueError: If the order argument is not `C` or `F`.

        Args:
            shape: Shape of the array.
            order: Order of the memory layout
                (row-major "C" or column-major "F").
                Default is "C".
        """
        self = Self(shape=NDArrayShape(shape), order=order)

    @always_inline("nodebug")
    fn __init__(
        out self,
        ndim: Int,
        initialized: Bool,
    ) raises:
        """
        Construct NDArrayStrides with number of dimensions.
        This method is useful when you want to create a strides with given ndim
        without knowing the strides values.
        `ndim == 0` is allowed in this method for 0darray (numojo scalar).

        Raises:
           Error: If the number of dimensions is negative.

        Args:
            ndim: Number of dimensions.
            initialized: Whether the strides is initialized.
                If yes, the values will be set to 0.
                If no, the values will be uninitialized.
        """
        if ndim < 0:
            raise Error(
                ValueError(
                    message=String(
                        "Number of dimensions must be non-negative, got {}."
                    ).format(ndim),
                    suggestion="Provide ndim >= 0.",
                    location="NDArrayStrides.__init__(ndim, initialized)",
                )
            )

        if ndim == 0:
            # This is a 0darray (numojo scalar)
            self.ndim = ndim
            self._buf = UnsafePointer[Scalar[Self._type]]()

        else:
            self.ndim = ndim
            self._buf = UnsafePointer[Scalar[Self._type]]().alloc(ndim)
            if initialized:
                for i in range(ndim):
                    (self._buf + i).init_pointee_copy(0)

    @staticmethod
    fn row_major(shape: NDArrayShape) raises -> NDArrayStrides:
        """
        Create row-major (C-style) strides from a shape.

        Row-major means the last dimension has stride 1 and strides increase
        going backwards through dimensions.

        Args:
            shape: The shape of the array.

        Returns:
            A new NDArrayStrides object with row-major memory layout.

        Example:
        ```mojo
        import numojo as nm
        var shape = nm.Shape(2, 3, 4)
        var strides = nm.Strides.row_major(shape)
        print(strides)  # Strides: (12, 4, 1)
        ```
        """
        return NDArrayStrides(shape=shape, order="C")

    @staticmethod
    fn col_major(shape: NDArrayShape) raises -> NDArrayStrides:
        """
        Create column-major (Fortran-style) strides from a shape.

        Column-major means the first dimension has stride 1 and strides increase
        going forward through dimensions.

        Args:
            shape: The shape of the array.

        Returns:
            A new NDArrayStrides object with column-major memory layout.

        Example:
        ```mojo
        import numojo as nm
        var shape = nm.Shape(2, 3, 4)
        var strides = nm.Strides.col_major(shape)
        print(strides)  # Strides: (1, 2, 6)
        ```
        """
        return NDArrayStrides(shape=shape, order="F")

    @always_inline("nodebug")
    fn __copyinit__(out self, other: Self):
        """
        Initializes the NDArrayStrides from another strides.
        A deep-copy of the elements is conducted.

        Args:
            other: Strides of the array.
        """
        self.ndim = other.ndim
        self._buf = UnsafePointer[Scalar[Self._type]]().alloc(other.ndim)
        memcpy(self._buf, other._buf, other.ndim)

    fn __del__(deinit self):
        """
        Destructor for NDArrayStrides.
        Frees the allocated memory for the data buffer.
        """
        if self.ndim > 0:
            self._buf.free()

    fn normalize_index(self, index: Int) -> Int:
        """
        Normalizes the given index to be within the valid range.

        Args:
            index: The index to normalize.

        Returns:
            The normalized index.
        """
        var normalized_idx: Int = index
        if normalized_idx < 0:
            normalized_idx += self.ndim
        return normalized_idx

    @always_inline("nodebug")
    fn __getitem__(self, index: Int) raises -> Int:
        """
        Gets stride at specified index.

        Raises:
           Error: Index out of bound.

        Args:
          index: Index to get the stride.

        Returns:
           Stride value at the given index.
        """
        if index >= self.ndim or index < -self.ndim:
            raise Error(
                IndexError(
                    message=String("Index {} out of range [{}, {}).").format(
                        index, -self.ndim, self.ndim
                    ),
                    suggestion="Use indices in [-ndim, ndim).",
                    location="NDArrayStrides.__getitem__",
                )
            )
        var normalized_idx: Int = self.normalize_index(index)
        return Int(self._buf[normalized_idx])

    @always_inline("nodebug")
    fn _compute_slice_params(
        self, slice_index: Slice
    ) raises -> (Int, Int, Int):
        """
        Compute normalized slice parameters (start, step, length).

        Args:
            slice_index: The slice to compute parameters for.

        Returns:
            A tuple of (start, step, length).

        Raises:
            Error: If the slice step is zero.
        """
        var n: Int = self.ndim
        if n == 0:
            return (0, 1, 0)

        var step = slice_index.step.or_else(1)
        if step == 0:
            raise Error(
                ValueError(
                    message="Slice step cannot be zero.",
                    suggestion="Use a non-zero step value.",
                    location="NDArrayStrides._compute_slice_params",
                )
            )

        var start: Int
        var stop: Int
        if step > 0:
            start = slice_index.start.or_else(0)
            stop = slice_index.end.or_else(n)
        else:
            start = slice_index.start.or_else(n - 1)
            stop = slice_index.end.or_else(-1)

        if start < 0:
            start += n
        if stop < 0:
            stop += n

        if step > 0:
            if start < 0:
                start = 0
            if start > n:
                start = n
            if stop < 0:
                stop = 0
            if stop > n:
                stop = n
        else:
            if start >= n:
                start = n - 1
            if start < -1:
                start = -1
            if stop >= n:
                stop = n - 1
            if stop < -1:
                stop = -1

        var length: Int = 0
        if step > 0:
            if start < stop:
                length = Int((stop - start + step - 1) / step)
        else:
            if start > stop:
                var neg_step = -step
                length = Int((start - stop + neg_step - 1) / neg_step)

        return (start, step, length)

    @always_inline("nodebug")
    fn __getitem__(self, slice_index: Slice) raises -> NDArrayStrides:
        """
        Return a sliced view of the strides as a new NDArrayStrides.
        Delegates normalization & validation to _compute_slice_params.

        Args:
            slice_index: The slice to extract.

        Returns:
            A new NDArrayStrides containing the sliced values.

        Example:
        ```mojo
        import numojo as nm
        var strides = nm.Strides(12, 4, 1)
        print(strides[1:])  # Strides: (4, 1)
        ```
        """
        var updated_slice: Tuple[Int, Int, Int] = self._compute_slice_params(
            slice_index
        )
        var start = updated_slice[0]
        var step = updated_slice[1]
        var length = updated_slice[2]

        if length <= 0:
            var empty_result = NDArrayStrides(ndim=0, initialized=False)
            return empty_result

        var result = NDArrayStrides(ndim=length, initialized=False)
        var idx = start
        for i in range(length):
            (result._buf + i).init_pointee_copy(self._buf[idx])
            idx += step
        return result^

    @always_inline("nodebug")
    fn __setitem__(mut self, index: Int, val: Scalar[Self._type]) raises:
        """
        Sets stride at specified index.

        Raises:
           Error: Index out of bound.
           Error: Value is not positive.

        Args:
          index: Index to get the stride.
          val: Value to set at the given index.
        """
        if index >= self.ndim or index < -self.ndim:
            raise Error(
                IndexError(
                    message=String("Index {} out of range [{}, {}).").format(
                        index, -self.ndim, self.ndim
                    ),
                    suggestion="Use indices in [-ndim, ndim).",
<<<<<<< HEAD
                    location="NDArrayStrides.__getitem__",
=======
                    location=(
                        "NDArrayStrides.__setitem__(index: Int, val:"
                        " Scalar[DType.int])"
                    ),
>>>>>>> ba0249e6
                )
            )
        var normalized_idx: Int = self.normalize_index(index)
        self._buf[normalized_idx] = val

    @always_inline("nodebug")
    fn __len__(self) -> Int:
        """
        Gets number of elements in the strides.
        It equals to the number of dimensions of the array.

        Returns:
          Number of elements in the strides.
        """
        return self.ndim

    @always_inline("nodebug")
    fn __repr__(self) -> String:
        """
        Returns a string of the strides of the array.

        Returns:
            String representation of the strides of the array.
        """
        return "numojo.Strides" + String(self)

    @always_inline("nodebug")
    fn __str__(self) -> String:
        """
        Returns a string of the strides of the array.

        Returns:
            String representation of the strides of the array.
        """
        var result: String = "("
        for i in range(self.ndim):
            result += String(self._buf[i])
            if i < self.ndim - 1:
                result += ","
        result = result + ")"
        return result

    fn write_to[W: Writer](self, mut writer: W):
        writer.write(
            "Strides: " + String(self) + "  " + "ndim: " + String(self.ndim)
        )

    @always_inline("nodebug")
    fn __eq__(self, other: Self) -> Bool:
        """
        Checks if two strides have identical dimensions and values.

        Args:
            other: The strides to compare with.

        Returns:
            True if both strides have identical dimensions and values.
        """
        if self.ndim != other.ndim:
            return False
        if memcmp(self._buf, other._buf, self.ndim) != 0:
            return False
        return True

    @always_inline("nodebug")
    fn __ne__(self, other: Self) -> Bool:
        """
        Checks if two strides have identical dimensions and values.

        Returns:
           True if both strides do not have identical dimensions or values.
        """
        return not self.__eq__(other)

    @always_inline("nodebug")
    fn __contains__(self, val: Int) -> Bool:
        """
        Checks if the given value is present in the strides.

        Returns:
          True if the given value is present in the strides.
        """
        for i in range(self.ndim):
            if self._buf[i] == val:
                return True
        return False

    fn __iter__(self) raises -> _StrideIter:
        """
        Iterate over elements of the NDArrayStrides, returning copied values.

        Returns:
            An iterator of NDArrayStrides elements.

        Example:
        ```mojo
        import numojo as nm
        var strides = nm.Strides(12, 4, 1)
        for stride in strides:
            print(stride)  # Prints: 12, 4, 1
        ```
        """
        return _StrideIter(
            strides=self,
            length=self.ndim,
        )

    # ===-------------------------------------------------------------------===#
    # Other methods
    # ===-------------------------------------------------------------------===#

    @always_inline("nodebug")
    fn copy(read self) raises -> Self:
        """
        Returns a deep copy of the strides.
        """

        var res = Self(ndim=self.ndim, initialized=False)
        memcpy(res._buf, self._buf, self.ndim)
        return res

    fn swapaxes(self, axis1: Int, axis2: Int) raises -> Self:
        """
        Returns a new strides with the given axes swapped.

        Args:
            axis1: The first axis to swap.
            axis2: The second axis to swap.

        Returns:
            A new strides with the given axes swapped.
        """
        var norm_axis1: Int = self.normalize_index(axis1)
        var norm_axis2: Int = self.normalize_index(axis2)

        if norm_axis1 < 0 or norm_axis1 >= self.ndim:
            raise Error(
                IndexError(
                    message=String("axis1 {} out of range [0, {}).").format(
                        norm_axis1, self.ndim
                    ),
                    suggestion="Provide axis1 in [-ndim, ndim).",
                    location="NDArrayStrides.swapaxes",
                )
            )
        if norm_axis2 < 0 or norm_axis2 >= self.ndim:
            raise Error(
                IndexError(
                    message=String("axis2 {} out of range [0, {}).").format(
                        norm_axis2, self.ndim
                    ),
                    suggestion="Provide axis2 in [-ndim, ndim).",
                    location="NDArrayStrides.swapaxes",
                )
            )

        var res = Self(ndim=self.ndim, initialized=False)
        memcpy(res._buf, self._buf, self.ndim)
        res[axis1] = self[axis2]
        res[axis2] = self[axis1]
        return res^

    fn join(self, *strides: Self) raises -> Self:
        """
        Join multiple strides into a single strides.

        Args:
            strides: Variable number of NDArrayStrides objects.

        Returns:
            A new NDArrayStrides object with all values concatenated.

        Example:
        ```mojo
        import numojo as nm
        var s1 = nm.Strides(12, 4)
        var s2 = nm.Strides(1)
        var joined = s1.join(s2)
        print(joined)  # Strides: (12, 4, 1)
        ```
        """
        var total_dims: Int = self.ndim
        for i in range(len(strides)):
            total_dims += strides[i].ndim

        var new_strides: Self = Self(ndim=total_dims, initialized=False)

        var index: Int = 0
        for i in range(self.ndim):
            (new_strides._buf + index).init_pointee_copy(self[i])
            index += 1

        for i in range(len(strides)):
            for j in range(strides[i].ndim):
                (new_strides._buf + index).init_pointee_copy(strides[i][j])
                index += 1

        return new_strides

    # ===-------------------------------------------------------------------===#
    # Other private methods
    # ===-------------------------------------------------------------------===#

    fn _extend(self, *values: Int) raises -> Self:
        """
        Extend the strides by additional values.
        ***UNSAFE!*** No boundary check!

        Args:
            values: Additional stride values to append.

        Returns:
            A new NDArrayStrides object with the extended values.

        Example:
        ```mojo
        import numojo as nm
        var strides = nm.Strides(12, 4)
        var extended = strides._extend(1)
        print(extended)  # Strides: (12, 4, 1)
        ```
        """
        var total_dims: Int = self.ndim + len(values)
        var new_strides: Self = Self(ndim=total_dims, initialized=False)

        var offset: UInt = 0
        for i in range(self.ndim):
            (new_strides._buf + offset).init_pointee_copy(self[i])
            offset += 1
        for value in values:
            (new_strides._buf + offset).init_pointee_copy(value)
            offset += 1

        return new_strides^

    fn _flip(self) -> Self:
        """
        Returns a new strides by flipping the items.
        ***UNSAFE!*** No boundary check!

        Returns:
            A new strides with the items flipped.

        Example:
        ```mojo
        import numojo as nm
        var A = nm.random.randn(2, 3, 4)
        print(A.strides)          # Stride: [12, 4, 1]
        print(A.strides._flip())  # Stride: [1, 4, 12]
        ```
        """

        var strides = NDArrayStrides(self)
        for i in range(strides.ndim):
            strides._buf[i] = self._buf[self.ndim - 1 - i]
        return strides

    fn _move_axis_to_end(self, var axis: Int) -> Self:
        """
        Returns a new strides by moving the value of axis to the end.
        ***UNSAFE!*** No boundary check!

        Example:
        ```mojo
        import numojo as nm
        var A = nm.random.randn(2, 3, 4)
        print(A.strides)                       # Stride: [12, 4, 1]
        print(A.strides._move_axis_to_end(0))  # Stride: [4, 1, 12]
        print(A.strides._move_axis_to_end(1))  # Stride: [12, 1, 4]
        ```
        """

        if axis < 0:
            axis += self.ndim

        var strides = NDArrayStrides(self)

        if axis == self.ndim - 1:
            return strides

        var value = strides._buf[axis]
        for i in range(axis, strides.ndim - 1):
            strides._buf[i] = strides._buf[i + 1]
        strides._buf[strides.ndim - 1] = value
        return strides

    fn _pop(self, axis: Int) raises -> Self:
        """
        Drops information of certain axis.
        ***UNSAFE!*** No boundary check!

        Args:
            axis: The axis (index) to drop. It should be in `[0, ndim)`.

        Returns:
            A new stride with the item at the given axis (index) dropped.
        """
        var res = Self(ndim=self.ndim - 1, initialized=False)
        memcpy(dest=res._buf, src=self._buf, count=axis)
        memcpy(
            dest=res._buf + axis,
            src=self._buf.offset(axis + 1),
            count=self.ndim - axis - 1,
        )
        return res

    fn load[width: Int = 1](self, idx: Int) raises -> SIMD[Self._type, width]:
        """
        Load a SIMD vector from the Strides at the specified index.

        Parameters:
            width: The width of the SIMD vector.

        Args:
            idx: The starting index to load from.
<<<<<<< HEAD

        Returns:
            A SIMD vector containing the loaded values.

        Raises:
            Error: If the load exceeds the bounds of the Strides.
        """
        if idx < 0 or idx + width > self.ndim:
            raise Error(
                IndexError(
                    message=String(
                        "Load operation out of bounds: idx={} width={} ndim={}"
                    ).format(idx, width, self.ndim),
                    suggestion=(
                        "Ensure that idx and width are within valid range."
                    ),
                    location="Strides.load",
                )
            )

        return self._buf.load[width=width](idx)

=======

        Returns:
            A SIMD vector containing the loaded values.

        Raises:
            Error: If the load exceeds the bounds of the Strides.
        """
        if idx < 0 or idx + width > self.ndim:
            raise Error(
                IndexError(
                    message=String(
                        "Load operation out of bounds: idx={} width={} ndim={}"
                    ).format(idx, width, self.ndim),
                    suggestion=(
                        "Ensure that idx and width are within valid range."
                    ),
                    location="Strides.load",
                )
            )

        return self._buf.load[width=width](idx)

>>>>>>> ba0249e6
    fn store[
        width: Int = 1
    ](self, idx: Int, value: SIMD[Self._type, width]) raises:
        """
        Store a SIMD vector into the Strides at the specified index.

        Parameters:
            width: The width of the SIMD vector.

        Args:
            idx: The starting index to store to.
            value: The SIMD vector to store.

        Raises:
            Error: If the store exceeds the bounds of the Strides.
        """
        if idx < 0 or idx + width > self.ndim:
            raise Error(
                IndexError(
                    message=String(
                        "Store operation out of bounds: idx={} width={} ndim={}"
                    ).format(idx, width, self.ndim),
                    suggestion=(
                        "Ensure that idx and width are within valid range."
                    ),
                    location="Strides.store",
                )
            )

        self._buf.store[width=width](idx, value)

    fn unsafe_load[width: Int = 1](self, idx: Int) -> SIMD[Self._type, width]:
        """
        Unsafely load a SIMD vector from the Strides at the specified index.

        Parameters:
            width: The width of the SIMD vector.

        Args:
            idx: The starting index to load from.

        Returns:
            A SIMD vector containing the loaded values.
        """
        return self._buf.load[width=width](idx)

    fn unsafe_store[
        width: Int = 1
    ](self, idx: Int, value: SIMD[Self._type, width]):
        """
        Unsafely store a SIMD vector into the Strides at the specified index.

        Parameters:
            width: The width of the SIMD vector.

        Args:
            idx: The starting index to store to.
            value: The SIMD vector to store.
        """
        self._buf.store[width=width](idx, value)


struct _StrideIter[
    forward: Bool = True,
](ImplicitlyCopyable, Movable):
    """Iterator for NDArrayStrides.

    Parameters:
        forward: The iteration direction. `False` is backwards.
    """

    var index: Int
    var strides: NDArrayStrides
    var length: Int

    fn __init__(
        out self,
        strides: NDArrayStrides,
        length: Int,
    ):
        self.index = 0 if forward else length
        self.length = length
        self.strides = strides

    fn __iter__(self) -> Self:
        return self

    fn __has_next__(self) -> Bool:
        @parameter
        if forward:
            return self.index < self.length
        else:
            return self.index > 0

    fn __next__(mut self) raises -> Scalar[DType.index]:
        @parameter
        if forward:
            var current_index = self.index
            self.index += 1
            return self.strides.__getitem__(current_index)
        else:
            var current_index = self.index
            self.index -= 1
            return self.strides.__getitem__(current_index)

    fn __len__(self) -> Int:
        @parameter
        if forward:
            return self.length - self.index
        else:
            return self.index<|MERGE_RESOLUTION|>--- conflicted
+++ resolved
@@ -522,14 +522,10 @@
                         index, -self.ndim, self.ndim
                     ),
                     suggestion="Use indices in [-ndim, ndim).",
-<<<<<<< HEAD
-                    location="NDArrayStrides.__getitem__",
-=======
                     location=(
                         "NDArrayStrides.__setitem__(index: Int, val:"
                         " Scalar[DType.int])"
                     ),
->>>>>>> ba0249e6
                 )
             )
         var normalized_idx: Int = self.normalize_index(index)
@@ -845,7 +841,6 @@
 
         Args:
             idx: The starting index to load from.
-<<<<<<< HEAD
 
         Returns:
             A SIMD vector containing the loaded values.
@@ -868,30 +863,6 @@
 
         return self._buf.load[width=width](idx)
 
-=======
-
-        Returns:
-            A SIMD vector containing the loaded values.
-
-        Raises:
-            Error: If the load exceeds the bounds of the Strides.
-        """
-        if idx < 0 or idx + width > self.ndim:
-            raise Error(
-                IndexError(
-                    message=String(
-                        "Load operation out of bounds: idx={} width={} ndim={}"
-                    ).format(idx, width, self.ndim),
-                    suggestion=(
-                        "Ensure that idx and width are within valid range."
-                    ),
-                    location="Strides.load",
-                )
-            )
-
-        return self._buf.load[width=width](idx)
-
->>>>>>> ba0249e6
     fn store[
         width: Int = 1
     ](self, idx: Int, value: SIMD[Self._type, width]) raises:
