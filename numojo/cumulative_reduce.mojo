"""
# ===----------------------------------------------------------------------=== #
# Statistics Module - Implements cumulative reduce functions
# Last updated: 2024-06-16
# ===----------------------------------------------------------------------=== #
"""

import math
from algorithm import vectorize
from .ndarray import NDArray, NDArrayShape

"""
# TODO:
Right now, all stats functions have problems when the output datatype is different than input dataype, 
such as when input tensors have integer, but it's mean is float. In such cases, function returns 0 currently. 

1) Add support for type conversion
2) Add support for axis parameter
"""

# ===------------------------------------------------------------------------===#
# Sort
# ===------------------------------------------------------------------------===#


fn binary_sort[dtype: DType](array: NDArray[dtype]) -> NDArray[dtype]:
    var result: NDArray[dtype] = array
    var n = array.num_elements()
    for end in range(n, 1, -1):
        for i in range(1, end):
            if result[i - 1] > result[i]:
                var temp = result[i - 1]
                result[i - 1] = result[i]
                result[i] = temp
    return result


# ===------------------------------------------------------------------------===#
# Reduce Cumulative Operations
# ===------------------------------------------------------------------------===#


fn sum[dtype: DType](array: NDArray[dtype]) -> SIMD[dtype, 1]:
    """
    Cumulative Sum of a array.
    Parameters:
        dtype: The element type.

    Args:
        array: A NDArray.
    Returns:
        The cumulative sum of the array as a SIMD Value of `dtype`.
    """
    var result = Scalar[dtype]()
    alias simd_width: Int = simdwidthof[dtype]()

    @parameter
    fn vectorize_sum[simd_width: Int](idx: Int) -> None:
        var simd_data = array.load[width=simd_width](idx)
        result += simd_data.reduce_add()

    vectorize[vectorize_sum, simd_width](array.num_elements())
    return result


fn prod[dtype: DType](array: NDArray[dtype]) -> SIMD[dtype, 1]:
    """
    Cumulative Product of a array.
    Parameters:
        dtype: The element type.

    Args:
        array: A NDArray.
    Returns:
        The cumulative product of the array as a SIMD Value of `dtype`.
    """

    var result: SIMD[dtype, 1] = SIMD[dtype, 1](1)
    alias opt_nelts = simdwidthof[dtype]()
    for i in range(
        0, opt_nelts * (array.num_elements() // opt_nelts), opt_nelts
    ):
        var simd_data = array.load[width=opt_nelts](i)
        result *= simd_data.reduce_mul()

    if array.num_elements() % opt_nelts != 0:
        for i in range(
            opt_nelts * (array.num_elements() // opt_nelts),
            array.num_elements(),
        ):
            var simd_data = array.load[width=1](i)
            result *= simd_data.reduce_mul()
    return result


# ===------------------------------------------------------------------------===#
# Statistics Cumulative Operations
# ===------------------------------------------------------------------------===#


fn mean[dtype: DType](array: NDArray[dtype]) -> SIMD[dtype, 1]:
    """
    Cumulative Arithmatic Mean of a array.
    Parameters:
        dtype: The element type.

    Args:
        array: A NDArray.
    Returns:
        The mean of all of the member values of array as a SIMD Value of `dtype`.
    """
    return sum[dtype](array) / array.num_elements()


fn mode[dtype: DType](array: NDArray[dtype]) -> SIMD[dtype, 1]:
    """
    Cumulative Mode of a array.
    Parameters:
        dtype: The element type.

    Args:
        array: A NDArray.
    Returns:
        The mode of all of the member values of array as a SIMD Value of `dtype`.
    """
    var sorted_tensor = binary_sort[dtype](array)
    var max_count = 0
    var mode_value = sorted_tensor[0]
    var current_count = 1

    for i in range(1, array.num_elements()):
        if sorted_tensor[i] == sorted_tensor[i - 1]:
            current_count += 1
        else:
            if current_count > max_count:
                max_count = current_count
                mode_value = sorted_tensor[i - 1]
            current_count = 1

    if current_count > max_count:
        mode_value = sorted_tensor[array.num_elements() - 1]

    return mode_value


<<<<<<< HEAD
# * IMPLEMENT median high and low
fn median[dtype: DType](array: NDArray[dtype]) -> SIMD[dtype, 1]:
=======
# TODO: IMPLEMENT median high and low
fn median[dtype: DType](tensor: Tensor[dtype]) -> SIMD[dtype, 1]:
>>>>>>> 95b034fa
    """
    Median value of a array.
    Parameters:
        dtype: The element type.

    Args:
        array: A NDArray.
    Returns:
        The median of all of the member values of array as a SIMD Value of `dtype`.
    """
    var sorted_tensor = binary_sort[dtype](array)
    var n = array.num_elements()
    if n % 2 == 1:
        return sorted_tensor[n // 2]
    else:
        return (sorted_tensor[n // 2 - 1] + sorted_tensor[n // 2]) / 2


# for max and min, I can later change to the latest reduce.max, reduce.min()
fn maxT[dtype: DType](array: NDArray[dtype]) -> SIMD[dtype, 1]:
    """
    Maximum value of a array.
    Parameters:
        dtype: The element type.

    Args:
        array: A NDArray.
    Returns:
        The maximum of all of the member values of array as a SIMD Value of `dtype`.
    """
    # TODO: Test this
    alias nelts = simdwidthof[dtype]()
    var max_value = NDArray[dtype](NDArrayShape(nelts))
    for i in range(nelts):
        max_value[i] = array[0]

    @parameter
    fn vectorized[simd_width: Int](idx: Int) -> None:
        max_value.store[width=simd_width](
            0,
            SIMD.max(
                max_value.load[width=simd_width](0),
                array.load[width=simd_width](idx),
            ),
        )

<<<<<<< HEAD
    vectorize[vectorized, nelts](array.num_elements())
=======
    vectorize[vectorized, nelts](tensor.num_elements())
>>>>>>> 95b034fa
    return SIMD.max(max_value[0], max_value[1])


fn minT[dtype: DType](array: NDArray[dtype]) -> SIMD[dtype, 1]:
    """
    Minimum value of a array.
    Parameters:
        dtype: The element type.

    Args:
        array: A NDArray.

    Returns:
        The minimum of all of the member values of array as a SIMD Value of `dtype`.
    """
    alias nelts = simdwidthof[dtype]()
    var min_value = NDArray[dtype](NDArrayShape(nelts))
    for i in range(nelts):
        min_value[i] = array[0]

    @parameter
    fn vectorized[simd_width: Int](idx: Int) -> None:
        min_value.store[width=simd_width](
            0,
            SIMD.min(
                min_value.load[width=simd_width](0),
                array.load[width=simd_width](idx),
            ),
        )

<<<<<<< HEAD
    vectorize[vectorized, nelts](array.num_elements())
=======
    vectorize[vectorized, nelts](tensor.num_elements())
>>>>>>> 95b034fa
    return SIMD.min(min_value[0], min_value[1])


fn pvariance[
    dtype: DType
](array: NDArray[dtype], mu: Scalar[dtype] = Scalar[dtype]()) -> SIMD[
    dtype, 1
]:
    """
    Population variance of a array.
    Parameters:
        dtype: The element type.

    Args:
        array: A NDArray.
        mu: The mean of the array, if provided.
    Returns:
        The variance of all of the member values of array as a SIMD Value of `dtype`.
    """
    var mean_value: Scalar[dtype]

    if mu == Scalar[dtype]():
        mean_value = mean[dtype](array)
    else:
        mean_value = mu

    var result = Scalar[dtype]()
    for i in range(array.num_elements()):
        result += (array[i] - mean_value) ** 2
    return result / array.num_elements()


fn variance[
    dtype: DType
](array: NDArray[dtype], mu: Scalar[dtype] = Scalar[dtype]()) -> SIMD[
    dtype, 1
]:
    """
    Variance of a array.

    Parameters:
        dtype: The element type.

    Args:
        array: A NDArray.
        mu: The mean of the array, if provided.

    Returns:
        The variance of all of the member values of array as a SIMD Value of `dtype`.
    """
    var mean_value: Scalar[dtype]

    if mu == Scalar[dtype]():
        mean_value = mean[dtype](array)
    else:
        mean_value = mu

    var result = Scalar[dtype]()
    for i in range(array.num_elements()):
        result += (array[i] - mean_value) ** 2
    return result / (array.num_elements() - 1)


fn pstdev[
    dtype: DType
](array: NDArray[dtype], mu: Scalar[dtype] = Scalar[dtype]()) -> SIMD[
    dtype, 1
]:
    """
    Population standard deviation of a array.

    Parameters:
        dtype: The element type.

    Args:
        array: A NDArray.
        mu: The mean of the array, if provided.

    Returns:
        The standard deviation of all of the member values of array as a SIMD Value of `dtype`.
    """
    return math.sqrt(pvariance(array, mu))


fn stdev[
    dtype: DType
](array: NDArray[dtype], mu: Scalar[dtype] = Scalar[dtype]()) -> SIMD[
    dtype, 1
]:
    """
    Standard deviation of a array.
    Parameters:
        dtype: The element type.

    Args:
        array: A NDArray.
        mu: The mean of the array, if provided.
    Returns:
        The standard deviation of all of the member values of array as a SIMD Value of `dtype`.
    """
<<<<<<< HEAD
    return math.sqrt(variance(array, mu))
=======
    return math.sqrt(variance(tensor, mu))


# this roughly seems to be just an alias for min in numpy
fn amin[dtype: DType](arr: Tensor[dtype]) -> SIMD[dtype, 1]:
    """
    Minimum value of a tensor.
    Parameters:
        dtype: The element type.

    Args:
        arr: A Tensor.
    Returns:
        The minimum of all of the member values of tensor as a SIMD Value of `dtype`.
    """
    return minT[dtype](arr)

# this roughly seems to be just an alias for max in numpy
fn amax[dtype: DType](arr: Tensor[dtype]) -> SIMD[dtype, 1]:
    """
    Maximum value of a tensor.
    Parameters:
        dtype: The element type.

    Args:
        arr: A Tensor.
    Returns:
        The maximum of all of the member values of tensor as a SIMD Value of `dtype`.
    """
    return maxT[dtype](arr)

fn mimimum[
    dtype: DType
](s1: SIMD[dtype, 1], s2: SIMD[dtype, 1]) -> SIMD[dtype, 1]:
    """
    Minimum value of two SIMD values.
    Parameters:
        dtype: The element type.

    Args:
        s1: A SIMD Value.
        s2: A SIMD Value.
    Returns:
        The minimum of the two SIMD Values as a SIMD Value of `dtype`.
    """
    return SIMD.min(s1, s2)


fn maximum[
    dtype: DType
](s1: SIMD[dtype, 1], s2: SIMD[dtype, 1]) -> SIMD[dtype, 1]:
    """
    Maximum value of two SIMD values.
    Parameters:
        dtype: The element type.

    Args:
        s1: A SIMD Value.
        s2: A SIMD Value.
    Returns:
        The maximum of the two SIMD Values as a SIMD Value of `dtype`.
    """
    return SIMD.max(s1, s2)


fn minimum[
    dtype: DType
](tensor1: Tensor[dtype], tensor2: Tensor[dtype]) raises -> Tensor[dtype]:
    """
    Element wise minimum of two tensors.
    Parameters:
        dtype: The element type.

    Args:
        tensor1: A Tensor.
        tensor2: A Tensor.
    Returns:
        The element wise minimum of the two tensors as a Tensor of `dtype`.
    """
    var result: Tensor[dtype] = Tensor[dtype](tensor1.shape())
    alias nelts = simdwidthof[dtype]()
    if tensor1.shape() != tensor2.shape():
        raise Error("Tensor shapes are not the same")

    @parameter
    fn vectorized_min[simd_width: Int](idx: Int) -> None:
        result.store[width=simd_width](
            idx,
            SIMD.min(
                tensor1.load[width=simd_width](idx),
                tensor2.load[width=simd_width](idx),
            ),
        )

    vectorize[vectorized_min, nelts](tensor1.num_elements())
    return result


fn maximum[
    T: DType
](tensor1: Tensor[T], tensor2: Tensor[T]) raises -> Tensor[T]:
    """
    Element wise maximum of two tensors.
    Parameters:
        dtype: The element type.

    Args:
        tensor1: A Tensor.
        tensor2: A Tensor.
    Returns:
        The element wise maximum of the two tensors as a Tensor of `dtype`.
    """
    var result: Tensor[T] = Tensor[T](tensor1.shape())
    alias nelts = simdwidthof[T]()
    if tensor1.shape() != tensor2.shape():
        raise Error("Tensor shapes are not the same")

    @parameter
    fn vectorized_max[simd_width: Int](idx: Int) -> None:
        result.store[width=simd_width](
            idx,
            SIMD.max(
                tensor1.load[width=simd_width](idx),
                tensor2.load[width=simd_width](idx),
            ),
        )

    vectorize[vectorized_max, nelts](tensor1.num_elements())
    return result


# * for loop version works fine for argmax and argmin, need to vectorize it
fn argmax[dtype: DType](tensor: Tensor[dtype]) raises -> Int:
    """
    Argmax of a tensor.
    Parameters:
        dtype: The element type.

    Args:
        tensor: A Tensor.
    Returns:
        The index of the maximum value of the tensor.
    """
    if tensor.num_elements() == 0:
        raise Error("Tensor is empty")

    var idx: Int = 0
    var max_val: Scalar[dtype] = tensor[0]
    for i in range(1, tensor.num_elements()):
        if tensor[i] > max_val:
            max_val = tensor[i]
            idx = i
    return idx


fn argmin[dtype: DType](tensor: Tensor[dtype]) raises -> Int:
    """
    Argmin of a tensor.
    Parameters:
        dtype: The element type.

    Args:
        tensor: A Tensor.
    Returns:
        The index of the minimum value of the tensor.
    """
    if tensor.num_elements() == 0:
        raise Error("Tensor is empty")

    var idx: Int = 0
    var min_val: Scalar[dtype] = tensor[0]

    for i in range(1, tensor.num_elements()):
        if tensor[i] < min_val:
            min_val = tensor[i]
            idx = i
    return idx
>>>>>>> 95b034fa
<|MERGE_RESOLUTION|>--- conflicted
+++ resolved
@@ -143,13 +143,8 @@
     return mode_value
 
 
-<<<<<<< HEAD
 # * IMPLEMENT median high and low
 fn median[dtype: DType](array: NDArray[dtype]) -> SIMD[dtype, 1]:
-=======
-# TODO: IMPLEMENT median high and low
-fn median[dtype: DType](tensor: Tensor[dtype]) -> SIMD[dtype, 1]:
->>>>>>> 95b034fa
     """
     Median value of a array.
     Parameters:
@@ -196,11 +191,7 @@
             ),
         )
 
-<<<<<<< HEAD
     vectorize[vectorized, nelts](array.num_elements())
-=======
-    vectorize[vectorized, nelts](tensor.num_elements())
->>>>>>> 95b034fa
     return SIMD.max(max_value[0], max_value[1])
 
 
@@ -231,11 +222,7 @@
             ),
         )
 
-<<<<<<< HEAD
     vectorize[vectorized, nelts](array.num_elements())
-=======
-    vectorize[vectorized, nelts](tensor.num_elements())
->>>>>>> 95b034fa
     return SIMD.min(min_value[0], min_value[1])
 
 
@@ -336,10 +323,7 @@
     Returns:
         The standard deviation of all of the member values of array as a SIMD Value of `dtype`.
     """
-<<<<<<< HEAD
     return math.sqrt(variance(array, mu))
-=======
-    return math.sqrt(variance(tensor, mu))
 
 
 # this roughly seems to be just an alias for min in numpy
@@ -515,5 +499,4 @@
         if tensor[i] < min_val:
             min_val = tensor[i]
             idx = i
-    return idx
->>>>>>> 95b034fa
+    return idx