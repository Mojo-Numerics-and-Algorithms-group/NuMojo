--- conflicted
+++ resolved
@@ -7,14 +7,7 @@
 # ===----------------------------------------------------------------------=== #
 
 
-<<<<<<< HEAD
-# import math
-from math import math
-import . math_funcs as _mf
-from ..core.ndarray import NDArray, NDArrayShape
-=======
 import math
->>>>>>> 72c3915f
 from algorithm import parallelize
 from algorithm import Static2DTileUnitFunc as Tile2DFunc
 
