"""
Linear Algebra Solver

Provides:
    - Solver of `Ax = y` using LU decomposition algorithm.
    - Inverse of an invertible matrix.
"""

from numojo.prelude import *
from ...core.ndarray import NDArray
from ...core.array_creation_routines import zeros, eye
from algorithm import parallelize


fn lu_decomposition[
    dtype: DType
](A: NDArray[dtype]) raises -> Tuple[NDArray[dtype], NDArray[dtype]]:
    """Perform LU (lower-upper) decomposition for matrix.

    Parameters:
        dtype: Data type of the upper and upper triangular matrices.

    Args:
        A: Input matrix for decoposition. It should be a row-major matrix.

    Returns:
        A tuple of the upper and lower triangular matrices.

    For efficiency, `dtype` of the output arrays will be the same as the input
    array. Thus, use `astype()` before passing the array to this function.

    Example:
    ```
    import numojo as nm
    fn main() raises:
        var arr = nm.NDArray[nm.f64]("[[1,2,3], [4,5,6], [7,8,9]]")
        var U: nm.NDArray
        var L: nm.NDArray
        L, U = nm.math.linalg.solver.lu_decomposition(arr)
        print(arr)
        print(L)
        print(U)
    ```
    ```console
    [[      1.0     2.0     3.0     ]
     [      4.0     5.0     6.0     ]
     [      7.0     8.0     9.0     ]]
    2-D array  Shape: [3, 3]  DType: float64
    [[      1.0     0.0     0.0     ]
     [      4.0     1.0     0.0     ]
     [      7.0     2.0     1.0     ]]
    2-D array  Shape: [3, 3]  DType: float64
    [[      1.0     2.0     3.0     ]
     [      0.0     -3.0    -6.0    ]
     [      0.0     0.0     0.0     ]]
    2-D array  Shape: [3, 3]  DType: float64
    ```

    Further reading:
        Linear Algebra And Its Applications, fourth edition, Gilbert Strang
        https://en.wikipedia.org/wiki/LU_decomposition
        https://www.scicoding.com/how-to-calculate-lu-decomposition-in-python/
        https://courses.physics.illinois.edu/cs357/sp2020/notes/ref-9-linsys.html

    TODO: Optimize the speed.

    """

    # Check whether the dimension is 2
    if A.ndim != 2:
        raise ("The array is not 2-dimensional!")

    # Check whether the matrix is square
    var shape_of_array = A.shape()
    if shape_of_array[0] != shape_of_array[1]:
        raise ("The matrix is not square!")
    var n = shape_of_array[0]

    # Check whether the matrix is singular
    # if singular:
    #     raise("The matrix is singular!")

    # Change dtype of array to defined dtype
    # var A = array.astype[dtype]()

    # Initiate upper and lower triangular matrices
    var U = NDArray[dtype](shape=shape_of_array, fill=SIMD[dtype, 1](0))
    var L = NDArray[dtype](shape=shape_of_array, fill=SIMD[dtype, 1](0))

    # Fill in L and U
    # @parameter
    # fn calculate(i: Int):
    for i in range(0, n):
        for j in range(i, n):
            # Fill in L
            if i == j:
                L.store[width=1](i * n + i, 1)
            else:
                var sum_of_products_for_L: Scalar[dtype] = 0
                for k in range(0, i):
                    sum_of_products_for_L += L.load(j * n + k) * U.load(
                        k * n + i
                    )
                L.store[width=1](
                    j * n + i,
                    (A.load(j * n + i) - sum_of_products_for_L)
                    / U.load(i * n + i),
                )

            # Fill in U
            var sum_of_products_for_U: Scalar[dtype] = 0
            for k in range(0, i):
                sum_of_products_for_U += L.load(i * n + k) * U.load(k * n + j)
            U.store[width=1](
                i * n + j, A.load(i * n + j) - sum_of_products_for_U
            )

    # parallelize[calculate](n, n)

    return L, U


fn forward_substitution[
    dtype: DType
](L: NDArray[dtype], y: NDArray[dtype]) raises -> NDArray[dtype]:
    """Perform forward substitution to solve `Lx = y`.

    Paramters:
        dtype: dtype of the resulting vector.

    Args:
        L: A lower triangular matrix.
        y: A vector.

    Returns:
        Solution to `Lx = y`. It is a vector.

    """

    # length of L
    var m = L.shape()[0]

    # Initialize x
    var x = NDArray[dtype](m, fill=SIMD[dtype, 1](0))

    for i in range(m):
        var value_on_hold: Scalar[dtype] = y.item(i)
        for j in range(i):
            value_on_hold = value_on_hold - L.item(i, j) * x.item(j)
        value_on_hold = value_on_hold / L.item(i, i)

        x.set(i, value_on_hold)

    return x


fn back_substitution[
    dtype: DType
](U: NDArray[dtype], y: NDArray[dtype]) raises -> NDArray[dtype]:
    """Perform forward substitution to solve `Ux = y`.

    Paramters:
        dtype: dtype of the resulting vector.

    Args:
        U: A upper triangular matrix.
        y: A vector.

    Returns:
        Solution to `Ux = y`. It is a vector.

    """

    # length of U
    var m = U.shape()[0]
    # Initialize x
    var x = NDArray[dtype](m, fill=SIMD[dtype, 1](0))

    for i in range(m - 1, -1, -1):
        var value_on_hold: Scalar[dtype] = y.item(i)
        for j in range(i + 1, m):
            value_on_hold = value_on_hold - U.item(i, j) * x.item(j)
        value_on_hold = value_on_hold / U.item(i, i)
        x.set(i, value_on_hold)

    return x


fn inv[dtype: DType](A: NDArray[dtype]) raises -> NDArray[dtype]:
    """Find the inverse of a non-singular, row-major matrix.

    It uses the function `solve()` to solve `AB = I` for B, where I is
    an identity matrix.

    The speed is faster than numpy for matrices smaller than 100x100,
    and is slower for larger matrices.

    Parameters:
        dtype: Data type of the inversed matrix.

    Args:
        A: Input matrix. It should be non-singular, square, and row-major.

    Returns:
        The reversed matrix of the original matrix.

    """

    var m = A.shape()[0]
    var I = eye[dtype](m, m)

    return solve(A, I)


fn inv_raw[dtype: DType](array: NDArray[dtype]) raises -> NDArray[dtype]:
    """Find the inverse of a non-singular, square matrix.

    WARNING: This function is slower than `inv`.
    as it does not adopt parallelization by using raw methods.

    Parameters:
        dtype: Data type of the inversed matrix.

    Args:
        array: Input matrix. It should be non-singular and square.

    Returns:
        The reversed matrix of the original matrix.

    An example goes as follows:

    ```
    import numojo as nm
    fn main() raises:
        var A = nm.NDArray("[[1,0,1], [0,2,1], [1,1,1]]")
        var B = nm.math.linalg.solver.inv_raw(A)
        print("Original matrix:")
        print(A)
        print("Reversed matrix:")
        print(B)
        print("Verify whether AB = I:")
        print(A @ B)
    ```
    ```console
    Original matrix:
    [[      1.0     0.0     1.0     ]
     [      0.0     2.0     1.0     ]
     [      1.0     1.0     1.0     ]]
    2-D array  Shape: [3, 3]  DType: float64
    Reversed matrix:
    [[      -1.0    -1.0    2.0     ]
     [      -1.0    0.0     1.0     ]
     [      2.0     1.0     -2.0    ]]
    2-D array  Shape: [3, 3]  DType: float64
    Verify whether AB = I:
    [[      1.0     0.0     0.0     ]
     [      0.0     1.0     0.0     ]
     [      0.0     0.0     1.0     ]]
    2-D array  Shape: [3, 3]  DType: float64
    ```

    TODO: Optimize the speed.

    """

    var U: NDArray[dtype]
    var L: NDArray[dtype]
    L, U = lu_decomposition[dtype](array)

    var m = array.shape()[0]
    var inversed = NDArray[dtype](shape=array.shape())

    # Initialize vectors
    var y = NDArray[dtype](m)
    var z = NDArray[dtype](m)
    var x = NDArray[dtype](m)

    for i in range(m):
        # Each time, one of the item is changed to 1
        y = NDArray[dtype](m, fill=Scalar[dtype](0))
        y.set(i, Scalar[dtype](1))

        # Solve `Lz = y` for `z`
        z = forward_substitution(L, y)

        # Solve `Ux = z` for `x`
        x = back_substitution(U, z)

        # print("z2", z)
        # print("x2", x)

        for j in range(m):
            inversed.__setitem__(Idx(j, i), x.item(j))

    return inversed


fn inv_lu[dtype: DType](array: NDArray[dtype]) raises -> NDArray[dtype]:
    """Find the inverse of a non-singular, row-major matrix.

    Use LU decomposition algorithm.

    The speed is faster than numpy for matrices smaller than 100x100,
    and is slower for larger matrices.

    TODO: Fix the issues in parallelization.
    `AX = I` where `I` is an identity matrix.

    Parameters:
        dtype: Data type of the inversed matrix.

    Args:
        array: Input matrix. It should be non-singular, square, and row-major.

    Returns:
        The reversed matrix of the original matrix.

    """

    var U: NDArray[dtype]
    var L: NDArray[dtype]
    L, U = lu_decomposition[dtype](array)

    var m = array.shape()[0]

    var Y = eye[dtype](m, m)
<<<<<<< HEAD
    var Z = zeros[dtype](NDArrayShape(m, m))
    var X = zeros[dtype](NDArrayShape(m, m))
=======
    var Z = zeros[dtype](Shape(m, m))
    var X = zeros[dtype](Shape(m, m))
>>>>>>> 48ca7709

    @parameter
    fn calculate_X(col: Int) -> None:
        # Solve `LZ = Y` for `Z` for each col
        for i in range(m):  # row of L
            var _temp = Y.load(i * m + col)
            for j in range(i):  # col of L
                _temp = _temp - L.load(i * m + j) * Z.load(j * m + col)
            _temp = _temp / L.load(i * m + i)
            Z.store(i * m + col, _temp)

        # Solve `UZ = Z` for `X` for each col
        for i in range(m - 1, -1, -1):
            var _temp2 = Z.load(i * m + col)
            for j in range(i + 1, m):
                _temp2 = _temp2 - U.load(i * m + j) * X.load(j * m + col)
            _temp2 = _temp2 / U.load(i * m + i)
            X.store(i * m + col, _temp2)

    parallelize[calculate_X](m, m)

    # Force extending the lifetime of the matrices because they are destroyed before `parallelize`
    # This is disadvantage of Mojo's ASAP policy
    var _Y = Y^
    var _L = L^
    var _U = U^

    return X


fn solve[
    dtype: DType
](A: NDArray[dtype], Y: NDArray[dtype]) raises -> NDArray[dtype]:
    """Solve the linear system `AX = Y` for `X`.

    `A` should be a non-singular, row-major matrix (m x m).
    `Y` should be a matrix of (m x n).
    `X` is a matrix of (m x n).
    LU decomposition algorithm is adopted.

    The speed is faster than numpy for matrices smaller than 100x100,
    and is slower for larger matrices.

    For efficiency, `dtype` of the output array will be the same as the input
    arrays. Thus, use `astype()` before passing the arrays to this function.

    TODO: Use LAPACK for large matrices when it is available.

    Parameters:
        dtype: Data type of the inversed matrix.

    Args:
        A: Non-singular, square, and row-major matrix. The size is m x m.
        Y: Matrix of size m x n.

    Returns:
        Matrix of size m x n.

    An example goes as follows.

    ```mojo
    import numojo as nm
    fn main() raises:
        var A = nm.NDArray(str("[[1, 0, 1], [0, 2, 1], [1, 1, 1]]"))
        var B = nm.NDArray(str("[[1, 0, 0], [0, 1, 0], [0, 0, 1]]"))
        var X = nm.solver.solve(A, B)
        print(X)
    ```
    ```console
    [[      -1.0    -1.0    2.0     ]
     [      -1.0    0.0     1.0     ]
     [      2.0     1.0     -2.0    ]]
    2-D array  Shape: [3, 3]  DType: float64
    ```

    The example is also a way to calculate inverse of matrix.

    """

    var U: NDArray[dtype]
    var L: NDArray[dtype]
    L, U = lu_decomposition[dtype](A)

    var m = A.shape()[0]
    var n = Y.shape()[1]

<<<<<<< HEAD
    var Z = zeros[dtype](NDArrayShape(m, n))
    var X = zeros[dtype](NDArrayShape(m, n))
=======
    var Z = zeros[dtype](Shape(m, n))
    var X = zeros[dtype](Shape(m, n))
>>>>>>> 48ca7709

    ####################################################################
    # Parallelization
    #
    # Parallelization does not work well since MAX 24.5.
    # This is because the ASAP destruction policy.
    # We temporarily use the variables to prolong their lifetime
    # TODO: Remove manual prolonging of lifetime in future if allowed.
    ####################################################################

    @parameter
    fn calculate_X(col: Int) -> None:
        # Solve `LZ = Y` for `Z` for each col
        for i in range(m):  # row of L
            var _temp = Y.load(i * n + col)
            for j in range(i):  # col of L
                _temp = _temp - L.load(i * m + j) * Z.load(j * n + col)
            _temp = _temp / L.load(i * m + i)
            Z.store(i * n + col, _temp)

        # Solve `UZ = Z` for `X` for each col
        for i in range(m - 1, -1, -1):
            var _temp2 = Z.load(i * n + col)
            for j in range(i + 1, m):
                _temp2 = _temp2 - U.load(i * m + j) * X.load(j * n + col)
            _temp2 = _temp2 / U.load(i * m + i)
            X.store(i * n + col, _temp2)

    parallelize[calculate_X](n, n)

    # Force extending the lifetime of the matrices because they are destroyed before `parallelize`
    # This is disadvantage of Mojo's ASAP policy
    var _L = L^
    var _U = U^
    var _Z = Z^
    var _m = m
    var _n = n

    return X^

    ####################################################################
    # Non-parallelization
    #
    # This approach does not adopt parallelization.
    ####################################################################

    # for col in range(n):
    #     # Solve `LZ = Y` for `Z` for each col
    #     for i in range(m):  # row of L
    #         var _temp = Y.load(i * n + col)
    #         for j in range(i):  # col of L
    #             _temp = _temp - L.load(i * m + j) * Z.load(j * n + col)
    #         _temp = _temp / L.load(i * m + i)
    #         Z.store(i * n + col, _temp)

    #     # Solve `UZ = Z` for `X` for each col
    #     for i in range(m - 1, -1, -1):
    #         var _temp2 = Z.load(i * n + col)
    #         for j in range(i + 1, m):
    #             _temp2 = _temp2 - U.load(i * m + j) * X.load(j * n + col)
    #         _temp2 = _temp2 / U.load(i * m + i)
    #         X.store(i * n + col, _temp2)

    # return X<|MERGE_RESOLUTION|>--- conflicted
+++ resolved
@@ -324,13 +324,8 @@
     var m = array.shape()[0]
 
     var Y = eye[dtype](m, m)
-<<<<<<< HEAD
-    var Z = zeros[dtype](NDArrayShape(m, m))
-    var X = zeros[dtype](NDArrayShape(m, m))
-=======
     var Z = zeros[dtype](Shape(m, m))
     var X = zeros[dtype](Shape(m, m))
->>>>>>> 48ca7709
 
     @parameter
     fn calculate_X(col: Int) -> None:
@@ -417,13 +412,8 @@
     var m = A.shape()[0]
     var n = Y.shape()[1]
 
-<<<<<<< HEAD
-    var Z = zeros[dtype](NDArrayShape(m, n))
-    var X = zeros[dtype](NDArrayShape(m, n))
-=======
     var Z = zeros[dtype](Shape(m, n))
     var X = zeros[dtype](Shape(m, n))
->>>>>>> 48ca7709
 
     ####################################################################
     # Parallelization
