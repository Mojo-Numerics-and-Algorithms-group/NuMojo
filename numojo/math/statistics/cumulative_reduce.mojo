--- conflicted
+++ resolved
@@ -264,10 +264,7 @@
         The variance of all of the member values of array as a SIMD Value of `dtype`.
     """
     # constrained[is_inttype[ dtype]() and is_inttype[dtype](), "Input and output both cannot be `Integer` datatype as it may lead to precision errors"]()
-<<<<<<< HEAD
-=======
     # * REMOVE THIS CONSTRAINT?
->>>>>>> dc2d1424
     if is_inttype[dtype]() and is_inttype[dtype]():
         raise Error(
             "Input and output cannot be `Int` datatype as it may lead to"
