--- conflicted
+++ resolved
@@ -10,13 +10,7 @@
 # TODO (In order of priority)
 1) Implement axis argument for the NDArray creation functions
 2) Separate `array(object)` and `NDArray.__init__(shape)`.
-<<<<<<< HEAD
-3) Use `Shapelike` trait to replace `NDArrayShape`, `List`, `VariadicList` and
-3) Use `Shapelike` trait to replace `NDArrayShape`, `List`, `VariadicList` and
-    reduce the number of function reloads.
-=======
 3) Use `Shapelike` trait to replace `NDArrayShape`, `List`, `VariadicList` and reduce the number of function reloads.
->>>>>>> 0ad8e3a8
 4) Simplify complex overloads into sum of real methods.
 
 ---
@@ -30,15 +24,7 @@
 - `zeros`, `ones` calls `full`.
 - Other functions calls `zeros`, `ones`, `full`.
 
-<<<<<<< HEAD
-If overloads are needed, it is better to call the default signature in other
-overloads. Example: `zeros(shape: NDArrayShape)`. All other overloads call this
-If overloads are needed, it is better to call the default signature in other
-overloads. Example: `zeros(shape: NDArrayShape)`. All other overloads call this
-function. So it is easy for modification.
-=======
 If overloads are needed, it is better to call the default signature in other overloads. Example: `zeros(shape: NDArrayShape)`. All other overloads call this function. So it is easy for modification.
->>>>>>> 0ad8e3a8
 
 """
 
@@ -2108,16 +2094,7 @@
 fn array[
     cdtype: ComplexDType = ComplexDType.float64,
 ](
-<<<<<<< HEAD
     data: List[ComplexScalar[cdtype]],
-=======
-<<<<<<< HEAD
-    real: List[Scalar[cdtype._dtype]],
-    imag: List[Scalar[cdtype._dtype]],
-=======
-    data: List[ComplexScalar[cdtype]],
->>>>>>> upstream/pre-0.8
->>>>>>> 0ad8e3a8
     shape: List[Int],
     order: String = "C",
 ) raises -> ComplexNDArray[cdtype]:
