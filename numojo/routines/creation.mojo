"""
Array creation routine.
"""
# ===----------------------------------------------------------------------=== #
# ARRAY CREATION ROUTINES
# Last updated: 2024-09-08
# ===----------------------------------------------------------------------=== #


"""
# TODO (In order of priority)
1) Implement axis argument for the NDArray creation functions
2) Separate `array(object)` and `NDArray.__init__(shape)`.
3) Use `Shapelike` trait to replace `NDArrayShape`, `List`, `VariadicList` and 
    reduce the number of function reloads.

---

Use more uniformed way of calling functions, i.e., using one specific 
overload for each function. This makes maintenance easier. Example:

- `NDArray.__init__` takes in `ShapeLike` and initialize an `NDArray` container.
- `full` calls `NDArray.__init__`.
- `zeros`, `ones` calls `full`.
- Other functions calls `zeros`, `ones`, `full`.

If overloads are needed, it is better to call the default signature in other 
overloads. Example: `zeros(shape: NDArrayShape)`. All other overloads call this 
function. So it is easy for modification.

"""

from algorithm import parallelize, vectorize
from builtin.math import pow
from sys import simdwidthof
from collections.optional import Optional
from python import PythonObject
from memory import UnsafePointer, memset_zero, memset

from numojo.core.ndarray import NDArray
from numojo.core.ndshape import NDArrayShape
from numojo.core.utility import _get_offset
from numojo.core.own_data import OwnData


# ===------------------------------------------------------------------------===#
# Numerical ranges
# ===------------------------------------------------------------------------===#
fn arange[
    dtype: DType = DType.float64
](
    start: Scalar[dtype],
    stop: Scalar[dtype],
    step: Scalar[dtype] = Scalar[dtype](1),
) raises -> NDArray[dtype]:
    """
    Function that computes a series of values starting from "start" to "stop"
    with given "step" size.

    Raises:
        Error if both dtype and dtype are integers or if dtype is a float and
        dtype is an integer.

    Parameters:
        dtype: Datatype of the output array.

    Args:
        start: Scalar[dtype] - Start value.
        stop: Scalar[dtype]  - End value.
        step: Scalar[dtype]  - Step size between each element (default 1).

    Returns:
        A NDArray of datatype `dtype` with elements ranging from `start` to `stop` incremented with `step`.
    """
    var num: Int = ((stop - start) / step).__int__()
    var result: NDArray[dtype] = NDArray[dtype](NDArrayShape(num))
    for idx in range(num):
        result._buf.ptr[idx] = start + step * idx

    return result


fn arange[
    dtype: DType = DType.float64
](stop: Scalar[dtype]) raises -> NDArray[dtype]:
    """
    (Overload) When start is 0 and step is 1.
    """

    var size = int(stop)
    var result: NDArray[dtype] = NDArray[dtype](NDArrayShape(size))
    for i in range(size):
        (result._buf.ptr + i).init_pointee_copy(i)

    return result


# ===------------------------------------------------------------------------===#
# Linear Spacing NDArray Generation
# ===------------------------------------------------------------------------===#
fn linspace[
    dtype: DType = DType.float64
](
    start: Scalar[dtype],
    stop: Scalar[dtype],
    num: Int = 50,
    endpoint: Bool = True,
    parallel: Bool = False,
) raises -> NDArray[dtype]:
    """
    Function that computes a series of linearly spaced values starting from "start" to "stop" with given size. Wrapper function for _linspace_serial, _linspace_parallel.

    Raises:
        Error if dtype is an integer.

    Parameters:
        dtype: Datatype of the output array.

    Args:
        start: Start value.
        stop: End value.
        num: No of linearly spaced elements.
        endpoint: Specifies whether to include endpoint in the final NDArray, defaults to True.
        parallel: Specifies whether the linspace should be calculated using parallelization, deafults to False.

    Returns:
        A NDArray of datatype `dtype` with elements ranging from `start` to `stop` with num elements.

    """
    constrained[not dtype.is_integral()]()
    if parallel:
        return _linspace_parallel[dtype](start, stop, num, endpoint)
    else:
        return _linspace_serial[dtype](start, stop, num, endpoint)


fn _linspace_serial[
    dtype: DType = DType.float64
](
    start: SIMD[dtype, 1],
    stop: SIMD[dtype, 1],
    num: Int,
    endpoint: Bool = True,
) raises -> NDArray[dtype]:
    """
    Generate a linearly spaced NDArray of `num` elements between `start` and `stop` using naive for loop.

    Parameters:
        dtype: Datatype of the output NDArray elements.

    Args:
        start: The starting value of the NDArray.
        stop: The ending value of the NDArray.
        num: The number of elements in the NDArray.
        endpoint: Whether to include the `stop` value in the NDArray. Defaults to True.

    Returns:
        A NDArray of `dtype` with `num` linearly spaced elements between `start` and `stop`.
    """
    var result: NDArray[dtype] = NDArray[dtype](NDArrayShape(num))

    if endpoint:
        var step: SIMD[dtype, 1] = (stop - start) / (num - 1)
        for i in range(num):
            result._buf.ptr[i] = start + step * i

    else:
        var step: SIMD[dtype, 1] = (stop - start) / num
        for i in range(num):
            result._buf.ptr[i] = start + step * i

    return result


fn _linspace_parallel[
    dtype: DType = DType.float64
](
    start: SIMD[dtype, 1], stop: SIMD[dtype, 1], num: Int, endpoint: Bool = True
) raises -> NDArray[dtype]:
    """
    Generate a linearly spaced NDArray of `num` elements between `start` and `stop` using parallelization.

    Parameters:
        dtype: Datatype of the NDArray elements.

    Args:
        start: The starting value of the NDArray.
        stop: The ending value of the NDArray.
        num: The number of elements in the NDArray.
        endpoint: Whether to include the `stop` value in the NDArray. Defaults to True.

    Returns:
        A NDArray of `dtype` with `num` linearly spaced elements between `start` and `stop`.
    """
    var result: NDArray[dtype] = NDArray[dtype](NDArrayShape(num))
    alias nelts = simdwidthof[dtype]()

    if endpoint:
        var denominator: SIMD[dtype, 1] = Scalar[dtype](num) - 1.0
        var step: SIMD[dtype, 1] = (stop - start) / denominator

        @parameter
        fn parallelized_linspace(idx: Int) -> None:
            result._buf.ptr[idx] = start + step * idx

        parallelize[parallelized_linspace](num)

    else:
        var step: SIMD[dtype, 1] = (stop - start) / num

        @parameter
        fn parallelized_linspace1(idx: Int) -> None:
            result._buf.ptr[idx] = start + step * idx

        parallelize[parallelized_linspace1](num)

    return result


# ===------------------------------------------------------------------------===#
# Logarithmic Spacing NDArray Generation
# ===------------------------------------------------------------------------===#
fn logspace[
    dtype: DType = DType.float64
](
    start: Scalar[dtype],
    stop: Scalar[dtype],
    num: Int,
    endpoint: Bool = True,
    base: Scalar[dtype] = 10.0,
    parallel: Bool = False,
) raises -> NDArray[dtype]:
    """
    Generate a logrithmic spaced NDArray of `num` elements between `start` and `stop`. Wrapper function for _logspace_serial, _logspace_parallel functions.

    Raises:
        Error if dtype is an integer.

    Parameters:
        dtype: Datatype of the output array.

    Args:
        start: The starting value of the NDArray.
        stop: The ending value of the NDArray.
        num: The number of elements in the NDArray.
        endpoint: Whether to include the `stop` value in the NDArray. Defaults to True.
        base: Base value of the logarithm, defaults to 10.
        parallel: Specifies whether to calculate the logarithmic spaced values using parallelization.

    Returns:
    - A NDArray of `dtype` with `num` logarithmic spaced elements between `start` and `stop`.
    """
    constrained[not dtype.is_integral()]()
    if parallel:
        return _logspace_parallel[dtype](
            start,
            stop,
            num,
            base,
            endpoint,
        )
    else:
        return _logspace_serial[dtype](
            start,
            stop,
            num,
            base,
            endpoint,
        )


fn _logspace_serial[
    dtype: DType = DType.float64
](
    start: Scalar[dtype],
    stop: Scalar[dtype],
    num: Int,
    base: Scalar[dtype],
    endpoint: Bool = True,
) raises -> NDArray[dtype]:
    """
    Generate a logarithmic spaced NDArray of `num` elements between `start` and `stop` using naive for loop.

    Parameters:
        dtype: Datatype of the NDArray elements.

    Args:
        start: The starting value of the NDArray.
        stop: The ending value of the NDArray.
        num: The number of elements in the NDArray.
        base: Base value of the logarithm, defaults to 10.
        endpoint: Whether to include the `stop` value in the NDArray. Defaults to True.

    Returns:
        A NDArray of `dtype` with `num` logarithmic spaced elements between `start` and `stop`.
    """
    var result: NDArray[dtype] = NDArray[dtype](NDArrayShape(num))

    if endpoint:
        var step: Scalar[dtype] = (stop - start) / (num - 1)
        for i in range(num):
            result._buf.ptr[i] = base ** (start + step * i)
    else:
        var step: Scalar[dtype] = (stop - start) / num
        for i in range(num):
            result._buf.ptr[i] = base ** (start + step * i)
    return result


fn _logspace_parallel[
    dtype: DType = DType.float64
](
    start: Scalar[dtype],
    stop: Scalar[dtype],
    num: Int,
    base: Scalar[dtype],
    endpoint: Bool = True,
) raises -> NDArray[dtype]:
    """
    Generate a logarithmic spaced NDArray of `num` elements between `start` and `stop` using parallelization.

    Parameters:
        dtype: Datatype of the NDArray elements.

    Args:
        start: The starting value of the NDArray.
        stop: The ending value of the NDArray.
        num: The number of elements in the NDArray.
        base: Base value of the logarithm, defaults to 10.
        endpoint: Whether to include the `stop` value in the NDArray. Defaults to True.

    Returns:
        A NDArray of `dtype` with `num` logarithmic spaced elements between `start` and `stop`.
    """
    var result: NDArray[dtype] = NDArray[dtype](NDArrayShape(num))

    if endpoint:
        var step: Scalar[dtype] = (stop - start) / (num - 1)

        @parameter
        fn parallelized_logspace(idx: Int) -> None:
            result._buf.ptr[idx] = base ** (start + step * idx)

        parallelize[parallelized_logspace](num)

    else:
        var step: Scalar[dtype] = (stop - start) / num

        @parameter
        fn parallelized_logspace1(idx: Int) -> None:
            result._buf.ptr[idx] = base ** (start + step * idx)

        parallelize[parallelized_logspace1](num)

    return result


# ! Outputs wrong values for Integer type, works fine for float type.
fn geomspace[
    dtype: DType = DType.float64
](
    start: Scalar[dtype],
    stop: Scalar[dtype],
    num: Int,
    endpoint: Bool = True,
) raises -> NDArray[dtype]:
    """
    Generate a NDArray of `num` elements between `start` and `stop` in a geometric series.

    Raises:
        Error if dtype is an integer.

    Parameters:
        dtype: Datatype of the input values.

    Args:
        start: The starting value of the NDArray.
        stop: The ending value of the NDArray.
        num: The number of elements in the NDArray.
        endpoint: Whether to include the `stop` value in the NDArray. Defaults to True.

    Returns:
        A NDArray of `dtype` with `num` geometrically spaced elements between `start` and `stop`.
    """
    constrained[
        not dtype.is_integral(), "Int type will result to precision errors."
    ]()
    var a: Scalar[dtype] = start

    if endpoint:
        var result: NDArray[dtype] = NDArray[dtype](NDArrayShape(num))
        var base: Scalar[dtype] = (stop / start)
        var power: Scalar[dtype] = 1 / Scalar[dtype](num - 1)
        var r: Scalar[dtype] = base**power
        for i in range(num):
            result._buf.ptr[i] = a * r**i
        return result

    else:
        var result: NDArray[dtype] = NDArray[dtype](NDArrayShape(num))
        var base: Scalar[dtype] = (stop / start)
        var power: Scalar[dtype] = 1 / Scalar[dtype](num)
        var r: Scalar[dtype] = base**power
        for i in range(num):
            result._buf.ptr[i] = a * r**i
        return result


# ===------------------------------------------------------------------------===#
# Commonly used NDArray Generation routines
# ===------------------------------------------------------------------------===#
fn empty[
    dtype: DType = DType.float64
](shape: NDArrayShape) raises -> NDArray[dtype]:
    """
    Generate an empty NDArray of given shape with arbitrary values.

    Parameters:
        dtype: Datatype of the NDArray elements.

    Args:
        shape: Shape of the NDArray.

    Returns:
        A NDArray of `dtype` with given `shape`.
    """
    return NDArray[dtype](shape=shape)


fn empty[
    dtype: DType = DType.float64
](shape: List[Int]) raises -> NDArray[dtype]:
    """Overload of function `empty` that reads a list of ints."""
    return empty[dtype](shape=NDArrayShape(shape))


fn empty[
    dtype: DType = DType.float64
](shape: VariadicList[Int]) raises -> NDArray[dtype]:
    """Overload of function `empty` that reads a variadic list of ints."""
    return empty[dtype](shape=NDArrayShape(shape))


fn empty_like[
    dtype: DType = DType.float64
](array: NDArray[dtype]) raises -> NDArray[dtype]:
    """
    Generate an empty NDArray of the same shape as `array`.

    Parameters:
        dtype: Datatype of the NDArray elements.

    Args:
        array: NDArray to be used as a reference for the shape.

    Returns:
        A NDArray of `dtype` with the same shape as `array`.
    """
    return NDArray[dtype](shape=array.shape)


fn eye[dtype: DType = DType.float64](N: Int, M: Int) raises -> NDArray[dtype]:
    """
    Return a 2-D NDArray with ones on the diagonal and zeros elsewhere.

    Parameters:
        dtype: Datatype of the NDArray elements.

    Args:
        N: Number of rows in the matrix.
        M: Number of columns in the matrix.

    Returns:
        A NDArray of `dtype` with size N x M and ones on the diagonals.
    """
    var result: NDArray[dtype] = zeros[dtype](NDArrayShape(N, M))
    var one: Scalar[dtype] = Scalar[dtype](1)
    for i in range(min(N, M)):
        result.store[1](i, i, val=one)
    return result^


fn identity[dtype: DType = DType.float64](N: Int) raises -> NDArray[dtype]:
    """
    Generate an identity matrix of size N x N.

    Parameters:
        dtype: Datatype of the NDArray elements.

    Args:
        N: Size of the matrix.

    Returns:
        A NDArray of `dtype` with size N x N and ones on the diagonals.
    """
    var result: NDArray[dtype] = zeros[dtype](NDArrayShape(N, N))
    var one: Scalar[dtype] = Scalar[dtype](1)
    for i in range(N):
        result.store[1](i, i, val=one)
    return result^


fn ones[
    dtype: DType = DType.float64
](shape: NDArrayShape) raises -> NDArray[dtype]:
    """
    Generate a NDArray of ones with given shape filled with ones.

    It calls the function `full`.

    Parameters:
        dtype: Datatype of the NDArray.

    Args:
        shape: Shape of the NDArray.

    Returns:
        A NDArray of `dtype` with given `shape`.
    """
    return full[dtype](shape=shape, fill_value=1)


fn ones[
    dtype: DType = DType.float64
](shape: List[Int]) raises -> NDArray[dtype]:
    """Overload of function `ones` that reads a list of ints."""
    return ones[dtype](shape=NDArrayShape(shape))


fn ones[
    dtype: DType = DType.float64
](shape: VariadicList[Int]) raises -> NDArray[dtype]:
    """Overload of function `ones` that reads a variadic of ints."""
    return ones[dtype](shape=NDArrayShape(shape))


fn ones_like[
    dtype: DType = DType.float64
](array: NDArray[dtype]) raises -> NDArray[dtype]:
    """
    Generate a NDArray of the same shape as `a` filled with ones.

    Parameters:
        dtype: Datatype of the NDArray.

    Args:
        array: NDArray to be used as a reference for the shape.

    Returns:
        A NDArray of `dtype` with the same shape as `a` filled with ones.
    """
    return ones[dtype](shape=array.shape)


fn zeros[
    dtype: DType = DType.float64
](shape: NDArrayShape) raises -> NDArray[dtype]:
    """
    Generate a NDArray of zeros with given shape.

    It calls the function `full`.

    Parameters:
        dtype: Datatype of the NDArray elements.

    Args:
        shape: Shape of the NDArray.

    Returns:
        A NDArray of `dtype` with given `shape`.

    of NDArray.
    """
    return full[dtype](shape=shape, fill_value=0)


fn zeros[
    dtype: DType = DType.float64
](shape: List[Int]) raises -> NDArray[dtype]:
    """Overload of function `zeros` that reads a list of ints."""
    return zeros[dtype](shape=NDArrayShape(shape))


fn zeros[
    dtype: DType = DType.float64
](shape: VariadicList[Int]) raises -> NDArray[dtype]:
    """Overload of function `zeros` that reads a variadic list of ints."""
    return zeros[dtype](shape=NDArrayShape(shape))


fn zeros_like[
    dtype: DType = DType.float64
](array: NDArray[dtype]) raises -> NDArray[dtype]:
    """
    Generate a NDArray of the same shape as `a` filled with zeros.

    Parameters:
        dtype: Datatype of the NDArray elements.

    Args:
        array: NDArray to be used as a reference for the shape.

    Returns:
        A NDArray of `dtype` with the same shape as `a` filled with zeros.
    """
    return full[dtype](shape=array.shape, fill_value=0)


fn full[
    dtype: DType = DType.float64
](
    shape: NDArrayShape, fill_value: Scalar[dtype], order: String = "C"
) raises -> NDArray[dtype]:
    """Initialize an NDArray of certain shape fill it with a given value.

    Args:
        shape: Shape of the array.
        fill_value: Set all the values to this.
        order: Memory order C or F.

    Example:
        ```mojo
        import numojo as nm
        from numojo.prelude import *
        var a = nm.full(Shape(2,3,4), fill_value=10)
        ```
    """

    var A = NDArray[dtype](shape=shape, order=order)
    for i in range(A.size):
        A._buf.ptr[i] = fill_value
    return A^


fn full[
    dtype: DType = DType.float64
](
    shape: List[Int], fill_value: Scalar[dtype], order: String = "C"
) raises -> NDArray[dtype]:
    """Overload of function `full` that reads a list of ints."""
    return full[dtype](
        shape=NDArrayShape(shape), fill_value=fill_value, order=order
    )


fn full[
    dtype: DType = DType.float64
](
    shape: VariadicList[Int], fill_value: Scalar[dtype], order: String = "C"
) raises -> NDArray[dtype]:
    """Overload of function `full` that reads a variadic list of ints."""
    return full[dtype](
        shape=NDArrayShape(shape), fill_value=fill_value, order=order
    )


fn full_like[
    dtype: DType = DType.float64
](
    array: NDArray[dtype], fill_value: Scalar[dtype], order: String = "C"
) raises -> NDArray[dtype]:
    """
    Generate a NDArray of the same shape as `a` filled with `fill_value`.

    Parameters:
        dtype: Datatype of the NDArray elements.

    Args:
        array: NDArray to be used as a reference for the shape.
        fill_value: Value to fill the NDArray with.
        order: Memory order C or F.

    Returns:
        A NDArray of `dtype` with the same shape as `a` filled with `fill_value`.
    """
    return full[dtype](shape=array.shape, fill_value=fill_value, order=order)


# ===------------------------------------------------------------------------===#
# Building matrices
# ===------------------------------------------------------------------------===#
fn diag[
    dtype: DType = DType.float64
](v: NDArray[dtype], k: Int = 0) raises -> NDArray[dtype]:
    """
    Extract a diagonal or construct a diagonal NDArray.

    Parameters:
        dtype: Datatype of the NDArray elements.

    Args:
        v: NDArray to extract the diagonal from.
        k: Diagonal offset.

    Returns:
        A 1-D NDArray with the diagonal of the input NDArray.
    """
    if v.ndim == 1:
        var n: Int = v.size
        var result: NDArray[dtype] = zeros[dtype](
            NDArrayShape(n + abs(k), n + abs(k))
        )
        if k >= 0:
            for i in range(n):
                result._buf.ptr[i * (n + abs(k) + 1) + k] = v._buf.ptr[i]
            return result^
        else:
            for i in range(n):
                result._buf.ptr[
                    result.size - 1 - i * (result.shape[1] + 1) + k
                ] = v._buf.ptr[n - 1 - i]
        return result^
    elif v.ndim == 2:
        var m: Int = v.shape[0]
        var n: Int = v.shape[1]
        var result: NDArray[dtype] = NDArray[dtype](NDArrayShape(n - abs(k)))
        if k >= 0:
            for i in range(n - abs(k)):
                result._buf.ptr[i] = v._buf.ptr[i * (n + 1) + k]
        else:
            for i in range(n - abs(k)):
                result._buf.ptr[m - abs(k) - 1 - i] = v._buf.ptr[
                    v.size - 1 - i * (v.shape[1] + 1) + k
                ]
        return result^
    else:
        raise Error("Arrays bigger than 2D are not supported")


fn diagflat[
    dtype: DType = DType.float64
](mut v: NDArray[dtype], k: Int = 0) raises -> NDArray[dtype]:
    """
    Generate a 2-D NDArray with the flattened input as the diagonal.

    Parameters:
        dtype: Datatype of the NDArray elements.

    Args:
        v: NDArray to be flattened and used as the diagonal.
        k: Diagonal offset.

    Returns:
        A 2-D NDArray with the flattened input as the diagonal.
    """
    var n: Int = v.size
    var result: NDArray[dtype] = zeros[dtype](
        NDArrayShape(n + abs(k), n + abs(k))
    )
    if k >= 0:
        for i in range(n):
            result.store((n + k + 1) * i + k, v._buf.ptr[i])
    else:
        for i in range(n):
            result.store(
                result.size - 1 - (n + abs(k) + 1) * i + k,
                v._buf.ptr[v.size - 1 - i],
            )
    return result^


fn tri[
    dtype: DType = DType.float64
](N: Int, M: Int, k: Int = 0) raises -> NDArray[dtype]:
    """
    Generate a 2-D NDArray with ones on and below the k-th diagonal.

    Parameters:
        dtype: Datatype of the NDArray elements.

    Args:
        N: Number of rows in the matrix.
        M: Number of columns in the matrix.
        k: Diagonal offset.

    Returns:
        A 2-D NDArray with ones on and below the k-th diagonal.
    """
    var result: NDArray[dtype] = zeros[dtype](NDArrayShape(N, M))
    for i in range(N):
        for j in range(M):
            if j <= i + k:
                result.store(i, j, val=Scalar[dtype](1))
    return result^


fn tril[
    dtype: DType = DType.float64
](m: NDArray[dtype], k: Int = 0) raises -> NDArray[dtype]:
    """
    Zero out elements above the k-th diagonal.

    Parameters:
        dtype: Datatype of the NDArray elements.

    Args:
        m: NDArray to be zeroed out.
        k: Diagonal offset.

    Returns:
        A NDArray with elements above the k-th diagonal zeroed out.
    """
    var initial_offset: Int = 1
    var final_offset: Int = 1
    var result: NDArray[dtype] = m
    if m.ndim == 2:
        for i in range(m.shape[0]):
            for j in range(i + 1 + k, m.shape[1]):
                result._buf.ptr[i * m.shape[1] + j] = Scalar[dtype](0)
    elif m.ndim >= 2:
        for i in range(m.ndim - 2):
            initial_offset *= m.shape[i]
        for i in range(m.ndim - 2, m.ndim):
            final_offset *= m.shape[i]
        for offset in range(initial_offset):
            offset = offset * final_offset
            for i in range(m.shape[-2]):
                for j in range(i + 1 + k, m.shape[-1]):
                    result._buf.ptr[offset + j + i * m.shape[-1]] = Scalar[
                        dtype
                    ](0)
    else:
        raise Error(
            "Arrays smaller than 2D are not supported for this operation."
        )
    return result^


fn triu[
    dtype: DType = DType.float64
](m: NDArray[dtype], k: Int = 0) raises -> NDArray[dtype]:
    """
    Zero out elements below the k-th diagonal.

    Parameters:
        dtype: Datatype of the NDArray elements.

    Args:
        m: NDArray to be zeroed out.
        k: Diagonal offset.

    Returns:
        A NDArray with elements below the k-th diagonal zeroed out.
    """
    var initial_offset: Int = 1
    var final_offset: Int = 1
    var result: NDArray[dtype] = m
    if m.ndim == 2:
        for i in range(m.shape[0]):
            for j in range(0, i + k):
                result._buf.ptr[i * m.shape[1] + j] = Scalar[dtype](0)
    elif m.ndim >= 2:
        for i in range(m.ndim - 2):
            initial_offset *= m.shape[i]
        for i in range(m.ndim - 2, m.ndim):
            final_offset *= m.shape[i]
        for offset in range(initial_offset):
            offset = offset * final_offset
            for i in range(m.shape[-2]):
                for j in range(0, i + k):
                    result._buf.ptr[offset + j + i * m.shape[-1]] = Scalar[
                        dtype
                    ](0)
    else:
        raise Error(
            "Arrays smaller than 2D are not supported for this operation."
        )
    return result^


fn vander[
    dtype: DType = DType.float64
](
    x: NDArray[dtype], N: Optional[Int] = None, increasing: Bool = False
) raises -> NDArray[dtype]:
    """
    Generate a Vandermonde matrix.

    Parameters:
        dtype: Datatype of the NDArray elements.

    Args:
        x: 1-D input array.
        N: Number of columns in the output. If N is not specified, a square array is returned.
        increasing: Order of the powers of the columns. If True, the powers increase from left to right, if False (the default) they are reversed.

    Returns:
        A Vandermonde matrix.
    """
    if x.ndim != 1:
        raise Error("x must be a 1-D array")

    var n_rows = x.size
    var n_cols = N.value() if N else n_rows
    var result: NDArray[dtype] = ones[dtype](NDArrayShape(n_rows, n_cols))
    for i in range(n_rows):
        var x_i = x._buf.ptr[i]
        if increasing:
            for j in range(n_cols):
                result.store(i, j, val=x_i**j)
        else:
            for j in range(n_cols - 1, -1, -1):
                result.store(i, n_cols - 1 - j, val=x_i**j)
    return result^


# ===------------------------------------------------------------------------===#
# Construct array from string representation or txt files
# ===------------------------------------------------------------------------===#
fn fromstring[
    dtype: DType = DType.float64
](text: String, order: String = "C",) raises -> NDArray[dtype]:
    """
    NDArray initialization from string representation of an ndarray.
    The shape can be inferred from the string representation.
    The literals will be casted to the dtype of the NDArray.

    Note:
    StringLiteral is also allowed as input as it is coerced to String type
    before it is passed into the function.

    Example:
    ```
    import numojo as nm

    fn main() raises:
        var A = nm.fromstring[DType.int8]("[[[1,2],[3,4]],[[5,6],[7,8]]]")
        var B = nm.fromstring[DType.float16]("[[1,2,3,4],[5,6,7,8]]")
        var C = nm.fromstring[DType.float32]("[0.1, -2.3, 41.5, 19.29145, -199]")
        var D = nm.fromstring[DType.int32]("[0.1, -2.3, 41.5, 19.29145, -199]")

        print(A)
        print(B)
        print(C)
        print(D)
    ```

    The output goes as follows. Note that the numbers are automatically
    casted to the dtype of the NDArray.

    ```console
    [[[     1       2       ]
     [     3       4       ]]
     [[     5       6       ]
     [     7       8       ]]]
    3-D array  Shape: [2, 2, 2]  DType: int8

    [[      1.0     2.0     3.0     4.0     ]
     [      5.0     6.0     7.0     8.0     ]]
    2-D array  Shape: [2, 4]  DType: float16

    [       0.10000000149011612     2.2999999523162842      41.5    19.291450500488281      199.0   ]
    1-D array  Shape: [5]  DType: float32

    [       0       2       41      19      199     ]
    1-D array  Shape: [5]  DType: int32
    ```

    Args:
        text: String representation of an ndarray.
        order: Memory order C or F.
    """

    var data = List[Scalar[dtype]]()
    """Inferred data buffer of the array"""
    var shape = List[Int]()
    """Inferred shape of the array"""
    var bytes = text.as_bytes()
    var ndim = 0
    """Inferred number_as_str of dimensions."""
    var level = 0
    """Current level of the array."""
    var number_as_str: String = ""
    for i in range(len(bytes)):
        var b = bytes[i]
        if chr(int(b)) == "[":
            level += 1
            ndim = max(ndim, level)
            if len(shape) < ndim:
                shape.append(0)
            shape[level - 1] = 0

        if isdigit(b) or (chr(int(b)) == ".") or (chr(int(b)) == "-"):
            number_as_str = number_as_str + chr(int(b))
        if (chr(int(b)) == ",") or (chr(int(b)) == "]"):
            if number_as_str != "":
                var number = atof(number_as_str).cast[dtype]()
                data.append(number)  # Add the number to the data buffer
                number_as_str = ""  # Clean the number cache
                shape[-1] = shape[-1] + 1
        if chr(int(b)) == "]":
            level = level - 1
            if level < 0:
                raise ("Unmatched left and right brackets!")
            if level > 0:
                shape[level - 1] = shape[level - 1] + 1
    var result: NDArray[dtype] = array[dtype](
        data=data, shape=shape, order=order
    )
    return result^


# TODO: Technically we should allow for runtime type inference here,
# but NDArray doesn't support it yet.
# TODO: Check whether inplace cast is needed.
fn astype[
    dtype: DType, //, target: DType
](a: NDArray[dtype]) raises -> NDArray[target]:
    """
    Cast an NDArray to a different dtype.

    Parameters:
        dtype: Data type of the input array, always inferred.
        target: Data type to cast the NDArray to.

    Args:
        a: NDArray to be casted.

    Returns:
        A NDArray with the same shape and strides as `a`
        but with elements casted to `target`.
    """
<<<<<<< HEAD
    var array_order = "C" if a.flags["C_CONTIGUOUS"] else "F"
    var res = NDArray[target](a.shape, order=array_order)
=======
    var res = NDArray[target](a.shape, order=a.order)
>>>>>>> 2450b433

    @parameter
    if target == DType.bool:

        @parameter
        fn vectorized_astype[simd_width: Int](idx: Int) -> None:
            (res.unsafe_ptr() + idx).strided_store[width=simd_width](
<<<<<<< HEAD
                a._buf.ptr.load[width=simd_width](idx).cast[target](), 1
=======
                a._buf.load[width=simd_width](idx).cast[target](), 1
>>>>>>> 2450b433
            )

        vectorize[vectorized_astype, a.width](a.size)

    else:

        @parameter
        if target == DType.bool:

            @parameter
            fn vectorized_astypenb_from_b[simd_width: Int](idx: Int) -> None:
<<<<<<< HEAD
                res._buf.ptr.store(
                    idx,
                    (a._buf.ptr + idx)
=======
                res._buf.store(
                    idx,
                    (a._buf + idx)
>>>>>>> 2450b433
                    .strided_load[width=simd_width](1)
                    .cast[target](),
                )

            vectorize[vectorized_astypenb_from_b, a.width](a.size)

        else:

            @parameter
            fn vectorized_astypenb[simd_width: Int](idx: Int) -> None:
<<<<<<< HEAD
                res._buf.ptr.store(
                    idx, a._buf.ptr.load[width=simd_width](idx).cast[target]()
=======
                res._buf.store(
                    idx, a._buf.load[width=simd_width](idx).cast[target]()
>>>>>>> 2450b433
                )

            vectorize[vectorized_astypenb, a.width](a.size)

    return res


# ===------------------------------------------------------------------------===#
# Construct array from various objects.
# It can be reloaded to allow different types of input.
# ===------------------------------------------------------------------------===#
fn array[
    dtype: DType = DType.float64
](text: String, order: String = "C",) raises -> NDArray[dtype]:
    """
    This reload is an alias of `fromstring`.
    """
    return fromstring[dtype](text, order)


fn array[
    dtype: DType = DType.float64
](
    data: List[Scalar[dtype]], shape: List[Int], order: String = "C"
) raises -> NDArray[dtype]:
    """
    Array creation with given data, shape and order.

    Parameters:
        dtype: Datatype of the NDArray elements.

    Args:
        data: List of data.
        shape: List of shape.
        order: Memory order C or F.

    Example:
        ```mojo
        import numojo as nm
        from numojo.prelude import *
        nm.array[f16](data=List[Scalar[f16]](1, 2, 3, 4), shape=List[Int](2, 2))
        ```

    Returns:
        An Array of given data, shape and order.
    """

    A = NDArray[dtype](NDArrayShape(shape), order)
    for i in range(A.size):
        A._buf.ptr[i] = data[i]
    return A


fn array[
    dtype: DType = DType.float64
](data: PythonObject, order: String = "C") raises -> NDArray[dtype]:
    """
    Array creation with given data, shape and order.

    Parameters:
        dtype: Datatype of the NDArray elements.

    Args:
        data: A Numpy array (PythonObject).
        order: Memory order C or F.

    Example:
        ```mojo
        import numojo as nm
        from numojo.prelude import *
        from python import Python
        var np = Python.import_module("numpy")
        var np_arr = np.array([1, 2, 3, 4])
        A = nm.array[f16](data=np_arr, order="C")
        ```

    Returns:
        An Array of given data, shape and order.
    """

    var len = int(len(data.shape))
    var shape: List[Int] = List[Int]()
    for i in range(len):
        if int(data.shape[i]) == 1:
            continue
        shape.append(int(data.shape[i]))
    A = NDArray[dtype](NDArrayShape(shape), order=order)
    A._buf = OwnData[dtype](A.size)
    # memset_zero(A._buf, A.size)
    for i in range(A.size):
        A._buf.ptr[i] = float(data.item(PythonObject(i))).cast[dtype]()
    return A<|MERGE_RESOLUTION|>--- conflicted
+++ resolved
@@ -30,6 +30,7 @@
 
 """
 
+from algorithm import parallelize, vectorize
 from algorithm import parallelize, vectorize
 from builtin.math import pow
 from sys import simdwidthof
@@ -1020,12 +1021,8 @@
         A NDArray with the same shape and strides as `a`
         but with elements casted to `target`.
     """
-<<<<<<< HEAD
     var array_order = "C" if a.flags["C_CONTIGUOUS"] else "F"
     var res = NDArray[target](a.shape, order=array_order)
-=======
-    var res = NDArray[target](a.shape, order=a.order)
->>>>>>> 2450b433
 
     @parameter
     if target == DType.bool:
@@ -1033,11 +1030,7 @@
         @parameter
         fn vectorized_astype[simd_width: Int](idx: Int) -> None:
             (res.unsafe_ptr() + idx).strided_store[width=simd_width](
-<<<<<<< HEAD
                 a._buf.ptr.load[width=simd_width](idx).cast[target](), 1
-=======
-                a._buf.load[width=simd_width](idx).cast[target](), 1
->>>>>>> 2450b433
             )
 
         vectorize[vectorized_astype, a.width](a.size)
@@ -1049,15 +1042,9 @@
 
             @parameter
             fn vectorized_astypenb_from_b[simd_width: Int](idx: Int) -> None:
-<<<<<<< HEAD
                 res._buf.ptr.store(
                     idx,
                     (a._buf.ptr + idx)
-=======
-                res._buf.store(
-                    idx,
-                    (a._buf + idx)
->>>>>>> 2450b433
                     .strided_load[width=simd_width](1)
                     .cast[target](),
                 )
@@ -1068,13 +1055,8 @@
 
             @parameter
             fn vectorized_astypenb[simd_width: Int](idx: Int) -> None:
-<<<<<<< HEAD
                 res._buf.ptr.store(
                     idx, a._buf.ptr.load[width=simd_width](idx).cast[target]()
-=======
-                res._buf.store(
-                    idx, a._buf.load[width=simd_width](idx).cast[target]()
->>>>>>> 2450b433
                 )
 
             vectorize[vectorized_astypenb, a.width](a.size)
