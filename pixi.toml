[project]
channels = [
    "conda-forge",
    "https://conda.modular.com/max",
    "https://repo.prefix.dev/modular-community",
]
platforms = ["osx-arm64", "linux-64"]
preview = ["pixi-build"]
name = "NuMojo"
version = "0.7.0"
description = "NuMojo is a library for numerical computing written in Mojo 🔥"
authors = [
    "Shivasankar <shivasankar.ka@gmail.com>",
    "MadAlex1997 <>",
    "Yuhao Zhu (朱宇浩) <dr.yuhao.zhu@outlook.com>",
    "mmenendezg <>",
    "sandstromviktor <>",
    "durnwalder <>",
]
license = "Apache-2.0"
readme = "README.MD"

[package]
name = "numojo"
version = "0.7.0"

[package.build]
backend = {name = "pixi-build-mojo", version = "0.*", channels = [
    "https://prefix.dev/pixi-build-backends",
    "https://prefix.dev/conda-forge",
]}

[package.build.config.pkg]
name = "numojo"

[package.host-dependencies]
modular = ">=25.6.0,<26"

[package.build-dependencies]
modular = ">=25.6.0,<26"

[package.run-dependencies]
modular = ">=25.6.0,<26"
<<<<<<< HEAD

[dependencies]
python = ">=3.13.7,<3.14"
numpy = ">=2.3.3,<3"
scipy = ">=1.16.2,<2"
modular = ">=25.6.0,<26"
=======
>>>>>>> f7f3b155

[tasks]
# compile the package and copy it to the tests folder
package = "pixi run mojo package numojo && cp numojo.mojopkg tests/"
p = "clear && pixi run package"

# format the package
format = "pixi run mojo format ./"

# test whether tests pass on the built package
test = "pixi run package && pixi run mojo test tests -I tests/ && rm tests/numojo.mojopkg"
t = "clear && pixi run test"

# run individual tests to avoid overheat
test_core = "pixi run package && pixi run mojo test tests/core -I tests/ && rm tests/numojo.mojopkg"
test_creation = "pixi run package && pixi run mojo test tests/routines/test_creation.mojo -I tests/ && rm tests/numojo.mojopkg"
test_functional = "pixi run package && pixi run mojo test tests/routines/test_functional.mojo -I tests/ && rm tests/numojo.mojopkg"
test_indexing = "pixi run package && pixi run mojo test tests/routines/test_indexing.mojo -I tests/ && rm tests/numojo.mojopkg"
test_linalg = "pixi run package && pixi run mojo test tests/routines/test_linalg.mojo -I tests/ && rm tests/numojo.mojopkg"
test_manipulation = "pixi run package && pixi run mojo test tests/routines/test_manipulation.mojo -I tests/ && rm tests/numojo.mojopkg"
test_math = "pixi run package && pixi run mojo test tests/routines/test_math.mojo -I tests/ && rm tests/numojo.mojopkg"
test_random = "pixi run package && pixi run mojo test tests/routines/test_random.mojo -I tests/ && rm tests/numojo.mojopkg"
test_statistics = "pixi run package && pixi run mojo test tests/routines/test_statistics.mojo -I tests/ && rm tests/numojo.mojopkg"
test_sorting = "pixi run package && pixi run mojo test tests/routines/test_sorting.mojo -I tests/ && rm tests/numojo.mojopkg"
test_searching = "pixi run package && pixi run mojo test tests/routines/test_searching.mojo -I tests/ && rm tests/numojo.mojopkg"

# run all final checks before a commit
final = "pixi run format && pixi run test"
f = "clear && pixi run final"

# Automatically Generate doc pages
doc_pages = "mojo doc numojo/ -o docs.json"

# run everything and generate docs before release
release = "clear && pixi run final && pixi run doc_pages"

[dependencies]
python = ">=3.13.5,<3.14"
numpy = ">=2.3.2,<3"
scipy = ">=1.16.0,<2"
modular = ">=25.6.0,<26"<|MERGE_RESOLUTION|>--- conflicted
+++ resolved
@@ -41,15 +41,6 @@
 
 [package.run-dependencies]
 modular = ">=25.6.0,<26"
-<<<<<<< HEAD
-
-[dependencies]
-python = ">=3.13.7,<3.14"
-numpy = ">=2.3.3,<3"
-scipy = ">=1.16.2,<2"
-modular = ">=25.6.0,<26"
-=======
->>>>>>> f7f3b155
 
 [tasks]
 # compile the package and copy it to the tests folder
