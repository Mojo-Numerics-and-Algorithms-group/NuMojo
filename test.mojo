--- conflicted
+++ resolved
@@ -226,17 +226,16 @@
 
 
 fn test_slicing() raises:
-<<<<<<< HEAD
-    # var raw = List[Int32]()
-    # for _ in range(16):
-    #     raw.append(random.randn_float64() * 10)
-    # var arr1 = numojo.NDArray[numojo.i32](
-    #     data=raw, shape=List[Int](4, 4), order="C"
-    # )
-    # print(arr1)
-    # print(arr1[0, 1])
-    # print(arr1[0:1, :])
-    # print(arr1[1:2, 3:4])
+    var raw = List[Int32]()
+    for _ in range(16):
+        raw.append(random.random_float64().cast[i32]() * 10)
+    var arr1 = numojo.NDArray[numojo.i32](
+        data=raw, shape=List[Int](4, 4), order="C"
+    )
+    print(arr1)
+    print(arr1[0, 1])
+    print(arr1[0:1, :])
+    print(arr1[1:2, 3:4])
 
     # var w = arange[f32](0.0, 24.0, step=1)
     # w.reshape(2, 3, 4, order="C")
@@ -245,26 +244,6 @@
     # var slicedw = w[0:1, :, 1:2]
     # print(slicedw)
     # print()
-=======
-    var raw = List[Int32]()
-    for _ in range(16):
-        raw.append(random.random_float64().cast[i32]() * 10)
-    var arr1 = numojo.NDArray[numojo.i32](
-        data=raw, shape=List[Int](4, 4), order="C"
-    )
-    print(arr1)
-    print(arr1[0, 1])
-    print(arr1[0:1, :])
-    print(arr1[1:2, 3:4])
-
-    var w = arange[f32](0.0, 24.0, step=1)
-    w.reshape(2, 3, 4, order="C")
-    print(w[0, 0, 0], w[0, 0, 1], w[1, 1, 1], w[1, 2, 3])
-    print(w)
-    var slicedw = w[0:1, :, 1:2]
-    print(slicedw)
-    print()
->>>>>>> 621d4323
 
     var y = arange[numojo.f32](0.0, 24.0, step=1)
     y.reshape(3, 2, 4, order="C")
@@ -310,21 +289,6 @@
         )
     return result
 
-fn test_setter() raises:
-    # var x = NDArray[f32](2, 3, 4, fill=Scalar[f32](1), order="F")
-    var x = nm.core.random.rand[f32](2, 3, 4)
-    print(x)
-    var z = x[0]
-    print(z)
-    # var y = NDArray[f32](3, 4, fill=Scalar[f32](1))
-    # x[0] = y
-    # print(x)
-
-    # var np = Python.import_module("numpy")
-    # var np_x = np.random.rand(2, 3, 4)
-    # print(np_x)
-    # print(np_x[1])
-
 
 fn test_linalg() raises:
     var np = Python.import_module("numpy")
@@ -379,15 +343,11 @@
     # test_bool_masks2()
     # test_creation_routines()
     # test_slicing()
-<<<<<<< HEAD
-    test_setter()
-=======
     # test_inv1()
     test_inv()
     test_solve()
     # test_linalg()
 
->>>>>>> 621d4323
 
 # var x = numojo.full[numojo.f32](3, 2, fill_value=16.0)
 # var x = numojo.NDArray[numojo.f32](data=List[SIMD[numojo.f32, 1]](1,2,3,4,5,6,7,8,9,10,11,12), shape=List[Int](2,3,2),
