--- conflicted
+++ resolved
@@ -1,4 +1,5 @@
 import numojo as nm
+from numojo.prelude import *
 from numojo.prelude import *
 from time import now
 from python import Python, PythonObject
@@ -60,11 +61,7 @@
 def test_zeros():
     var np = Python.import_module("numpy")
     check(
-<<<<<<< HEAD
-        nm.zeros[nm.f64](shape(10, 10, 10, 10)),
-=======
         nm.zeros[f64](Shape(10, 10, 10, 10)),
->>>>>>> 48ca7709
         np.zeros((10, 10, 10, 10), dtype=np.float64),
         "Zeros is broken",
     )
@@ -73,9 +70,6 @@
 def test_ones_from_shape():
     var np = Python.import_module("numpy")
     check(
-<<<<<<< HEAD
-        nm.ones[nm.f64](shape(10, 10, 10, 10)),
-=======
         nm.ones[nm.f64](Shape(10, 10, 10, 10)),
         np.ones((10, 10, 10, 10), dtype=np.float64),
         "Ones is broken",
@@ -95,7 +89,6 @@
     var np = Python.import_module("numpy")
     check(
         nm.ones[nm.f64](VariadicList[Int](10, 10, 10, 10)),
->>>>>>> 48ca7709
         np.ones((10, 10, 10, 10), dtype=np.float64),
         "Ones is broken",
     )
@@ -104,9 +97,6 @@
 def test_full():
     var np = Python.import_module("numpy")
     check(
-<<<<<<< HEAD
-        nm.full[nm.f64](shape(10, 10, 10, 10), fill_value=10),
-=======
         nm.full[nm.f64](Shape(10, 10, 10, 10), fill_value=10),
         np.full((10, 10, 10, 10), 10, dtype=np.float64),
         "Full is broken",
@@ -135,7 +125,6 @@
     var np = Python.import_module("numpy")
     check(
         nm.full[nm.f64](VariadicList[Int](10, 10, 10, 10), fill_value=10),
->>>>>>> 48ca7709
         np.full((10, 10, 10, 10), 10, dtype=np.float64),
         "Full is broken",
     )
