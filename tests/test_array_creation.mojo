import numojo as nm
from numojo.prelude import *
<<<<<<< HEAD
=======
from numojo.prelude import *
from testing.testing import (
    assert_true,
    assert_almost_equal,
    assert_equal,
    assert_raises,
)
>>>>>>> 1b7c6ba3
from python import Python, PythonObject
from utils_for_test import check, check_is_close


def test_arange():
    var np = Python.import_module("numpy")
    check(
        nm.arange[nm.i64](0, 100),
        np.arange(0, 100, dtype=np.int64),
        "Arange is broken",
    )
    check(
        nm.arange[nm.f64](0, 100),
        np.arange(0, 100, dtype=np.float64),
        "Arange is broken",
    )


def test_linspace():
    var np = Python.import_module("numpy")
    check(
        nm.linspace[nm.f64](0, 100),
        np.linspace(0, 100, dtype=np.float64),
        "Linspace is broken",
    )


def test_logspace():
    var np = Python.import_module("numpy")
    check_is_close(
        nm.logspace[nm.f64](0, 100, 5),
        np.logspace(0, 100, 5, dtype=np.float64),
        "Logspace is broken",
    )


def test_geomspace():
    var np = Python.import_module("numpy")
    check_is_close(
        nm.geomspace[nm.f64](1, 100, 5),
        np.geomspace(1, 100, 5, dtype=np.float64),
        "Logspace is broken",
    )


def test_zeros():
    var np = Python.import_module("numpy")
    check(
        nm.zeros[f64](Shape(10, 10, 10, 10)),
        np.zeros((10, 10, 10, 10), dtype=np.float64),
        "Zeros is broken",
    )


def test_ones_from_shape():
    var np = Python.import_module("numpy")
    check(
        nm.ones[nm.f64](Shape(10, 10, 10, 10)),
        np.ones((10, 10, 10, 10), dtype=np.float64),
        "Ones is broken",
    )


def test_ones_from_list():
    var np = Python.import_module("numpy")
    check(
        nm.ones[nm.f64](List[Int](10, 10, 10, 10)),
        np.ones((10, 10, 10, 10), dtype=np.float64),
        "Ones is broken",
    )


def test_ones_from_vlist():
    var np = Python.import_module("numpy")
    check(
        nm.ones[nm.f64](VariadicList[Int](10, 10, 10, 10)),
        np.ones((10, 10, 10, 10), dtype=np.float64),
        "Ones is broken",
    )


def test_full():
    var np = Python.import_module("numpy")
    check(
        nm.full[nm.f64](Shape(10, 10, 10, 10), fill_value=10),
        np.full((10, 10, 10, 10), 10, dtype=np.float64),
        "Full is broken",
    )


def test_full_from_shape():
    var np = Python.import_module("numpy")
    check(
        nm.full[nm.f64](Shape(10, 10, 10, 10), fill_value=10),
        np.full((10, 10, 10, 10), 10, dtype=np.float64),
        "Full is broken",
    )


def test_full_from_list():
    var np = Python.import_module("numpy")
    check(
        nm.full[nm.f64](List[Int](10, 10, 10, 10), fill_value=10),
        np.full((10, 10, 10, 10), 10, dtype=np.float64),
        "Full is broken",
    )


def test_full_from_vlist():
    var np = Python.import_module("numpy")
    check(
        nm.full[nm.f64](VariadicList[Int](10, 10, 10, 10), fill_value=10),
        np.full((10, 10, 10, 10), 10, dtype=np.float64),
        "Full is broken",
    )


def test_identity():
    var np = Python.import_module("numpy")
    check(
        nm.identity[nm.i64](100),
        np.identity(100, dtype=np.int64),
        "Identity is broken",
    )


def test_eye():
    var np = Python.import_module("numpy")
    check(
        nm.eye[nm.i64](100, 100),
        np.eye(100, 100, dtype=np.int64),
        "Eye is broken",
    )


def test_fromstring():
    var A = nm.fromstring("[[[1,2],[3,4]],[[5,6],[7,8]]]")
    var B = nm.array[DType.int32](String("[0.1, -2.3, 41.5, 19.29145, -199]"))
    print(A)
    print(B)


def test_fromstring_complicated():
    var s = """
    [[[[1,2,10],
       [3,4,2]],
       [[5,6,4],
       [7,8,10]]],
     [[[1,2,12],
       [3,4,41]],
       [[5,6,12],
       [7,8,99]]]]
    """
    var A = nm.fromstring(s)
    print(A)


def test_diag():
    var np = Python.import_module("numpy")
    var x_nm = nm.arange[f32](0, 9, step=1)
    x_nm.resize(Shape(3, 3))
    var x_np = np.arange(0, 9, step=1).reshape(3, 3)

    x_nm_k0 = nm.diag[f32](x_nm, k=0)
    x_np_k0 = np.diag(x_np, k=0)
    check(x_nm_k0, x_np_k0, "Diag is broken (k=0)")

    x_nm_k1 = nm.diag[f32](x_nm, k=1)
    x_np_k1 = np.diag(x_np, k=1)
    check(x_nm_k1, x_np_k1, "Diag is broken (k=1)")

    x_nm_km1 = nm.diag[f32](x_nm, k=-1)
    x_np_km1 = np.diag(x_np, k=-1)
    check(x_nm_km1, x_np_km1, "Diag is broken (k=-1)")

    x_nm_rev_k1 = nm.diag[f32](x_nm_k0, k=0)
    x_np_rev_k1 = np.diag(x_np_k0, k=0)
    check(x_nm_rev_k1, x_np_rev_k1, "Diag reverse is broken (k=0)")

    x_nm_rev_km1 = nm.diag[f32](x_nm_km1, k=-1)
    x_np_rev_km1 = np.diag(x_np_km1, k=-1)
    check(x_nm_rev_km1, x_np_rev_km1, "Diag reverse is broken (k=-1)")


def test_diagflat():
    var np = Python.import_module("numpy")
    var nm_arr = nm.arange[nm.i64](0, 9, 1)
    nm_arr.resize(Shape(3, 3))
    var np_arr = np.arange(0, 9, 1).reshape(3, 3)

    var x_nm = nm.diagflat[nm.i64](nm_arr, k=0)
    var x_np = np.diagflat(np_arr, k=0)
    check(x_nm, x_np, "Diagflat is broken (k=0)")

    var x_nm_k1 = nm.diagflat[nm.i64](nm_arr, k=1)
    var x_np_k1 = np.diagflat(np_arr, k=1)
    check(x_nm_k1, x_np_k1, "Diagflat is broken (k=1)")

    var x_nm_km1 = nm.diagflat[nm.i64](nm_arr, k=-1)
    var x_np_km1 = np.diagflat(np_arr, k=-1)
    check(x_nm_km1, x_np_km1, "Diagflat is broken (k=-1)")


def test_tri():
    var np = Python.import_module("numpy")

    var x_nm = nm.tri[nm.f32](3, 4, k=0)
    var x_np = np.tri(3, 4, k=0, dtype=np.float32)
    check(x_nm, x_np, "Tri is broken (k=0)")

    var x_nm_k1 = nm.tri[nm.f32](3, 4, k=1)
    var x_np_k1 = np.tri(3, 4, k=1, dtype=np.float32)
    check(x_nm_k1, x_np_k1, "Tri is broken (k=1)")

    var x_nm_km1 = nm.tri[nm.f32](3, 4, k=-1)
    var x_np_km1 = np.tri(3, 4, k=-1, dtype=np.float32)
    check(x_nm_km1, x_np_km1, "Tri is broken (k=-1)")


def test_tril():
    var np = Python.import_module("numpy")
    var nm_arr = nm.arange[nm.f32](0, 9, 1)
    nm_arr.resize(Shape(3, 3))
    var np_arr = np.arange(0, 9, 1, dtype=np.float32).reshape(3, 3)

    var x_nm = nm.tril[nm.f32](nm_arr, k=0)
    var x_np = np.tril(np_arr, k=0)
    check(x_nm, x_np, "Tril is broken (k=0)")

    var x_nm_k1 = nm.tril[nm.f32](nm_arr, k=1)
    var x_np_k1 = np.tril(np_arr, k=1)
    check(x_nm_k1, x_np_k1, "Tril is broken (k=1)")

    var x_nm_km1 = nm.tril[nm.f32](nm_arr, k=-1)
    var x_np_km1 = np.tril(np_arr, k=-1)
    check(x_nm_km1, x_np_km1, "Tril is broken (k=-1)")

    # Test with higher dimensional array
    var nm_arr_3d = nm.arange[nm.f32](0, 60, 1)
    nm_arr_3d.resize(Shape(3, 4, 5))
    var np_arr_3d = np.arange(0, 60, 1, dtype=np.float32).reshape(3, 4, 5)

    var x_nm_3d = nm.tril[nm.f32](nm_arr_3d, k=0)
    var x_np_3d = np.tril(np_arr_3d, k=0)
    check(x_nm_3d, x_np_3d, "Tril is broken for 3D array (k=0)")

    var x_nm_3d_k1 = nm.tril[nm.f32](nm_arr_3d, k=1)
    var x_np_3d_k1 = np.tril(np_arr_3d, k=1)
    check(x_nm_3d_k1, x_np_3d_k1, "Tril is broken for 3D array (k=1)")

    var x_nm_3d_km1 = nm.tril[nm.f32](nm_arr_3d, k=-1)
    var x_np_3d_km1 = np.tril(np_arr_3d, k=-1)
    check(x_nm_3d_km1, x_np_3d_km1, "Tril is broken for 3D array (k=-1)")


def test_triu():
    var np = Python.import_module("numpy")
    var nm_arr = nm.arange[nm.f32](0, 9, 1)
    nm_arr.resize(Shape(3, 3))
    var np_arr = np.arange(0, 9, 1, dtype=np.float32).reshape(3, 3)

    var x_nm = nm.triu[nm.f32](nm_arr, k=0)
    var x_np = np.triu(np_arr, k=0)
    check(x_nm, x_np, "Triu is broken (k=0)")

    var x_nm_k1 = nm.triu[nm.f32](nm_arr, k=1)
    var x_np_k1 = np.triu(np_arr, k=1)
    check(x_nm_k1, x_np_k1, "Triu is broken (k=1)")

    var x_nm_km1 = nm.triu[nm.f32](nm_arr, k=-1)
    var x_np_km1 = np.triu(np_arr, k=-1)
    check(x_nm_km1, x_np_km1, "Triu is broken (k=-1)")

    # Test with higher dimensional array
    var nm_arr_3d = nm.arange[nm.f32](0, 60, 1)
    nm_arr_3d.resize(Shape(3, 4, 5))
    var np_arr_3d = np.arange(0, 60, 1, dtype=np.float32).reshape(3, 4, 5)

    var x_nm_3d = nm.triu[nm.f32](nm_arr_3d, k=0)
    var x_np_3d = np.triu(np_arr_3d, k=0)
    check(x_nm_3d, x_np_3d, "Triu is broken for 3D array (k=0)")

    var x_nm_3d_k1 = nm.triu[nm.f32](nm_arr_3d, k=1)
    var x_np_3d_k1 = np.triu(np_arr_3d, k=1)
    check(x_nm_3d_k1, x_np_3d_k1, "Triu is broken for 3D array (k=1)")

    var x_nm_3d_km1 = nm.triu[nm.f32](nm_arr_3d, k=-1)
    var x_np_3d_km1 = np.triu(np_arr_3d, k=-1)
    check(x_nm_3d_km1, x_np_3d_km1, "Tril is broken for 3D array (k=-1)")


def test_vander():
    var np = Python.import_module("numpy")
    var nm_arr = nm.arange[nm.f32](1, 5, 1)
    var np_arr = np.arange(1, 5, 1, dtype=np.float32)

    var x_nm = nm.vander[nm.f32](nm_arr)
    var x_np = np.vander(np_arr)
    check(x_nm, x_np, "Vander is broken (default)")

    var x_nm_N3 = nm.vander[nm.f32](nm_arr, N=3)
    var x_np_N3 = np.vander(np_arr, N=3)
    check(x_nm_N3, x_np_N3, "Vander is broken (N=3)")

    var x_nm_inc = nm.vander[nm.f32](nm_arr, increasing=True)
    var x_np_inc = np.vander(np_arr, increasing=True)
    check(x_nm_inc, x_np_inc, "Vander is broken (increasing=True)")

    var x_nm_N3_inc = nm.vander[nm.f32](nm_arr, N=3, increasing=True)
    var x_np_N3_inc = np.vander(np_arr, N=3, increasing=True)
    check(x_nm_N3_inc, x_np_N3_inc, "Vander is broken (N=3, increasing=True)")

    # Test with different dtype
    var nm_arr_int = nm.arange[nm.i32](1, 5, 1)
    var np_arr_int = np.arange(1, 5, 1, dtype=np.int32)

    var x_nm_int = nm.vander[nm.i32](nm_arr_int)
    var x_np_int = np.vander(np_arr_int)
    check(x_nm_int, x_np_int, "Vander is broken (int32)")


def test_arr_manipulation():
    var np = Python.import_module("numpy")
    var arr6 = nm.array[f32](
        data=List[SIMD[f32, 1]](1, 2, 3, 4, 5, 6, 7, 8, 9, 10),
        shape=List[Int](2, 5),
    )
    assert_true(
        arr6.shape[0] == 2,
        "NDArray constructor with data and shape: shape element 0",
    )
    assert_true(
        arr6.shape[1] == 5,
        "NDArray constructor with data and shape: shape element 1",
    )
    assert_equal(
        arr6[idx(1, 4)],
        10.0,
        "NDArray constructor with data: value check",
    )<|MERGE_RESOLUTION|>--- conflicted
+++ resolved
@@ -1,7 +1,5 @@
 import numojo as nm
 from numojo.prelude import *
-<<<<<<< HEAD
-=======
 from numojo.prelude import *
 from testing.testing import (
     assert_true,
@@ -9,7 +7,6 @@
     assert_equal,
     assert_raises,
 )
->>>>>>> 1b7c6ba3
 from python import Python, PythonObject
 from utils_for_test import check, check_is_close
 
