import numojo as nm
from numojo.prelude import *
from time import now
from python import Python, PythonObject
from utils_for_test import check, check_is_close


def test_add_array():
    var np = Python.import_module("numpy")
    var arr = nm.arange[nm.f64](0, 15)

    check(nm.add[nm.f64](arr, 5.0), np.arange(0, 15) + 5, "Add array + scalar")
    check(
        nm.add[nm.f64](arr, arr),
        np.arange(0, 15) + np.arange(0, 15),
        "Add array + array",
    )


def test_add_array_par():
    var np = Python.import_module("numpy")
    var arr = nm.arange[nm.f64](0, 500)

    check(
        nm.add[nm.f64, backend = nm.math.math_funcs.Vectorized](arr, 5.0),
        np.arange(0, 500) + 5,
        "Add array + scalar",
    )
    check(
        nm.add[nm.f64, backend = nm.math.math_funcs.Vectorized](arr, arr),
        np.arange(0, 500) + np.arange(0, 500),
        "Add array + array",
    )


def test_sin():
    var np = Python.import_module("numpy")
    var arr = nm.arange[nm.f64](0, 15)

    check_is_close(
        nm.sin[nm.f64](arr), np.sin(np.arange(0, 15)), "Add array + scalar"
    )


def test_sin_par():
    var np = Python.import_module("numpy")
    var arr = nm.arange[nm.f64](0, 15)

    check_is_close(
        nm.sin[
            nm.f64,
            backend = nm.math.math_funcs.Vectorized,
        ](arr),
        np.sin(np.arange(0, 15)),
        "Add array + scalar",
    )


# ! MATMUL RESULTS IN A SEGMENTATION FAULT EXCEPT FOR NAIVE ONE, BUT NAIVE OUTPUTS WRONG VALUES


def test_matmul_small():
    var np = Python.import_module("numpy")
<<<<<<< HEAD
    var arr = nm.ones[i8](shape(4, 4))
=======
    var arr = nm.ones[i8](Shape(4, 4))
>>>>>>> 48ca7709
    var np_arr = np.ones((4, 4), dtype=np.int8)
    check_is_close(
        arr @ arr, np.matmul(np_arr, np_arr), "Dunder matmul is broken"
    )


def test_matmul():
    var np = Python.import_module("numpy")
    var arr = nm.arange[nm.f64](0, 100)
    arr.reshape(10, 10)
    var np_arr = np.arange(0, 100).reshape(10, 10)
    check_is_close(
        arr @ arr, np.matmul(np_arr, np_arr), "Dunder matmul is broken"
    )
    # The only matmul that currently works is par (__matmul__)
    # check_is_close(nm.matmul_tiled_unrolled_parallelized(arr,arr),np.matmul(np_arr,np_arr),"TUP matmul is broken")


# ! The `inv` is broken, it outputs -INF for some values
def test_inv():
    var np = Python.import_module("numpy")
    var arr = nm.core.random.rand(100, 100)
    var np_arr = arr.to_numpy()
    check_is_close(
        nm.math.linalg.inv(arr), np.linalg.inv(np_arr), "Inverse is broken"
    )


# ! The `solve` is broken, it outputs -INF, nan, 0 etc for some values
def test_solve():
    var np = Python.import_module("numpy")
    var A = nm.core.random.randn(100, 100)
    var B = nm.core.random.randn(100, 50)
    var A_np = A.to_numpy()
    var B_np = B.to_numpy()
    check_is_close(
        nm.math.linalg.solver.solve(A, B),
        np.linalg.solve(A_np, B_np),
        "Solve is broken",
    )<|MERGE_RESOLUTION|>--- conflicted
+++ resolved
@@ -61,11 +61,7 @@
 
 def test_matmul_small():
     var np = Python.import_module("numpy")
-<<<<<<< HEAD
-    var arr = nm.ones[i8](shape(4, 4))
-=======
     var arr = nm.ones[i8](Shape(4, 4))
->>>>>>> 48ca7709
     var np_arr = np.ones((4, 4), dtype=np.int8)
     check_is_close(
         arr @ arr, np.matmul(np_arr, np_arr), "Dunder matmul is broken"
