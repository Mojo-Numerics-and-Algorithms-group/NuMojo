import numojo as nm
from numojo import *
from testing.testing import assert_true, assert_almost_equal, assert_equal
from utils_for_test import check, check_is_close


def test_slicing_getter1():
    var np = Python.import_module("numpy")

    # Test C-order array slicing
    nm_arr = nm.arange[nm.f32](0.0, 24.0, step=1)
    nm_arr.reshape(2, 3, 4, order="C")
    np_arr = np.arange(0, 24, dtype=np.float32).reshape(2, 3, 4)

    # Test case 1: Slicing all dimensions
    nm_slice1 = nm_arr[:, :, 1:2]
    np_sliced1 = np.take(
        np.take(
            np.take(np_arr, np.arange(0, 2), axis=0), np.arange(0, 3), axis=1
        ),
        np.arange(1, 2),
        axis=2,
    )
    np_sliced1 = np.squeeze(np_sliced1, axis=2)
    check(nm_slice1, np_sliced1, "3D array slicing (C-order) [:, :, 1:2]")


def test_slicing_getter2():
    var np = Python.import_module("numpy")

    # Test C-order array slicing
    nm_arr = nm.arange[nm.f32](0.0, 24.0, step=1)
    nm_arr.reshape(2, 3, 4, order="C")
    np_arr = np.arange(0, 24, dtype=np.float32).reshape(2, 3, 4)

    # Test case 2: Slicing with start and end indices
    nm_slice2 = nm_arr[0:1, 1:3, 2:4]
    np_sliced2 = np.take(
        np.take(
            np.take(np_arr, np.arange(0, 1), axis=0), np.arange(1, 3), axis=1
        ),
        np.arange(2, 4),
        axis=2,
    )
    check(nm_slice2, np_sliced2, "3D array slicing (C-order) [0:1, 1:3, 2:4]")


def test_slicing_getter3():
    var np = Python.import_module("numpy")

    # Test C-order array slicing
    nm_arr = nm.arange[nm.f32](0.0, 24.0, step=1)
    nm_arr.reshape(2, 3, 4, order="C")
    np_arr = np.arange(0, 24, dtype=np.float32).reshape(2, 3, 4)

    # Test case 3: Slicing with mixed start, end, and step values
    nm_slice3 = nm_arr[1:, 0:2, ::2]
    np_sliced3 = np.take(
        np.take(
            np.take(np_arr, np.arange(1, np_arr.shape[0]), axis=0),
            np.arange(0, 2),
            axis=1,
        ),
        np.arange(0, np_arr.shape[2], 2),
        axis=2,
    )
    check(nm_slice3, np_sliced3, "3D array slicing (C-order) [1:, 0:2, ::2]")


def test_slicing_getter4():
    var np = Python.import_module("numpy")

    # Test C-order array slicing
    nm_arr = nm.arange[nm.f32](0.0, 24.0, step=1)
    nm_arr.reshape(2, 3, 4, order="C")
    np_arr = np.arange(0, 24, dtype=np.float32).reshape(2, 3, 4)

    # Test case 4: Slicing with step
    nm_slice4 = nm_arr[::2, ::2, ::2]
    np_sliced4 = np.take(
        np.take(
            np.take(np_arr, np.arange(0, np_arr.shape[0], 2), axis=0),
            np.arange(0, np_arr.shape[1], 2),
            axis=1,
        ),
        np.arange(0, np_arr.shape[2], 2),
        axis=2,
    )
    check(nm_slice4, np_sliced4, "3D array slicing (C-order) [::2, ::2, ::2]")


def test_slicing_getter5():
    var np = Python.import_module("numpy")

    # Test C-order array slicing
    nm_arr = nm.arange[nm.f32](0.0, 24.0, step=1)
    nm_arr.reshape(2, 3, 4, order="C")
    np_arr = np.arange(0, 24, dtype=np.float32).reshape(2, 3, 4)

    # Test case 5: Slicing with combination of integer and slices
    nm_slice5 = nm_arr[1:2, :, 1:3]
    np_sliced5 = np.take(
        np.take(np_arr[1], np.arange(0, np_arr.shape[1]), axis=0),
        np.arange(1, 3),
        axis=1,
    )
    check(nm_slice5, np_sliced5, "3D array slicing (C-order) [1, :, 1:3]")


# def test_slicing_setter1():
#     var np = Python.import_module("numpy")

#     # Test C-order array slicing
<<<<<<< HEAD
#     w = nm.arange[nm.f32](0.0, 24.0, step=1)
#     w.reshape(2, 3, 4, order="C")
#     np_w = np.arange(0, 24, dtype=np.float32).reshape(2, 3, 4)

#     # Test basic indexing
#     check_is_close(
#         w[0, 0, 0], np_w[0, 0, 0], "3D array indexing (C-order) [0,0,0]"
#     )
#     check_is_close(
#         w[1, 2, 3], np_w[1, 2, 3], "3D array indexing (C-order) [1,2,3]"
#     )

#     # Test slicing
#     slicedw = w[0:1, :, 1:2]
#     np_slicedw = np.take(np.take(np.take(np_w, [0], axis=0), slice(None), axis=1), slice(1, 2), axis=2)
#     check_is_close(slicedw, np_slicedw, "3D array slicing (C-order)")

#     # Test F-order array slicing
#     y = nm.arange[nm.f32](0.0, 24.0, step=1)
#     y.reshape(2, 3, 4, order="F")
#     np_y = np.arange(0, 24, dtype=np.float32).reshape(2, 3, 4, order="F")

#     # Test basic indexing
#     check_is_close(
#         y[0, 0, 0], np_y[0, 0, 0], "3D array indexing (F-order) [0,0,0]"
#     )
#     check_is_close(
#         y[1, 2, 3], np_y[1, 2, 3], "3D array indexing (F-order) [1,2,3]"
#     )

#     # Test slicing
#     slicedy = y[:, :, 1:2]
#     np_slicedy = np.take(np.take(np.take(np_y, np.arange(0, 2), axis=0), np.arange(0, 4), axis=1), np.arange(1, 2), axis=2)
#     check_is_close(slicedy, np_slicedy, "3D array slicing (F-order)")

#     # Test integer array
#     z = nm.arange[nm.i32](0, 24, step=1)
#     z.reshape(2, 3, 4, order="C")
#     np_z = np.arange(0, 24, dtype=np.int32).reshape(2, 3, 4, order="C")

#     # Test slicing for integer array
#     slicedz = z[1:2, 0:2, :]
#     np_slicedz = np_z[1:2, 0:2, :]
#     check(slicedz, np_slicedz, "3D integer array slicing (C-order)")
=======
#     nm_arr = nm.arange[nm.f32](0.0, 24.0, step=1)
#     nm_arr.reshape(2, 3, 4, order="C")
#     np_arr = np.arange(0, 24, dtype=np.float32).reshape(2, 3, 4)

#     # Test case 2: Setting a slice with another array
#     nm_set_arr = nm.full[nm.f32](2, 2, fill_value=50.0)
#     np_set_arr = np.full((1, 2, 2), 50, dtype=np.float32)
#     nm_arr[1:2, 1:3, 2:4] = nm_set_arr
#     np.put(np_arr, np.ravel_multi_index((np.arange(1, 2), np.arange(1, 3), np.arange(2, 4)), np_arr.shape), np_set_arr.flatten())
#     check(nm_arr, np_arr, "3D array slice setting (C-order) [1:2, 1:3, 2:4] = array")
>>>>>>> bfa5825a
<|MERGE_RESOLUTION|>--- conflicted
+++ resolved
@@ -111,52 +111,6 @@
 #     var np = Python.import_module("numpy")
 
 #     # Test C-order array slicing
-<<<<<<< HEAD
-#     w = nm.arange[nm.f32](0.0, 24.0, step=1)
-#     w.reshape(2, 3, 4, order="C")
-#     np_w = np.arange(0, 24, dtype=np.float32).reshape(2, 3, 4)
-
-#     # Test basic indexing
-#     check_is_close(
-#         w[0, 0, 0], np_w[0, 0, 0], "3D array indexing (C-order) [0,0,0]"
-#     )
-#     check_is_close(
-#         w[1, 2, 3], np_w[1, 2, 3], "3D array indexing (C-order) [1,2,3]"
-#     )
-
-#     # Test slicing
-#     slicedw = w[0:1, :, 1:2]
-#     np_slicedw = np.take(np.take(np.take(np_w, [0], axis=0), slice(None), axis=1), slice(1, 2), axis=2)
-#     check_is_close(slicedw, np_slicedw, "3D array slicing (C-order)")
-
-#     # Test F-order array slicing
-#     y = nm.arange[nm.f32](0.0, 24.0, step=1)
-#     y.reshape(2, 3, 4, order="F")
-#     np_y = np.arange(0, 24, dtype=np.float32).reshape(2, 3, 4, order="F")
-
-#     # Test basic indexing
-#     check_is_close(
-#         y[0, 0, 0], np_y[0, 0, 0], "3D array indexing (F-order) [0,0,0]"
-#     )
-#     check_is_close(
-#         y[1, 2, 3], np_y[1, 2, 3], "3D array indexing (F-order) [1,2,3]"
-#     )
-
-#     # Test slicing
-#     slicedy = y[:, :, 1:2]
-#     np_slicedy = np.take(np.take(np.take(np_y, np.arange(0, 2), axis=0), np.arange(0, 4), axis=1), np.arange(1, 2), axis=2)
-#     check_is_close(slicedy, np_slicedy, "3D array slicing (F-order)")
-
-#     # Test integer array
-#     z = nm.arange[nm.i32](0, 24, step=1)
-#     z.reshape(2, 3, 4, order="C")
-#     np_z = np.arange(0, 24, dtype=np.int32).reshape(2, 3, 4, order="C")
-
-#     # Test slicing for integer array
-#     slicedz = z[1:2, 0:2, :]
-#     np_slicedz = np_z[1:2, 0:2, :]
-#     check(slicedz, np_slicedz, "3D integer array slicing (C-order)")
-=======
 #     nm_arr = nm.arange[nm.f32](0.0, 24.0, step=1)
 #     nm_arr.reshape(2, 3, 4, order="C")
 #     np_arr = np.arange(0, 24, dtype=np.float32).reshape(2, 3, 4)
@@ -166,5 +120,4 @@
 #     np_set_arr = np.full((1, 2, 2), 50, dtype=np.float32)
 #     nm_arr[1:2, 1:3, 2:4] = nm_set_arr
 #     np.put(np_arr, np.ravel_multi_index((np.arange(1, 2), np.arange(1, 3), np.arange(2, 4)), np_arr.shape), np_set_arr.flatten())
-#     check(nm_arr, np_arr, "3D array slice setting (C-order) [1:2, 1:3, 2:4] = array")
->>>>>>> bfa5825a
+#     check(nm_arr, np_arr, "3D array slice setting (C-order) [1:2, 1:3, 2:4] = array")