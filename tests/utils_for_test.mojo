--- conflicted
+++ resolved
@@ -2,12 +2,8 @@
 from testing.testing import assert_true
 import numojo as nm
 
-<<<<<<< HEAD
-fn check(array:nm.NDArray,np_sol:PythonObject,st:String)raises:
-=======
 
 fn check(array: nm.NDArray, np_sol: PythonObject, st: String) raises:
->>>>>>> dc2d1424
     var np = Python.import_module("numpy")
     assert_true(np.all(np.equal(array.to_numpy(), np_sol)), st)
 
